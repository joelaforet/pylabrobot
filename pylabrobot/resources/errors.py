<<<<<<< HEAD
class ResourceNotFoundError(Exception):
  pass


class TooLittleLiquidError(Exception):
  """ Raised when trying to aspirate more liquid from a container than is still present. """


class TooLittleVolumeError(Exception):
  """ Raised when trying to dispense more liquid into a container than is still available. """


class HasTipError(Exception):
  """ Raised when a tip already exists in a location where a tip is being added. """


class NoTipError(Exception):
  """ Raised when a tip was expected but none was found. """
=======
class ResourceNotFoundError(Exception):
  pass


class TooLittleLiquidError(Exception):
  """ Raised when trying to aspirate more liquid from a container than is still present. """


class TooLittleVolumeError(Exception):
  """ Raised when trying to dispense more liquid into a container than is still available. """


class HasTipError(Exception):
  """ Raised when a tip already exists in a location where a tip is being added. """


class NoTipError(Exception):
  """ Raised when a tip was expected but none was found. """


class CrossContaminationError(Exception):
  """ Raised when attempting to aspirate from a well with a tip that has touched a different liquid.
  """
>>>>>>> e63b80f6
<|MERGE_RESOLUTION|>--- conflicted
+++ resolved
@@ -1,23 +1,3 @@
-<<<<<<< HEAD
-class ResourceNotFoundError(Exception):
-  pass
-
-
-class TooLittleLiquidError(Exception):
-  """ Raised when trying to aspirate more liquid from a container than is still present. """
-
-
-class TooLittleVolumeError(Exception):
-  """ Raised when trying to dispense more liquid into a container than is still available. """
-
-
-class HasTipError(Exception):
-  """ Raised when a tip already exists in a location where a tip is being added. """
-
-
-class NoTipError(Exception):
-  """ Raised when a tip was expected but none was found. """
-=======
 class ResourceNotFoundError(Exception):
   pass
 
@@ -40,5 +20,4 @@
 
 class CrossContaminationError(Exception):
   """ Raised when attempting to aspirate from a well with a tip that has touched a different liquid.
-  """
->>>>>>> e63b80f6
+  """