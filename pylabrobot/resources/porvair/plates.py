<<<<<<< HEAD
""" Porvair plates """

# pylint: disable=invalid-name

from pylabrobot.resources.plate import Plate
from pylabrobot.resources.well import Well, WellBottomType, CrossSectionType
from pylabrobot.resources.itemized_resource import create_equally_spaced

from pylabrobot.resources.volume_functions import calculate_liquid_volume_container_2segments_square_vbottom


def _compute_volume_from_height_Porvair_6x47_Reservoir(h: float):
  if h > 42.5:
    raise ValueError(f"Height {h} is too large for Porvair_6x47_Reservoir")
  return calculate_liquid_volume_container_2segments_square_vbottom(
    x=17,
    y=70.8,
    h_pyramid=5,
    h_cube=37.5,
    liquid_height=h)


#: Porvair_6x47_Reservoir
def Porvair_6x47_Reservoir(name: str, with_lid: bool = False) -> Plate:
  return Plate(
    name=name,
    size_x=127.0,
    size_y=86.0,
    size_z=44,
    with_lid=with_lid,
    model="Porvair_6x47_Reservoir",
    lid_height=5,
    items=create_equally_spaced(Well,
      num_items_x=6,
      num_items_y=1,
      dx=9.3,
      dy=5.7,
      dz=2.24,
      item_dx= 18.5,
      item_dy=6.9,
      size_x=16.8,
      size_y=70.8,
      size_z=42.5,
      bottom_type=WellBottomType.V,
      compute_volume_from_height=_compute_volume_from_height_Porvair_6x47_Reservoir,
      cross_section_type=CrossSectionType.RECTANGLE
    ),
  )


#: Porvair_6x47_Reservoir_L
def Porvair_6x47_Reservoir_L(name: str, with_lid: bool = False) -> Plate:
  return Porvair_6x47_Reservoir(name=name, with_lid=with_lid)


#: Porvair_6x47_Reservoir_P
def Porvair_6x47_Reservoir_P(name: str, with_lid: bool = False) -> Plate:
  return Porvair_6x47_Reservoir(name=name, with_lid=with_lid).rotated(90)
=======
""" Porvair plates """

# pylint: disable=invalid-name

from pylabrobot.resources.plate import Plate
from pylabrobot.resources.well import Well, WellBottomType, CrossSectionType
from pylabrobot.resources.utils import create_equally_spaced_2d

from pylabrobot.resources.volume_functions import calculate_liquid_volume_container_2segments_square_vbottom
from pylabrobot.resources.height_functions import calculate_liquid_height_in_container_2segments_square_vbottom

# # # # # # # # # # Porvair_6_reservoir_47ml_Vb # # # # # # # # # #

def _compute_volume_from_height_Porvair_6_reservoir_47ml_Vb(h: float):
  if h > 42.5:
    raise ValueError(f"Height {h} is too large for Porvair_6_reservoir_47ml_Vb")
  return calculate_liquid_volume_container_2segments_square_vbottom(
    x=17,
    y=70.8,
    h_pyramid=5,
    h_cube=37.5,
    liquid_height=h)

def _compute_height_from_volume_Porvair_6_reservoir_47ml_Vb(liquid_volume: float):
  if liquid_volume > 49_350.0: # 5% tolerance
    raise ValueError(f"Volume {liquid_volume} is too large for Porvair_6_reservoir_47ml_Vb")
  return round(calculate_liquid_height_in_container_2segments_square_vbottom(
    x=17,
    y=70.8,
    h_pyramid=5,
    h_cube=37.5,
    liquid_volume=liquid_volume),3)

#: Porvair_6_reservoir_47ml_Vb
def Porvair_6_reservoir_47ml_Vb(name: str, with_lid: bool = False) -> Plate:
  """ Porvair cat. no.: 390015.
  - Material: Polypropylene
  - Sterilization compatibility: Autoclaving (15 minutes at 121°C) or Gamma Irradiation
  - Chemical resistance: "High chemical resistance"
  - Temperature resistance: high: -196°C to + 121°C
  - Cleanliness: 390015: Free of detectable DNase, RNase
  - ANSI/SLAS-format for compatibility with automated systems
  - Tolerances: "Uniform external dimensions and tolerances"
  """
  return Plate(
    name=name,
    size_x=127.0,
    size_y=86.0,
    size_z=44,
    with_lid=with_lid,
    model="Porvair_6_reservoir_47ml_Vb",
    lid_height=5,
    items=create_equally_spaced_2d(Well,
      num_items_x=6,
      num_items_y=1,
      dx=9.3,
      dy=5.7,
      dz=2.24,
      item_dx= 18.5,
      item_dy=6.9,
      size_x=16.8,
      size_y=70.8,
      size_z=42.5,
      bottom_type=WellBottomType.V,
      cross_section_type=CrossSectionType.RECTANGLE,
      compute_volume_from_height=_compute_volume_from_height_Porvair_6_reservoir_47ml_Vb,
      compute_height_from_volume=_compute_height_from_volume_Porvair_6_reservoir_47ml_Vb
    ),
  )


#: Porvair_6_reservoir_47ml_Vb_L
def Porvair_6_reservoir_47ml_Vb_L(name: str, with_lid: bool = False) -> Plate:
  return Porvair_6_reservoir_47ml_Vb(name=name, with_lid=with_lid)


#: Porvair_6_reservoir_47ml_Vb_P
def Porvair_6_reservoir_47ml_Vb_P(name: str, with_lid: bool = False) -> Plate:
  return Porvair_6_reservoir_47ml_Vb(name=name, with_lid=with_lid).rotated(90)
>>>>>>> e63b80f6
<|MERGE_RESOLUTION|>--- conflicted
+++ resolved
@@ -1,63 +1,3 @@
-<<<<<<< HEAD
-""" Porvair plates """
-
-# pylint: disable=invalid-name
-
-from pylabrobot.resources.plate import Plate
-from pylabrobot.resources.well import Well, WellBottomType, CrossSectionType
-from pylabrobot.resources.itemized_resource import create_equally_spaced
-
-from pylabrobot.resources.volume_functions import calculate_liquid_volume_container_2segments_square_vbottom
-
-
-def _compute_volume_from_height_Porvair_6x47_Reservoir(h: float):
-  if h > 42.5:
-    raise ValueError(f"Height {h} is too large for Porvair_6x47_Reservoir")
-  return calculate_liquid_volume_container_2segments_square_vbottom(
-    x=17,
-    y=70.8,
-    h_pyramid=5,
-    h_cube=37.5,
-    liquid_height=h)
-
-
-#: Porvair_6x47_Reservoir
-def Porvair_6x47_Reservoir(name: str, with_lid: bool = False) -> Plate:
-  return Plate(
-    name=name,
-    size_x=127.0,
-    size_y=86.0,
-    size_z=44,
-    with_lid=with_lid,
-    model="Porvair_6x47_Reservoir",
-    lid_height=5,
-    items=create_equally_spaced(Well,
-      num_items_x=6,
-      num_items_y=1,
-      dx=9.3,
-      dy=5.7,
-      dz=2.24,
-      item_dx= 18.5,
-      item_dy=6.9,
-      size_x=16.8,
-      size_y=70.8,
-      size_z=42.5,
-      bottom_type=WellBottomType.V,
-      compute_volume_from_height=_compute_volume_from_height_Porvair_6x47_Reservoir,
-      cross_section_type=CrossSectionType.RECTANGLE
-    ),
-  )
-
-
-#: Porvair_6x47_Reservoir_L
-def Porvair_6x47_Reservoir_L(name: str, with_lid: bool = False) -> Plate:
-  return Porvair_6x47_Reservoir(name=name, with_lid=with_lid)
-
-
-#: Porvair_6x47_Reservoir_P
-def Porvair_6x47_Reservoir_P(name: str, with_lid: bool = False) -> Plate:
-  return Porvair_6x47_Reservoir(name=name, with_lid=with_lid).rotated(90)
-=======
 """ Porvair plates """
 
 # pylint: disable=invalid-name
@@ -136,5 +76,4 @@
 
 #: Porvair_6_reservoir_47ml_Vb_P
 def Porvair_6_reservoir_47ml_Vb_P(name: str, with_lid: bool = False) -> Plate:
-  return Porvair_6_reservoir_47ml_Vb(name=name, with_lid=with_lid).rotated(90)
->>>>>>> e63b80f6
+  return Porvair_6_reservoir_47ml_Vb(name=name, with_lid=with_lid).rotated(90)