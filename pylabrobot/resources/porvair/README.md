<<<<<<< HEAD

## Resource defintions: Porvair

Company history: [Porvair Filtration Group](https://www.porvairfiltration.com/about/our-history/)

> Porvair Filtration Group, a wholly owned subsidiary of Porvair plc, is a specialist filtration and environmental technology group involved in developing, designing and manufacturing filtration and separation solutions to industry sectors such as the aviation, molten metal, energy, water treatment and life sciences markets. Porvair plc is a publically owned company with four principal subsidiaries: Porvair Filtration Group Ltd., Porvair Sciences Ltd., Selee Corporation and Seal Analytical Ltd.

### Currently defined labware:

| Description               | Image              | PLR definition |
|--------------------|--------------------|--------------------|
| 'Porvair_6x47_Reservoir'<br>Part no.: 6008280<br>[manufacturer website](https://www.microplates.com/product/282-ml-reservoir-plate-6-columns-v-bottom/) | <img src="ims/porvair_6x47_reservoir_390015.jpg" alt="Porvair_6x47_Reservoir" width="250"/> | `Porvair_6x47_Reservoir` |
=======

## Resource defintions: Porvair

Company history: [Porvair Filtration Group](https://www.porvairfiltration.com/about/our-history/)

> Porvair Filtration Group, a wholly owned subsidiary of Porvair plc, is a specialist filtration and environmental technology group involved in developing, designing and manufacturing filtration and separation solutions to industry sectors such as the aviation, molten metal, energy, water treatment and life sciences markets. Porvair plc is a publically owned company with four principal subsidiaries: Porvair Filtration Group Ltd., Porvair Sciences Ltd., Selee Corporation and Seal Analytical Ltd.

### Currently defined labware:

| Description               | Image              | PLR definition |
|--------------------|--------------------|--------------------|
| 'Porvair_6_reservoir_47ml_Vb'<br>Part no.: 6008280<br>[manufacturer website](https://www.microplates.com/product/282-ml-reservoir-plate-6-columns-v-bottom/) <br>- Material: Polypropylene <br>- Sterilization compatibility: Autoclaving (15 minutes at 121°C) or Gamma Irradiation <br>- Chemical resistance: "High chemical resistance"   <br>- Temperature resistance: high: -196°C to + 121°C <br>- Cleanliness: 390015: Free of detectable DNase, RNase <br>- ANSI/SLAS-format for compatibility with automated systems <br>- Tolerances: "Uniform external dimensions and tolerances"| <img src="ims/porvair_6x47_reservoir_390015.jpg" alt="Porvair_6_reservoir_47ml_Vb" width="250"/> | `Porvair_6_reservoir_47ml_Vb` |
>>>>>>> e63b80f6
<|MERGE_RESOLUTION|>--- conflicted
+++ resolved
@@ -1,4 +1,3 @@
-<<<<<<< HEAD
 
 ## Resource defintions: Porvair
 
@@ -10,18 +9,4 @@
 
 | Description               | Image              | PLR definition |
 |--------------------|--------------------|--------------------|
-| 'Porvair_6x47_Reservoir'<br>Part no.: 6008280<br>[manufacturer website](https://www.microplates.com/product/282-ml-reservoir-plate-6-columns-v-bottom/) | <img src="ims/porvair_6x47_reservoir_390015.jpg" alt="Porvair_6x47_Reservoir" width="250"/> | `Porvair_6x47_Reservoir` |
-=======
-
-## Resource defintions: Porvair
-
-Company history: [Porvair Filtration Group](https://www.porvairfiltration.com/about/our-history/)
-
-> Porvair Filtration Group, a wholly owned subsidiary of Porvair plc, is a specialist filtration and environmental technology group involved in developing, designing and manufacturing filtration and separation solutions to industry sectors such as the aviation, molten metal, energy, water treatment and life sciences markets. Porvair plc is a publically owned company with four principal subsidiaries: Porvair Filtration Group Ltd., Porvair Sciences Ltd., Selee Corporation and Seal Analytical Ltd.
-
-### Currently defined labware:
-
-| Description               | Image              | PLR definition |
-|--------------------|--------------------|--------------------|
-| 'Porvair_6_reservoir_47ml_Vb'<br>Part no.: 6008280<br>[manufacturer website](https://www.microplates.com/product/282-ml-reservoir-plate-6-columns-v-bottom/) <br>- Material: Polypropylene <br>- Sterilization compatibility: Autoclaving (15 minutes at 121°C) or Gamma Irradiation <br>- Chemical resistance: "High chemical resistance"   <br>- Temperature resistance: high: -196°C to + 121°C <br>- Cleanliness: 390015: Free of detectable DNase, RNase <br>- ANSI/SLAS-format for compatibility with automated systems <br>- Tolerances: "Uniform external dimensions and tolerances"| <img src="ims/porvair_6x47_reservoir_390015.jpg" alt="Porvair_6_reservoir_47ml_Vb" width="250"/> | `Porvair_6_reservoir_47ml_Vb` |
->>>>>>> e63b80f6
+| 'Porvair_6_reservoir_47ml_Vb'<br>Part no.: 6008280<br>[manufacturer website](https://www.microplates.com/product/282-ml-reservoir-plate-6-columns-v-bottom/) <br>- Material: Polypropylene <br>- Sterilization compatibility: Autoclaving (15 minutes at 121°C) or Gamma Irradiation <br>- Chemical resistance: "High chemical resistance"   <br>- Temperature resistance: high: -196°C to + 121°C <br>- Cleanliness: 390015: Free of detectable DNase, RNase <br>- ANSI/SLAS-format for compatibility with automated systems <br>- Tolerances: "Uniform external dimensions and tolerances"| <img src="ims/porvair_6x47_reservoir_390015.jpg" alt="Porvair_6_reservoir_47ml_Vb" width="250"/> | `Porvair_6_reservoir_47ml_Vb` |