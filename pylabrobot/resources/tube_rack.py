--- conflicted
+++ resolved
@@ -50,20 +50,10 @@
     assert location is not None, "Location must be specified for resource."
     return super().assign_child_resource(resource, location=location, reassign=reassign)
 
-<<<<<<< HEAD
-  def unassign_child_resource(self, resource):
-    return super().unassign_child_resource(resource)
-  
-  def __repr__(self) -> str:
-    return (f"{self.__class__.__name__}(name={self.name}, size_x={self._size_x}, "
-            f"size_y={self._size_y}, size_z={self._size_z}, location={self.location})")
-  
-=======
   def __repr__(self) -> str:
     return (f"{self.__class__.__name__}(name={self.name}, size_x={self._size_x}, "
             f"size_y={self._size_y}, size_z={self._size_z}, location={self.location})")
 
->>>>>>> dc9a40fa
   def get_tube(self, identifier: Union[str, int, Tuple[int, int]]) -> Tube:
     """ Get the item with the given identifier.
 
