<<<<<<< HEAD
""" Porvair plates """

# pylint: disable=invalid-name

from pylabrobot.resources.plate import Plate
from pylabrobot.resources.well import Well, WellBottomType, CrossSectionType
from pylabrobot.resources.itemized_resource import create_equally_spaced

from pylabrobot.resources.volume_functions import calculate_liquid_volume_container_2segments_round_vbottom


def _compute_volume_from_height_FrameStar_96_wellplate_skirted(h: float):
  if h > 42.5:
    raise ValueError(f"Height {h} is too large for Azenta4titudeFrameStar_96_wellplate_skirted")
  return calculate_liquid_volume_container_2segments_round_vbottom(
    d=5.5,
    h_cone=9.8,
    h_cylinder=5.2,
    liquid_height=h)


#: Azenta4titudeFrameStar_96_wellplate_skirted
def Azenta4titudeFrameStar_96_wellplate_skirted(name: str, with_lid: bool = False) -> Plate:
  # https://www.azenta.com/products/framestar-96-well-skirted-pcr-plate#specifications
  return Plate(
    name=name,
    size_x=127.0,
    size_y=86.0,
    size_z=16,
    with_lid=with_lid,
    model="Azenta4titudeFrameStar_96_wellplate_skirted",
    lid_height=5,
    items=create_equally_spaced(Well,
      num_items_x=12,
      num_items_y=8,
      dx=11.0,
      dy=8.7,
      dz=1.54,
      item_dx=9,
      item_dy=9,
      size_x=5.5,
      size_y=5.5,
      size_z=15,
      bottom_type=WellBottomType.V,
      compute_volume_from_height=_compute_volume_from_height_FrameStar_96_wellplate_skirted,
      cross_section_type=CrossSectionType.CIRCLE
    ),
  )


#: Azenta4titudeFrameStar_96_wellplate_skirted_L
def Azenta4titudeFrameStar_96_wellplate_skirted_L(name: str, with_lid: bool = False) -> Plate:
  return Azenta4titudeFrameStar_96_wellplate_skirted(name=name, with_lid=with_lid)


#: Azenta4titudeFrameStar_96_wellplate_skirted_P
def Azenta4titudeFrameStar_96_wellplate_skirted_P(name: str, with_lid: bool = False) -> Plate:
  return Azenta4titudeFrameStar_96_wellplate_skirted(name=name, with_lid=with_lid).rotated(90)
=======
""" Porvair plates """

# pylint: disable=invalid-name

from pylabrobot.resources.plate import Plate
from pylabrobot.resources.well import Well, WellBottomType, CrossSectionType
from pylabrobot.resources.utils import create_equally_spaced_2d

from pylabrobot.resources.volume_functions import calculate_liquid_volume_container_2segments_round_vbottom


def _compute_volume_from_height_FrameStar_96_wellplate_skirted(h: float):
  if h > 42.5:
    raise ValueError(f"Height {h} is too large for Azenta4titudeFrameStar_96_wellplate_skirted")
  return calculate_liquid_volume_container_2segments_round_vbottom(
    d=5.5,
    h_cone=9.8,
    h_cylinder=5.2,
    liquid_height=h)


#: Azenta4titudeFrameStar_96_wellplate_skirted
def Azenta4titudeFrameStar_96_wellplate_skirted(name: str, with_lid: bool = False) -> Plate:
  # https://www.azenta.com/products/framestar-96-well-skirted-pcr-plate#specifications
  return Plate(
    name=name,
    size_x=127.0,
    size_y=86.0,
    size_z=16,
    with_lid=with_lid,
    model="Azenta4titudeFrameStar_96_wellplate_skirted",
    lid_height=5,
    items=create_equally_spaced_2d(Well,
      num_items_x=12,
      num_items_y=8,
      dx=11.5,
      dy=8.0,
      dz=1.54,
      item_dx=9,
      item_dy=9,
      size_x=5.5,
      size_y=5.5,
      size_z=15,
      bottom_type=WellBottomType.V,
      compute_volume_from_height=_compute_volume_from_height_FrameStar_96_wellplate_skirted,
      cross_section_type=CrossSectionType.CIRCLE
    ),
  )


#: Azenta4titudeFrameStar_96_wellplate_skirted_L
def Azenta4titudeFrameStar_96_wellplate_skirted_L(name: str, with_lid: bool = False) -> Plate:
  return Azenta4titudeFrameStar_96_wellplate_skirted(name=name, with_lid=with_lid)


#: Azenta4titudeFrameStar_96_wellplate_skirted_P
def Azenta4titudeFrameStar_96_wellplate_skirted_P(name: str, with_lid: bool = False) -> Plate:
  return Azenta4titudeFrameStar_96_wellplate_skirted(name=name, with_lid=with_lid).rotated(90)
>>>>>>> e63b80f6
<|MERGE_RESOLUTION|>--- conflicted
+++ resolved
@@ -1,63 +1,3 @@
-<<<<<<< HEAD
-""" Porvair plates """
-
-# pylint: disable=invalid-name
-
-from pylabrobot.resources.plate import Plate
-from pylabrobot.resources.well import Well, WellBottomType, CrossSectionType
-from pylabrobot.resources.itemized_resource import create_equally_spaced
-
-from pylabrobot.resources.volume_functions import calculate_liquid_volume_container_2segments_round_vbottom
-
-
-def _compute_volume_from_height_FrameStar_96_wellplate_skirted(h: float):
-  if h > 42.5:
-    raise ValueError(f"Height {h} is too large for Azenta4titudeFrameStar_96_wellplate_skirted")
-  return calculate_liquid_volume_container_2segments_round_vbottom(
-    d=5.5,
-    h_cone=9.8,
-    h_cylinder=5.2,
-    liquid_height=h)
-
-
-#: Azenta4titudeFrameStar_96_wellplate_skirted
-def Azenta4titudeFrameStar_96_wellplate_skirted(name: str, with_lid: bool = False) -> Plate:
-  # https://www.azenta.com/products/framestar-96-well-skirted-pcr-plate#specifications
-  return Plate(
-    name=name,
-    size_x=127.0,
-    size_y=86.0,
-    size_z=16,
-    with_lid=with_lid,
-    model="Azenta4titudeFrameStar_96_wellplate_skirted",
-    lid_height=5,
-    items=create_equally_spaced(Well,
-      num_items_x=12,
-      num_items_y=8,
-      dx=11.0,
-      dy=8.7,
-      dz=1.54,
-      item_dx=9,
-      item_dy=9,
-      size_x=5.5,
-      size_y=5.5,
-      size_z=15,
-      bottom_type=WellBottomType.V,
-      compute_volume_from_height=_compute_volume_from_height_FrameStar_96_wellplate_skirted,
-      cross_section_type=CrossSectionType.CIRCLE
-    ),
-  )
-
-
-#: Azenta4titudeFrameStar_96_wellplate_skirted_L
-def Azenta4titudeFrameStar_96_wellplate_skirted_L(name: str, with_lid: bool = False) -> Plate:
-  return Azenta4titudeFrameStar_96_wellplate_skirted(name=name, with_lid=with_lid)
-
-
-#: Azenta4titudeFrameStar_96_wellplate_skirted_P
-def Azenta4titudeFrameStar_96_wellplate_skirted_P(name: str, with_lid: bool = False) -> Plate:
-  return Azenta4titudeFrameStar_96_wellplate_skirted(name=name, with_lid=with_lid).rotated(90)
-=======
 """ Porvair plates """
 
 # pylint: disable=invalid-name
@@ -115,5 +55,4 @@
 
 #: Azenta4titudeFrameStar_96_wellplate_skirted_P
 def Azenta4titudeFrameStar_96_wellplate_skirted_P(name: str, with_lid: bool = False) -> Plate:
-  return Azenta4titudeFrameStar_96_wellplate_skirted(name=name, with_lid=with_lid).rotated(90)
->>>>>>> e63b80f6
+  return Azenta4titudeFrameStar_96_wellplate_skirted(name=name, with_lid=with_lid).rotated(90)