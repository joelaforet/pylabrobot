<<<<<<< HEAD
""" Base classes for Plate and Lid resources. """

from __future__ import annotations

from typing import List, Optional, Sequence, Tuple, Union, cast


from .liquid import Liquid
from .itemized_resource import ItemizedResource
from .resource import Resource, Coordinate
from .well import Well



class Lid(Resource):
  """ Lid for plates. """

  def __init__(
    self,
    name: str,
    size_x: float,
    size_y: float,
    size_z: float,
    category: str = "lid",
    model: Optional[str] = None
  ):
    """ Create a lid for a plate.

    Args:
      name: Name of the lid.
      size_x: Size of the lid in x-direction.
      size_y: Size of the lid in y-direction.
      size_z: Size of the lid in z-direction.
    """
    super().__init__(name=name, size_x=size_x, size_y=size_y, size_z=size_z, category=category,
                     model=model)


class Plate(ItemizedResource[Well]):
  """ Base class for Plate resources. """

  def __init__(
    self,
    name: str,
    size_x: float,
    size_y: float,
    size_z: float,
    items: Optional[List[List[Well]]] = None,
    num_items_x: Optional[int] = None,
    num_items_y: Optional[int] = None,
    category: str = "plate",
    lid_height: float = 0,
    with_lid: bool = False,
    model: Optional[str] = None
  ):
    """ Initialize a Plate resource.

    Args:
      name: Name of the plate.
      size_x: Size of the plate in the x direction.
      size_y: Size of the plate in the y direction.
      size_z: Size of the plate in the z direction.
      dx: The distance between the start of the plate and the center of the first well (A1) in the x
        direction.
      dy: The distance between the start of the plate and the center of the first well (A1) in the y
        direction.
      dz: The distance between the start of the plate and the center of the first well (A1) in the z
        direction.
      num_items_x: Number of wells in the x direction.
      num_items_y: Number of wells in the y direction.
      well_size_x: Size of the wells in the x direction.
      well_size_y: Size of the wells in the y direction.
      lid_height: Height of the lid in mm, only used if `with_lid` is True.
      with_lid: Whether the plate has a lid.
    """

    super().__init__(name, size_x, size_y, size_z, items=items, num_items_x=num_items_x,
      num_items_y=num_items_y, category=category, model=model)
    self.lid: Optional[Lid] = None
    self.lid_height = lid_height

    if with_lid:
      assert lid_height > 0, "Lid height must be greater than 0 if with_lid == True."

      lid = Lid(name + "_lid", size_x=size_x, size_y=size_y, size_z=lid_height)
      self.assign_child_resource(lid)

  def serialize(self) -> dict:
    return {**super().serialize(), "lid_height": self.lid_height}

  def assign_child_resource(
    self,
    resource: Resource,
    location: Optional[Coordinate] = None,
    reassign: bool = True
  ):
    if isinstance(resource, Lid):
      if self.has_lid():
        raise ValueError(f"Plate '{self.name}' already has a lid.")
      self.lid = resource
      assert self.lid_height > 0, "Lid height must be greater than 0."
      location = Coordinate(0, 0, self.get_size_z() - self.lid_height)
    else:
      assert location is not None, "Location must be specified for if resource is not a lid."
    return super().assign_child_resource(resource, location=location, reassign=reassign)

  def unassign_child_resource(self, resource):
    if isinstance(resource, Lid) and self.has_lid():
      self.lid = None
    return super().unassign_child_resource(resource)

  def __repr__(self) -> str:
    return (f"{self.__class__.__name__}(name={self.name}, size_x={self._size_x}, "
            f"size_y={self._size_y}, size_z={self._size_z}, location={self.location})")

  def get_well(self, identifier: Union[str, int, Tuple[int, int]]) -> Well:
    """ Get the item with the given identifier.

    See :meth:`~.get_item` for more information.
    """

    return super().get_item(identifier)

  def get_wells(self,
    identifier: Union[str, Sequence[int]]) -> List[Well]:
    """ Get the wells with the given identifier.

    See :meth:`~.get_items` for more information.
    """

    return super().get_items(identifier)

  def has_lid(self) -> bool:
    return self.lid is not None

  def set_well_liquids(
    self,
    liquids: Union[
      List[List[Tuple[Optional["Liquid"], Union[int, float]]]],
      List[Tuple[Optional["Liquid"], Union[int, float]]],
      Tuple[Optional["Liquid"], Union[int, float]]]
  ) -> None:

    """ Update the liquid in the volume tracker for each well in the plate.

    Args:
      liquids: A list of liquids, one for each well in the plate. The list can be a list of lists,
        where each inner list contains the liquids for each well in a column. If a single tuple is
        given, the volume is assumed to be the same for all wells. Liquids are in uL.

    Raises:
      ValueError: If the number of liquids does not match the number of wells in the plate.

    Example:
      Set the volume of each well in a 96-well plate to 10 uL.

      >>> plate = Plate("plate", 127.0, 86.0, 14.5, num_items_x=12, num_items_y=8)
      >>> plate.set_well_liquids((Liquid.WATER, 10))
    """

    if isinstance(liquids, tuple):
      liquids = [liquids] * self.num_items
    elif isinstance(liquids, list) and all(isinstance(column, list) for column in liquids):
      # mypy doesn't know that all() checks the type
      liquids = cast(List[List[Tuple[Optional["Liquid"], float]]], liquids)
      liquids = [list(column) for column in zip(*liquids)] # transpose the list of lists
      liquids = [volume for column in liquids for volume in column] # flatten the list of lists

    if len(liquids) != self.num_items:
      raise ValueError(f"Number of liquids ({len(liquids)}) does not match number of wells "
                      f"({self.num_items}) in plate '{self.name}'.")

    for i, (liquid, volume) in enumerate(liquids):
      well = self.get_well(i)
      well.tracker.set_liquids([(liquid, volume)]) # type: ignore

  def disable_volume_trackers(self) -> None:
    """ Disable volume tracking for all wells in the plate. """

    for well in self.get_all_items():
      well.tracker.disable()

  def enable_volume_trackers(self) -> None:
    """ Enable volume tracking for all wells in the plate. """

    for well in self.get_all_items():
      well.tracker.enable()

  def get_quadrant(self, quadrant: int) -> List[Well]:
    """ Return the wells in the specified quadrant. Quadrants are overlapping and refer to
    alternating rows and columns of the plate. Quadrant 1 contains A1, A3, C1, etc. Quadrant 2
    contains A2, quadrant 3 contains B1, and quadrant 4 contains B2. """

    if quadrant == 1:
      return [self.get_well((row, column))
                for row in range(0, self.num_items_y, 2)
                for column in range(0, self.num_items_x, 2)]
    elif quadrant == 2:
      return [self.get_well((row, column))
                for row in range(0, self.num_items_y, 2)
                for column in range(1, self.num_items_x, 2)]
    elif quadrant == 3:
      return [self.get_well((row, column))
                for row in range(1, self.num_items_y, 2)
                for column in range(0, self.num_items_x, 2)]
    elif quadrant == 4:
      return [self.get_well((row, column))
                for row in range(1, self.num_items_y, 2)
                for column in range(1, self.num_items_x, 2)]
    else:
      raise ValueError(f"Invalid quadrant number: {quadrant}. Quadrant must be 1, 2, 3, or 4.")
=======
""" Base classes for Plate and Lid resources. """

from __future__ import annotations

from typing import List, Optional, Sequence, Tuple, Union, cast, Literal


from .liquid import Liquid
from .itemized_resource import ItemizedResource
from .resource import Resource, Coordinate
from .well import Well



class Lid(Resource):
  """ Lid for plates. """

  def __init__(
    self,
    name: str,
    size_x: float,
    size_y: float,
    size_z: float,
    category: str = "lid",
    model: Optional[str] = None
  ):
    """ Create a lid for a plate.

    Args:
      name: Name of the lid.
      size_x: Size of the lid in x-direction.
      size_y: Size of the lid in y-direction.
      size_z: Size of the lid in z-direction.
    """
    super().__init__(name=name, size_x=size_x, size_y=size_y, size_z=size_z, category=category,
                     model=model)


class Plate(ItemizedResource[Well]):
  """ Base class for Plate resources. """

  def __init__(
    self,
    name: str,
    size_x: float,
    size_y: float,
    size_z: float,
    items: Optional[List[List[Well]]] = None,
    num_items_x: Optional[int] = None,
    num_items_y: Optional[int] = None,
    category: str = "plate",
    lid_height: float = 0,
    with_lid: bool = False,
    model: Optional[str] = None,
    plate_type: Literal["skirted", "semi-skirted", "non-skirted"] = "skirted"
  ):
    """ Initialize a Plate resource.

    Args:
      name: Name of the plate.
      size_x: Size of the plate in the x direction.
      size_y: Size of the plate in the y direction.
      size_z: Size of the plate in the z direction.
      dx: The distance between the start of the plate and the center of the first well (A1) in the x
        direction.
      dy: The distance between the start of the plate and the center of the first well (A1) in the y
        direction.
      dz: The distance between the start of the plate and the center of the first well (A1) in the z
        direction.
      num_items_x: Number of wells in the x direction.
      num_items_y: Number of wells in the y direction.
      well_size_x: Size of the wells in the x direction.
      well_size_y: Size of the wells in the y direction.
      lid_height: Height of the lid in mm, only used if `with_lid` is True.
      with_lid: Whether the plate has a lid.
      plate_type: Type of the plate. One of "skirted", "semi-skirted", or "non-skirted". A
        WIP: https://github.com/PyLabRobot/pylabrobot/pull/152#discussion_r1625831517
    """

    super().__init__(name, size_x, size_y, size_z, items=items, num_items_x=num_items_x,
      num_items_y=num_items_y, category=category, model=model)
    self.lid: Optional[Lid] = None
    self.lid_height = lid_height
    self.plate_type = plate_type

    if with_lid:
      assert lid_height > 0, "Lid height must be greater than 0 if with_lid == True."

      lid = Lid(name + "_lid", size_x=size_x, size_y=size_y, size_z=lid_height)
      self.assign_child_resource(lid)

  def serialize(self) -> dict:
    return {**super().serialize(), "lid_height": self.lid_height}

  def assign_child_resource(
    self,
    resource: Resource,
    location: Optional[Coordinate] = None,
    reassign: bool = True
  ):
    if isinstance(resource, Lid):
      if self.has_lid():
        raise ValueError(f"Plate '{self.name}' already has a lid.")
      self.lid = resource
      assert self.lid_height > 0, "Lid height must be greater than 0."
      location = Coordinate(0, 0, self.get_size_z() - self.lid_height)
    else:
      assert location is not None, "Location must be specified for if resource is not a lid."
    return super().assign_child_resource(resource, location=location, reassign=reassign)

  def unassign_child_resource(self, resource):
    if isinstance(resource, Lid) and self.has_lid():
      self.lid = None
    return super().unassign_child_resource(resource)

  def __repr__(self) -> str:
    return (f"{self.__class__.__name__}(name={self.name}, size_x={self._size_x}, "
            f"size_y={self._size_y}, size_z={self._size_z}, location={self.location})")

  def get_well(self, identifier: Union[str, int, Tuple[int, int]]) -> Well:
    """ Get the item with the given identifier.

    See :meth:`~.get_item` for more information.
    """

    return super().get_item(identifier)

  def get_wells(self,
    identifier: Union[str, Sequence[int]]) -> List[Well]:
    """ Get the wells with the given identifier.

    See :meth:`~.get_items` for more information.
    """

    return super().get_items(identifier)

  def has_lid(self) -> bool:
    return self.lid is not None

  def set_well_liquids(
    self,
    liquids: Union[
      List[List[Tuple[Optional["Liquid"], Union[int, float]]]],
      List[Tuple[Optional["Liquid"], Union[int, float]]],
      Tuple[Optional["Liquid"], Union[int, float]]]
  ) -> None:

    """ Update the liquid in the volume tracker for each well in the plate.

    Args:
      liquids: A list of liquids, one for each well in the plate. The list can be a list of lists,
        where each inner list contains the liquids for each well in a column. If a single tuple is
        given, the volume is assumed to be the same for all wells. Liquids are in uL.

    Raises:
      ValueError: If the number of liquids does not match the number of wells in the plate.

    Example:
      Set the volume of each well in a 96-well plate to 10 uL.

      >>> plate = Plate("plate", 127.0, 86.0, 14.5, num_items_x=12, num_items_y=8)
      >>> plate.set_well_liquids((Liquid.WATER, 10))
    """

    if isinstance(liquids, tuple):
      liquids = [liquids] * self.num_items
    elif isinstance(liquids, list) and all(isinstance(column, list) for column in liquids):
      # mypy doesn't know that all() checks the type
      liquids = cast(List[List[Tuple[Optional["Liquid"], float]]], liquids)
      liquids = [list(column) for column in zip(*liquids)] # transpose the list of lists
      liquids = [volume for column in liquids for volume in column] # flatten the list of lists

    if len(liquids) != self.num_items:
      raise ValueError(f"Number of liquids ({len(liquids)}) does not match number of wells "
                      f"({self.num_items}) in plate '{self.name}'.")

    for i, (liquid, volume) in enumerate(liquids):
      well = self.get_well(i)
      well.tracker.set_liquids([(liquid, volume)]) # type: ignore

  def disable_volume_trackers(self) -> None:
    """ Disable volume tracking for all wells in the plate. """

    for well in self.get_all_items():
      well.tracker.disable()

  def enable_volume_trackers(self) -> None:
    """ Enable volume tracking for all wells in the plate. """

    for well in self.get_all_items():
      well.tracker.enable()

# TODO: add quadrant definition for 96-well plates & specify current
# quadrant definition is only for 384-well plates
  def get_quadrant(self, quadrant: int) -> List[Well]:
    """ Return the wells in the specified quadrant. Quadrants are overlapping and refer to
    alternating rows and columns of the plate. Quadrant 1 contains A1, A3, C1, etc. Quadrant 2
    contains A2, quadrant 3 contains B1, and quadrant 4 contains B2. """

    if quadrant == 1:
      return [self.get_well((row, column))
                for row in range(0, self.num_items_y, 2)
                for column in range(0, self.num_items_x, 2)]
    elif quadrant == 2:
      return [self.get_well((row, column))
                for row in range(0, self.num_items_y, 2)
                for column in range(1, self.num_items_x, 2)]
    elif quadrant == 3:
      return [self.get_well((row, column))
                for row in range(1, self.num_items_y, 2)
                for column in range(0, self.num_items_x, 2)]
    elif quadrant == 4:
      return [self.get_well((row, column))
                for row in range(1, self.num_items_y, 2)
                for column in range(1, self.num_items_x, 2)]
    else:
      raise ValueError(f"Invalid quadrant number: {quadrant}. Quadrant must be 1, 2, 3, or 4.")
>>>>>>> e63b80f6
<|MERGE_RESOLUTION|>--- conflicted
+++ resolved
@@ -1,216 +1,3 @@
-<<<<<<< HEAD
-""" Base classes for Plate and Lid resources. """
-
-from __future__ import annotations
-
-from typing import List, Optional, Sequence, Tuple, Union, cast
-
-
-from .liquid import Liquid
-from .itemized_resource import ItemizedResource
-from .resource import Resource, Coordinate
-from .well import Well
-
-
-
-class Lid(Resource):
-  """ Lid for plates. """
-
-  def __init__(
-    self,
-    name: str,
-    size_x: float,
-    size_y: float,
-    size_z: float,
-    category: str = "lid",
-    model: Optional[str] = None
-  ):
-    """ Create a lid for a plate.
-
-    Args:
-      name: Name of the lid.
-      size_x: Size of the lid in x-direction.
-      size_y: Size of the lid in y-direction.
-      size_z: Size of the lid in z-direction.
-    """
-    super().__init__(name=name, size_x=size_x, size_y=size_y, size_z=size_z, category=category,
-                     model=model)
-
-
-class Plate(ItemizedResource[Well]):
-  """ Base class for Plate resources. """
-
-  def __init__(
-    self,
-    name: str,
-    size_x: float,
-    size_y: float,
-    size_z: float,
-    items: Optional[List[List[Well]]] = None,
-    num_items_x: Optional[int] = None,
-    num_items_y: Optional[int] = None,
-    category: str = "plate",
-    lid_height: float = 0,
-    with_lid: bool = False,
-    model: Optional[str] = None
-  ):
-    """ Initialize a Plate resource.
-
-    Args:
-      name: Name of the plate.
-      size_x: Size of the plate in the x direction.
-      size_y: Size of the plate in the y direction.
-      size_z: Size of the plate in the z direction.
-      dx: The distance between the start of the plate and the center of the first well (A1) in the x
-        direction.
-      dy: The distance between the start of the plate and the center of the first well (A1) in the y
-        direction.
-      dz: The distance between the start of the plate and the center of the first well (A1) in the z
-        direction.
-      num_items_x: Number of wells in the x direction.
-      num_items_y: Number of wells in the y direction.
-      well_size_x: Size of the wells in the x direction.
-      well_size_y: Size of the wells in the y direction.
-      lid_height: Height of the lid in mm, only used if `with_lid` is True.
-      with_lid: Whether the plate has a lid.
-    """
-
-    super().__init__(name, size_x, size_y, size_z, items=items, num_items_x=num_items_x,
-      num_items_y=num_items_y, category=category, model=model)
-    self.lid: Optional[Lid] = None
-    self.lid_height = lid_height
-
-    if with_lid:
-      assert lid_height > 0, "Lid height must be greater than 0 if with_lid == True."
-
-      lid = Lid(name + "_lid", size_x=size_x, size_y=size_y, size_z=lid_height)
-      self.assign_child_resource(lid)
-
-  def serialize(self) -> dict:
-    return {**super().serialize(), "lid_height": self.lid_height}
-
-  def assign_child_resource(
-    self,
-    resource: Resource,
-    location: Optional[Coordinate] = None,
-    reassign: bool = True
-  ):
-    if isinstance(resource, Lid):
-      if self.has_lid():
-        raise ValueError(f"Plate '{self.name}' already has a lid.")
-      self.lid = resource
-      assert self.lid_height > 0, "Lid height must be greater than 0."
-      location = Coordinate(0, 0, self.get_size_z() - self.lid_height)
-    else:
-      assert location is not None, "Location must be specified for if resource is not a lid."
-    return super().assign_child_resource(resource, location=location, reassign=reassign)
-
-  def unassign_child_resource(self, resource):
-    if isinstance(resource, Lid) and self.has_lid():
-      self.lid = None
-    return super().unassign_child_resource(resource)
-
-  def __repr__(self) -> str:
-    return (f"{self.__class__.__name__}(name={self.name}, size_x={self._size_x}, "
-            f"size_y={self._size_y}, size_z={self._size_z}, location={self.location})")
-
-  def get_well(self, identifier: Union[str, int, Tuple[int, int]]) -> Well:
-    """ Get the item with the given identifier.
-
-    See :meth:`~.get_item` for more information.
-    """
-
-    return super().get_item(identifier)
-
-  def get_wells(self,
-    identifier: Union[str, Sequence[int]]) -> List[Well]:
-    """ Get the wells with the given identifier.
-
-    See :meth:`~.get_items` for more information.
-    """
-
-    return super().get_items(identifier)
-
-  def has_lid(self) -> bool:
-    return self.lid is not None
-
-  def set_well_liquids(
-    self,
-    liquids: Union[
-      List[List[Tuple[Optional["Liquid"], Union[int, float]]]],
-      List[Tuple[Optional["Liquid"], Union[int, float]]],
-      Tuple[Optional["Liquid"], Union[int, float]]]
-  ) -> None:
-
-    """ Update the liquid in the volume tracker for each well in the plate.
-
-    Args:
-      liquids: A list of liquids, one for each well in the plate. The list can be a list of lists,
-        where each inner list contains the liquids for each well in a column. If a single tuple is
-        given, the volume is assumed to be the same for all wells. Liquids are in uL.
-
-    Raises:
-      ValueError: If the number of liquids does not match the number of wells in the plate.
-
-    Example:
-      Set the volume of each well in a 96-well plate to 10 uL.
-
-      >>> plate = Plate("plate", 127.0, 86.0, 14.5, num_items_x=12, num_items_y=8)
-      >>> plate.set_well_liquids((Liquid.WATER, 10))
-    """
-
-    if isinstance(liquids, tuple):
-      liquids = [liquids] * self.num_items
-    elif isinstance(liquids, list) and all(isinstance(column, list) for column in liquids):
-      # mypy doesn't know that all() checks the type
-      liquids = cast(List[List[Tuple[Optional["Liquid"], float]]], liquids)
-      liquids = [list(column) for column in zip(*liquids)] # transpose the list of lists
-      liquids = [volume for column in liquids for volume in column] # flatten the list of lists
-
-    if len(liquids) != self.num_items:
-      raise ValueError(f"Number of liquids ({len(liquids)}) does not match number of wells "
-                      f"({self.num_items}) in plate '{self.name}'.")
-
-    for i, (liquid, volume) in enumerate(liquids):
-      well = self.get_well(i)
-      well.tracker.set_liquids([(liquid, volume)]) # type: ignore
-
-  def disable_volume_trackers(self) -> None:
-    """ Disable volume tracking for all wells in the plate. """
-
-    for well in self.get_all_items():
-      well.tracker.disable()
-
-  def enable_volume_trackers(self) -> None:
-    """ Enable volume tracking for all wells in the plate. """
-
-    for well in self.get_all_items():
-      well.tracker.enable()
-
-  def get_quadrant(self, quadrant: int) -> List[Well]:
-    """ Return the wells in the specified quadrant. Quadrants are overlapping and refer to
-    alternating rows and columns of the plate. Quadrant 1 contains A1, A3, C1, etc. Quadrant 2
-    contains A2, quadrant 3 contains B1, and quadrant 4 contains B2. """
-
-    if quadrant == 1:
-      return [self.get_well((row, column))
-                for row in range(0, self.num_items_y, 2)
-                for column in range(0, self.num_items_x, 2)]
-    elif quadrant == 2:
-      return [self.get_well((row, column))
-                for row in range(0, self.num_items_y, 2)
-                for column in range(1, self.num_items_x, 2)]
-    elif quadrant == 3:
-      return [self.get_well((row, column))
-                for row in range(1, self.num_items_y, 2)
-                for column in range(0, self.num_items_x, 2)]
-    elif quadrant == 4:
-      return [self.get_well((row, column))
-                for row in range(1, self.num_items_y, 2)
-                for column in range(1, self.num_items_x, 2)]
-    else:
-      raise ValueError(f"Invalid quadrant number: {quadrant}. Quadrant must be 1, 2, 3, or 4.")
-=======
 """ Base classes for Plate and Lid resources. """
 
 from __future__ import annotations
@@ -427,5 +214,4 @@
                 for row in range(1, self.num_items_y, 2)
                 for column in range(1, self.num_items_x, 2)]
     else:
-      raise ValueError(f"Invalid quadrant number: {quadrant}. Quadrant must be 1, 2, 3, or 4.")
->>>>>>> e63b80f6
+      raise ValueError(f"Invalid quadrant number: {quadrant}. Quadrant must be 1, 2, 3, or 4.")