<<<<<<< HEAD
import os
from typing import Tuple, Optional

from pylabrobot.resources import (
  Coordinate,
  CrossSectionType,
  MFXCarrier,
  Plate,
  PlateCarrier,
  TipCarrier,
  TipRack,
  TipSpot,
  Well,
  WellBottomType,
  create_equally_spaced,
  create_homogeneous_carrier_sites
)
from pylabrobot.resources.ml_star.tip_creators import (
  low_volume_tip_no_filter,
  low_volume_tip_with_filter,
  standard_volume_tip_no_filter,
  standard_volume_tip_with_filter,
  high_volume_tip_no_filter,
  high_volume_tip_with_filter,
  four_ml_tip_with_filter,
  five_ml_tip,
  five_ml_tip_with_filter
)
from pylabrobot.utils.file_parsing import find_int, find_float, find_string


__all__ = [
  "create_plate",
  "create_tip_rack",
  "create_plate_carrier",
  "create_tip_carrier",
  "create_flex_carrier",
]


def get_resource_type(filepath) -> str:
  """ Get the resource type from the filename or the file contents. """
  filename = os.path.basename(filepath)
  if filename.startswith("PLT_CAR_"):
    return "PlateCarrier"
  if filename.startswith("TIP_CAR_"):
    return "TipCarrier"
  if filename.startswith("MFX_CAR_"):
    return "MFXCarrier"
  if filename.startswith("SMP_CAR_"):
    raise ValueError("SMP_CAR_ not supported yet")
    # return "TubeCarrier"

  if filepath.endswith("_L.rck"):
    filepath = filepath.replace("_L.rck", ".rck")
  if filename.endswith("_P.rck"):
    filepath = filepath.replace("_P.rck", ".rck")

  if not os.path.exists(filepath):
    return "TipRack" # only tip racks have no .rck file

  with open(filepath, "r", encoding="ISO-8859-1") as f:
    c = f.read()
    try:
      category0id = find_int("Category.0.Id", c)
      # based on some inspection of the files, but just a guess
      if category0id in range(170, 180):
        return "TipRack"
      if category0id in range(1000, 1100):
        return "Plate"
    except ValueError:
      pass

    try:
      _ = find_string("Cntr.1.file", c) # only plates have a .ctr file
      return "Plate"
    except ValueError:
      pass

  raise ValueError(f"Unknown resource type for file {filename}")


def create_plate_for_writing(
  filepath: str,
  ctr_filepath: Optional[str] = None
) -> Tuple[Plate, Optional[str], Optional[str]]:
  """ Create a plate from the given file. Returns the plate and optionally a description. Also
  returns a description and the volume equation.

  Args:
    filepath: The path to the .rck file for the plate.
    ctr_filepath: The path to the .ctr file for the plate. If not given, it will be inferred from
      the .rck file. I think the ctr file is used for well definitions.
  """
  with open(filepath, "r", encoding="ISO-8859-1") as f:
    c = f.read()

  size_x = find_float("Dim.Dx", c)
  size_y = find_float("Dim.Dy", c)
  size_z = find_float("Dim.Dz", c)

  num_items_x = find_int("Columns", c)
  num_items_y = find_int("Rows", c)
  well_dx = find_float("Dx", c)
  well_dy = find_float("Dy", c)

  # rck files use the center of the well, but we want the bottom left corner.
  dx = round(find_float("BndryX", c) - well_dx/2, 4)
  dy = round(find_float("BndryY", c) - well_dy/2, 4)
  # dz = round(find_float("Cntr.1.base", c), 4)

  filename = os.path.basename(filepath)
  cname = filename.split(".")[0]
  description = cname

  if cname == "Cos_96_ProtCryst" and well_dy == 4.5:
    # ad-hoc fix for Cos_96_ProtCryst, where the definition is almost certainly wrong
    well_dy = 9.0

  # .rck to .ctr filepath
  def rck2ctr(fn):
    return fn \
      .replace("_P.rck", ".ctr") \
      .replace("_L.rck", ".ctr") \
      .replace(".rck", ".ctr") \
      .replace("ProtCryst", "Post")

  ctr_filepath = ctr_filepath or rck2ctr(filepath)
  with open(ctr_filepath, "r", encoding="ISO-8859-1") as f2:
    c2 = f2.read()
    num_segments = find_int("Segments", c2)
    vol_eqn_func = ""
    height_so_far = 0
    for i in range(num_segments, 0, -1):
      vol_eqn = find_string(f"{i}.EqnOfVol", c2)
      section_max_height = find_float(f"{i}.Max", c2)
      if i == num_segments: # first section from bottom
        vol_eqn = vol_eqn.replace("h", f"min(h, {section_max_height})")
        vol_eqn_func += f"volume = {vol_eqn}\n"
      else:
        vol_eqn = vol_eqn.replace("h", f"(h-{height_so_far})")
        vol_eqn_func += f"if h <= {section_max_height}:\n"
        vol_eqn_func += f"  volume += {vol_eqn}\n"
      height_so_far += section_max_height
    vol_eqn_func += f"if h > {height_so_far}:\n"
    vol_eqn_func +=  f"  raise ValueError(f\"Height {{h}} is too large for {cname}\")\n"
    vol_eqn_func += "return volume"

    well_size_x = find_float("Dim.Dx", c2)
    well_size_y = find_float("Dim.Dy", c2)

    # we can get shapes of other segments with X.Shape, X being the segment number.
    # Numbered from the top, so last segment is the bottom
    well_bottom_type_code = find_int(f"{num_segments}.Shape", c2)
    well_bottom_type = {
      0: WellBottomType.FLAT, # cylinder
      1: WellBottomType.FLAT, # rectangle
      # 2: ? # "inverted cone"
      3: WellBottomType.V,    # "V-cone"
      # 4 & 5 only for last segment
      4: WellBottomType.U,    # "rounded base segment"
      5: WellBottomType.V,    # "V-cone base segment"
    }.get(well_bottom_type_code, WellBottomType.UNKNOWN)

    # The shape of the first segment is most indicative of the well shape
    cross_section_type_code = find_int("1.Shape", c2)
    cross_section_type = {
      0: CrossSectionType.CIRCLE,
      1: CrossSectionType.RECTANGLE,
      # 2: ?? ,
      # 3: ?? ,
      # 4: ?? ,
      # 5: ?? ,
    }.get(cross_section_type_code, CrossSectionType.CIRCLE)

    well_size_z = find_float("Depth", c2)

    # probably wrong, will fix later when I do carrier site bases
    # written on 2024-03-01
    try:
      dz = find_float("BaseMM", c2)
    except ValueError:
      dz = 0

  plate = Plate(
    name=cname,
    size_x=size_x,
    size_y=size_y,
    size_z=size_z,
    num_items_x=num_items_x,
    num_items_y=num_items_y,
    items=create_equally_spaced(
      Well,
      num_items_x=num_items_x,
      num_items_y=num_items_y,
      dx=dx + (well_dx - well_size_x)/2, # add mini offset for border of wells
      dy=dy + (well_dy - well_size_y)/2, # add mini offset for border of wells
      dz=dz,
      item_dx=well_dx,
      item_dy=well_dy,
      size_x=well_size_x,
      size_y=well_size_y,
      size_z=well_size_z,
      bottom_type=well_bottom_type,
      cross_section_type=cross_section_type
    ),
    lid_height=10,
    model=cname
  )

  return plate, description, vol_eqn_func


def create_tip_rack_for_writing(filepath: str) -> Tuple[TipRack, Optional[str]]:
  """ Create a tip rack from the given file. Returns the tip rack and optionally a description. Also
  create a description. """

  tip_table = {
    "MlStar4mlTipWithFilter": four_ml_tip_with_filter,
    "MlStar5mlTipWithFilter": five_ml_tip_with_filter,
    "MlStar10ulLowVolumeTip": low_volume_tip_no_filter,
    "MlStar10ulLowVolumeTipWithFilter": low_volume_tip_with_filter,
    "MlStar1000ulHighVolumeTipWithFilter": high_volume_tip_with_filter,
    "MlStar1000ulHighVolumeTip": high_volume_tip_no_filter,
    "MlStar5mlTip": five_ml_tip,
    "MlStar300ulStandardVolumeTipWithFilter": standard_volume_tip_with_filter,
    "MlStar300ulStandardVolumeTip": standard_volume_tip_no_filter,
  }

  with open(filepath, "r", encoding="ISO-8859-1") as f:
    c = f.read()

  size_x = find_float("Dim.Dx", c)
  size_y = find_float("Dim.Dy", c)
  size_z = find_float("Dim.Dz", c)
  tip_type = None
  try:
    tip_type = find_string("PropertyValue.6", c)
  except ValueError:
    tip_type = find_string("PropertyValue.4", c)
  tip_creator = tip_table[tip_type]

  tip_size_x = find_float("Dx", c)
  tip_size_y = find_float("Dy", c)

  # rck files use the center of the well, but we want the bottom left corner.
  dx = round(find_float("BndryX", c) - tip_size_x/2, 4)
  dy = round(find_float("BndryY", c) - tip_size_y/2, 4)
  dz = find_float("Cntr.1.base", c)

  num_items_x = find_int("Columns", c)
  num_items_y = find_int("Rows", c)

  cname = os.path.basename(filepath).split(".")[0]
  if cname[0] == "4":
    cname = "Four" + cname[1:]
  elif cname[0] == "5":
    cname = "Five" + cname[1:]
  description = find_string("Description", c)

  tip_rack = TipRack(
    name=cname,
    size_x=size_x,
    size_y=size_y,
    size_z=size_z,
    items=create_equally_spaced(
      TipSpot,
      num_items_x=num_items_x,
      num_items_y=num_items_y,
      dx=dx,
      dy=dy,
      dz=dz,
      item_dx=tip_size_x,
      item_dy=tip_size_y,
      size_x=tip_size_x,
      size_y=tip_size_y,
      size_z=size_z,
      make_tip=tip_creator
    ),
    model=cname
  )

  return tip_rack, description


def create_plate_carrier_for_writing(filepath: str) -> Tuple[PlateCarrier, Optional[str]]:
  """ Create a plate carrier from the given file. Returns the plate carrier and optionally a
  description. Also create a description. """
  with open(filepath, "r", encoding="ISO-8859-1") as f:
    c = f.read()

  site_count = int(c.split("Site.Cnt\x01")[1].split("\x08")[0])
  sites = []
  for i in range(1, site_count+1):
    x = find_float(f"Site.{i}.X", c)
    y = find_float(f"Site.{i}.Y", c)
    z = find_float(f"Site.{i}.Z", c)
    site_width = find_float(f"Site.{i}.Dx", c)
    site_height = find_float(f"Site.{i}.Dy", c)
    sites.append(Coordinate(x, y, z))
  sites = sorted(sites, key=lambda c: c.y)

  size_x = find_float("Dim.Dx", c)
  size_y = find_float("Dim.Dy", c)
  size_z = find_float("Dim.Dz", c)
  description = find_string("Description", c)
  cname = os.path.basename(filepath).split(".")[0]

  plate_carrier = PlateCarrier(
    name=cname,
    size_x=size_x,
    size_y=size_y,
    size_z=size_z,
    sites=create_homogeneous_carrier_sites(sites, site_size_x=site_width, site_size_y=site_height),
    model=cname
  )
  return plate_carrier, description


def create_tip_carrier_for_writing(filepath: str) -> Tuple[TipCarrier, Optional[str]]:
  """ Create a tip carrier from the given file. Returns the tip carrier and optionally a
  description. Also create a description. """
  with open(filepath, "r", encoding="ISO-8859-1") as f:
    c = f.read()

  site_count = int(c.split("Site.Cnt\x01")[1].split("\x08")[0])
  sites = []
  for i in range(1, site_count+1):
    x = find_float(f"Site.{i}.X", c)
    y = find_float(f"Site.{i}.Y", c)
    z = find_float(f"Site.{i}.Z", c)
    site_width = find_float(f"Site.{i}.Dx", c)
    site_height = find_float(f"Site.{i}.Dy", c)
    sites.append(Coordinate(x, y, z))
  sites = sorted(sites, key=lambda c: c.y)

  size_x = find_float("Dim.Dx", c)
  size_y = find_float("Dim.Dy", c)
  size_z = find_float("Dim.Dz", c)
  description = find_string("Description", c)
  cname = os.path.basename(filepath).split(".")[0]

  tip_carrier = TipCarrier(
    name=cname,
    size_x=size_x,
    size_y=size_y,
    size_z=size_z,
    sites=create_homogeneous_carrier_sites(sites, site_size_x=site_width, site_size_y=site_height),
    model=cname
  )
  return tip_carrier, description


def create_flex_carrier_for_writing(filepath: str) -> Tuple[MFXCarrier, Optional[str]]:
  """ Create a multiflex carrier from the given file. Returns the multiflex carrier and optionally a
  description. Also create a description. """
  with open(filepath, "r", encoding="ISO-8859-1") as f:
    c = f.read()

  site_count = int(c.split("Site.Cnt\x02")[1].split("\x08")[0])
  sites = []
  for i in range(1, site_count+1):
    x = find_float(f"Site.{i}.X", c)
    y = find_float(f"Site.{i}.Y", c)
    z = find_float(f"Site.{i}.Z", c)
    site_width = find_float(f"Site.{i}.Dx", c)
    site_height = find_float(f"Site.{i}.Dy", c)
    sites.append(Coordinate(x, y, z))
  sites = sorted(sites, key=lambda c: c.y)

  # filter sites by visible
  sites = [s for i, s in enumerate(sites) if find_int(f"Site.{i}.Visible", c) == 1]

  size_x = find_float("Dim.Dx", c)
  size_y = find_float("Dim.Dy", c)
  size_z = find_float("Dim.Dz", c)
  description = find_string("Description", c)
  cname = os.path.basename(filepath).split(".")[0]

  flex_carrier = MFXCarrier(
    name=cname,
    size_x=size_x,
    size_y=size_y,
    size_z=size_z,
    sites=create_homogeneous_carrier_sites(sites, site_size_x=site_width, site_size_y=site_height),
    model=cname
  )
  return flex_carrier, description


def create_plate(filepath: str, name: str, ctr_filepath: Optional[str] = None) -> Plate:
  """ Create a plate from the given file.

  Args:
    filepath: The path to the .rck file for the plate.
    name: The name of the plate resource.
  """
  plate, _, _ = create_plate_for_writing(filepath, ctr_filepath=ctr_filepath)
  plate.name = name
  return plate


def create_tip_rack(filepath: str, name: str) -> TipRack:
  """ Create a tip rack from the given file.

  Args:
    filepath: The path to the .rck file for the tip rack.
    name: The name of the tip rack resource.
  """
  tip_rack, _ = create_tip_rack_for_writing(filepath)
  tip_rack.name = name
  return tip_rack


def create_plate_carrier(filepath: str, name: str) -> PlateCarrier:
  """ Create a plate carrier from the given file.

  Args:
    filepath: The path to the .rck file for the plate carrier.
    name: The name of the plate carrier resource.
  """
  plate_carrier, _ = create_plate_carrier_for_writing(filepath)
  plate_carrier.name = name
  return plate_carrier


def create_tip_carrier(filepath: str, name: str) -> TipCarrier:
  """ Create a tip carrier from the given file.

  Args:
    filepath: The path to the .rck file for the tip carrier.
    name: The name of the tip carrier resource.
  """
  tip_carrier, _ = create_tip_carrier_for_writing(filepath)
  tip_carrier.name = name
  return tip_carrier


def create_flex_carrier(filepath: str, name: str) -> MFXCarrier:
  """ Create a multiflex carrier from the given file.

  Args:
    filepath: The path to the .rck file for the multiflex carrier.
    name: The name of the multiflex carrier resource.
  """
  flex_carrier, _ = create_flex_carrier_for_writing(filepath)
  flex_carrier.name = name
  return flex_carrier
=======
import os
from typing import Tuple, Optional

from pylabrobot.resources import (
  CarrierSite,
  Coordinate,
  CrossSectionType,
  MFXCarrier,
  Plate,
  PlateCarrier,
  PlateCarrierSite,
  TipCarrier,
  TipRack,
  TipSpot,
  Well,
  WellBottomType,
  create_equally_spaced_2d,
  create_homogeneous_carrier_sites
)
from pylabrobot.resources.ml_star.tip_creators import (
  low_volume_tip_no_filter,
  low_volume_tip_with_filter,
  standard_volume_tip_no_filter,
  standard_volume_tip_with_filter,
  high_volume_tip_no_filter,
  high_volume_tip_with_filter,
  four_ml_tip_with_filter,
  five_ml_tip,
  five_ml_tip_with_filter
)
from pylabrobot.utils.file_parsing import find_int, find_float, find_string


__all__ = [
  "create_plate",
  "create_tip_rack",
  "create_plate_carrier",
  "create_tip_carrier",
  "create_flex_carrier",
]


def get_resource_type(filepath) -> str:
  """ Get the resource type from the filename or the file contents. """
  filename = os.path.basename(filepath)
  if filename.startswith("PLT_CAR_"):
    return "PlateCarrier"
  if filename.startswith("TIP_CAR_"):
    return "TipCarrier"
  if filename.startswith("MFX_CAR_"):
    return "MFXCarrier"
  if filename.startswith("SMP_CAR_"):
    raise ValueError("SMP_CAR_ not supported yet")
    # return "TubeCarrier"

  if filepath.endswith("_L.rck"):
    filepath = filepath.replace("_L.rck", ".rck")
  if filename.endswith("_P.rck"):
    filepath = filepath.replace("_P.rck", ".rck")

  if not os.path.exists(filepath):
    return "TipRack" # only tip racks have no .rck file

  with open(filepath, "r", encoding="ISO-8859-1") as f:
    c = f.read()
    try:
      category0id = find_int("Category.0.Id", c)
      # based on some inspection of the files, but just a guess
      if category0id in range(170, 180):
        return "TipRack"
      if category0id in range(1000, 1100):
        return "Plate"
    except ValueError:
      pass

    try:
      _ = find_string("Cntr.1.file", c) # only plates have a .ctr file
      return "Plate"
    except ValueError:
      pass

  raise ValueError(f"Unknown resource type for file {filename}")


def create_plate_for_writing(
  filepath: str,
  ctr_filepath: Optional[str] = None
) -> Tuple[Plate, Optional[str], Optional[str]]:
  """ Create a plate from the given file. Returns the plate and optionally a description. Also
  returns a description and the volume equation.

  Args:
    filepath: The path to the .rck file for the plate.
    ctr_filepath: The path to the .ctr file for the plate. If not given, it will be inferred from
      the .rck file. I think the ctr file is used for well definitions.
  """
  with open(filepath, "r", encoding="ISO-8859-1") as f:
    c = f.read()

  size_x = find_float("Dim.Dx", c)
  size_y = find_float("Dim.Dy", c)
  size_z = find_float("Dim.Dz", c)

  num_items_x = find_int("Columns", c)
  num_items_y = find_int("Rows", c)
  well_dx = find_float("Dx", c)
  well_dy = find_float("Dy", c)

  # rck files use the center of the well, but we want the bottom left corner.
  dx = round(find_float("BndryX", c) - well_dx/2, 4)
  dy = round(find_float("BndryY", c) - well_dy/2, 4)
  # dz = round(find_float("Cntr.1.base", c), 4)

  filename = os.path.basename(filepath)
  cname = filename.split(".")[0]
  description = cname

  if cname == "Cos_96_ProtCryst" and well_dy == 4.5:
    # ad-hoc fix for Cos_96_ProtCryst, where the definition is almost certainly wrong
    well_dy = 9.0

  # .rck to .ctr filepath
  def rck2ctr(fn):
    return fn \
      .replace("_P.rck", ".ctr") \
      .replace("_L.rck", ".ctr") \
      .replace(".rck", ".ctr") \
      .replace("ProtCryst", "Post")

  ctr_filepath = ctr_filepath or rck2ctr(filepath)
  with open(ctr_filepath, "r", encoding="ISO-8859-1") as f2:
    c2 = f2.read()
    num_segments = find_int("Segments", c2)
    vol_eqn_func = ""
    height_so_far = 0
    for i in range(num_segments, 0, -1):
      vol_eqn = find_string(f"{i}.EqnOfVol", c2)
      section_max_height = find_float(f"{i}.Max", c2)
      if i == num_segments: # first section from bottom
        vol_eqn = vol_eqn.replace("h", f"min(h, {section_max_height})")
        vol_eqn_func += f"volume = {vol_eqn}\n"
      else:
        vol_eqn = vol_eqn.replace("h", f"(h-{height_so_far})")
        vol_eqn_func += f"if h <= {section_max_height}:\n"
        vol_eqn_func += f"  volume += {vol_eqn}\n"
      height_so_far += section_max_height
    vol_eqn_func += f"if h > {height_so_far}:\n"
    vol_eqn_func +=  f"  raise ValueError(f\"Height {{h}} is too large for {cname}\")\n"
    vol_eqn_func += "return volume"

    well_size_x = find_float("Dim.Dx", c2)
    well_size_y = find_float("Dim.Dy", c2)

    # we can get shapes of other segments with X.Shape, X being the segment number.
    # Numbered from the top, so last segment is the bottom
    well_bottom_type_code = find_int(f"{num_segments}.Shape", c2)
    well_bottom_type = {
      0: WellBottomType.FLAT, # cylinder
      1: WellBottomType.FLAT, # rectangle
      # 2: ? # "inverted cone"
      3: WellBottomType.V,    # "V-cone"
      # 4 & 5 only for last segment
      4: WellBottomType.U,    # "rounded base segment"
      5: WellBottomType.V,    # "V-cone base segment"
    }.get(well_bottom_type_code, WellBottomType.UNKNOWN)

    # The shape of the first segment is most indicative of the well shape
    cross_section_type_code = find_int("1.Shape", c2)
    cross_section_type = {
      0: CrossSectionType.CIRCLE,
      1: CrossSectionType.RECTANGLE,
      # 2: ?? ,
      # 3: ?? ,
      # 4: ?? ,
      # 5: ?? ,
    }.get(cross_section_type_code, CrossSectionType.CIRCLE)

    well_size_z = find_float("Depth", c2)

    # probably wrong, will fix later when I do carrier site bases
    # written on 2024-03-01
    try:
      dz = find_float("BaseMM", c2)
    except ValueError:
      dz = 0

  plate = Plate(
    name=cname,
    size_x=size_x,
    size_y=size_y,
    size_z=size_z,
    num_items_x=num_items_x,
    num_items_y=num_items_y,
    items=create_equally_spaced_2d(
      Well,
      num_items_x=num_items_x,
      num_items_y=num_items_y,
      dx=dx + (well_dx - well_size_x)/2, # add mini offset for border of wells
      dy=dy + (well_dy - well_size_y)/2, # add mini offset for border of wells
      dz=dz,
      item_dx=well_dx,
      item_dy=well_dy,
      size_x=well_size_x,
      size_y=well_size_y,
      size_z=well_size_z,
      bottom_type=well_bottom_type,
      cross_section_type=cross_section_type
    ),
    lid_height=10,
    model=cname
  )

  return plate, description, vol_eqn_func


def create_tip_rack_for_writing(filepath: str) -> Tuple[TipRack, Optional[str]]:
  """ Create a tip rack from the given file. Returns the tip rack and optionally a description. Also
  create a description. """

  tip_table = {
    "MlStar4mlTipWithFilter": four_ml_tip_with_filter,
    "MlStar5mlTipWithFilter": five_ml_tip_with_filter,
    "MlStar10ulLowVolumeTip": low_volume_tip_no_filter,
    "MlStar10ulLowVolumeTipWithFilter": low_volume_tip_with_filter,
    "MlStar1000ulHighVolumeTipWithFilter": high_volume_tip_with_filter,
    "MlStar1000ulHighVolumeTip": high_volume_tip_no_filter,
    "MlStar5mlTip": five_ml_tip,
    "MlStar300ulStandardVolumeTipWithFilter": standard_volume_tip_with_filter,
    "MlStar300ulStandardVolumeTip": standard_volume_tip_no_filter,
  }

  with open(filepath, "r", encoding="ISO-8859-1") as f:
    c = f.read()

  size_x = find_float("Dim.Dx", c)
  size_y = find_float("Dim.Dy", c)
  size_z = find_float("Dim.Dz", c)
  tip_type = None
  try:
    tip_type = find_string("PropertyValue.6", c)
  except ValueError:
    tip_type = find_string("PropertyValue.4", c)
  tip_creator = tip_table[tip_type]

  tip_size_x = find_float("Dx", c)
  tip_size_y = find_float("Dy", c)

  # rck files use the center of the well, but we want the bottom left corner.
  dx = round(find_float("BndryX", c) - tip_size_x/2, 4)
  dy = round(find_float("BndryY", c) - tip_size_y/2, 4)
  dz = find_float("Cntr.1.base", c)

  num_items_x = find_int("Columns", c)
  num_items_y = find_int("Rows", c)

  cname = os.path.basename(filepath).split(".")[0]
  if cname[0] == "4":
    cname = "Four" + cname[1:]
  elif cname[0] == "5":
    cname = "Five" + cname[1:]
  description = find_string("Description", c)

  tip_rack = TipRack(
    name=cname,
    size_x=size_x,
    size_y=size_y,
    size_z=size_z,
    items=create_equally_spaced_2d(
      TipSpot,
      num_items_x=num_items_x,
      num_items_y=num_items_y,
      dx=dx,
      dy=dy,
      dz=dz,
      item_dx=tip_size_x,
      item_dy=tip_size_y,
      size_x=tip_size_x,
      size_y=tip_size_y,
      size_z=size_z,
      make_tip=tip_creator
    ),
    model=cname
  )

  return tip_rack, description


def create_plate_carrier_for_writing(filepath: str) -> Tuple[PlateCarrier, Optional[str]]:
  """ Create a plate carrier from the given file. Returns the plate carrier and optionally a
  description. Also create a description. """
  with open(filepath, "r", encoding="ISO-8859-1") as f:
    c = f.read()

  site_count = int(c.split("Site.Cnt\x01")[1].split("\x08")[0])
  sites = []
  for i in range(1, site_count+1):
    x = find_float(f"Site.{i}.X", c)
    y = find_float(f"Site.{i}.Y", c)
    z = find_float(f"Site.{i}.Z", c)
    site_width = find_float(f"Site.{i}.Dx", c)
    site_height = find_float(f"Site.{i}.Dy", c)
    sites.append(Coordinate(x, y, z))
  sites = sorted(sites, key=lambda c: c.y)

  size_x = find_float("Dim.Dx", c)
  size_y = find_float("Dim.Dy", c)
  size_z = find_float("Dim.Dz", c)
  description = find_string("Description", c)
  cname = os.path.basename(filepath).split(".")[0]

  plate_carrier = PlateCarrier(
    name=cname,
    size_x=size_x,
    size_y=size_y,
    size_z=size_z,
    sites=create_homogeneous_carrier_sites(klass=PlateCarrierSite, locations=sites,
                                           site_size_x=site_width, site_size_y=site_height),
    model=cname
  )
  return plate_carrier, description


def create_tip_carrier_for_writing(filepath: str) -> Tuple[TipCarrier, Optional[str]]:
  """ Create a tip carrier from the given file. Returns the tip carrier and optionally a
  description. Also create a description. """
  with open(filepath, "r", encoding="ISO-8859-1") as f:
    c = f.read()

  site_count = int(c.split("Site.Cnt\x01")[1].split("\x08")[0])
  sites = []
  for i in range(1, site_count+1):
    x = find_float(f"Site.{i}.X", c)
    y = find_float(f"Site.{i}.Y", c)
    z = find_float(f"Site.{i}.Z", c)
    site_width = find_float(f"Site.{i}.Dx", c)
    site_height = find_float(f"Site.{i}.Dy", c)
    sites.append(Coordinate(x, y, z))
  sites = sorted(sites, key=lambda c: c.y)

  size_x = find_float("Dim.Dx", c)
  size_y = find_float("Dim.Dy", c)
  size_z = find_float("Dim.Dz", c)
  description = find_string("Description", c)
  cname = os.path.basename(filepath).split(".")[0]

  tip_carrier = TipCarrier(
    name=cname,
    size_x=size_x,
    size_y=size_y,
    size_z=size_z,
    sites=create_homogeneous_carrier_sites(klass=CarrierSite, locations=sites,
                                           site_size_x=site_width, site_size_y=site_height),
    model=cname
  )
  return tip_carrier, description


def create_flex_carrier_for_writing(filepath: str) -> Tuple[MFXCarrier, Optional[str]]:
  """ Create a multiflex carrier from the given file. Returns the multiflex carrier and optionally a
  description. Also create a description. """
  with open(filepath, "r", encoding="ISO-8859-1") as f:
    c = f.read()

  site_count = int(c.split("Site.Cnt\x02")[1].split("\x08")[0])
  sites = []
  for i in range(1, site_count+1):
    x = find_float(f"Site.{i}.X", c)
    y = find_float(f"Site.{i}.Y", c)
    z = find_float(f"Site.{i}.Z", c)
    site_width = find_float(f"Site.{i}.Dx", c)
    site_height = find_float(f"Site.{i}.Dy", c)
    sites.append(Coordinate(x, y, z))
  sites = sorted(sites, key=lambda c: c.y)

  # filter sites by visible
  sites = [s for i, s in enumerate(sites) if find_int(f"Site.{i}.Visible", c) == 1]

  size_x = find_float("Dim.Dx", c)
  size_y = find_float("Dim.Dy", c)
  size_z = find_float("Dim.Dz", c)
  description = find_string("Description", c)
  cname = os.path.basename(filepath).split(".")[0]

  flex_carrier = MFXCarrier(
    name=cname,
    size_x=size_x,
    size_y=size_y,
    size_z=size_z,
    sites=create_homogeneous_carrier_sites(klass=CarrierSite, locations=sites,
                                           site_size_x=site_width, site_size_y=site_height),
    model=cname
  )
  return flex_carrier, description


def create_plate(filepath: str, name: str, ctr_filepath: Optional[str] = None) -> Plate:
  """ Create a plate from the given file.

  Args:
    filepath: The path to the .rck file for the plate.
    name: The name of the plate resource.
  """
  plate, _, _ = create_plate_for_writing(filepath, ctr_filepath=ctr_filepath)
  plate.name = name
  return plate


def create_tip_rack(filepath: str, name: str) -> TipRack:
  """ Create a tip rack from the given file.

  Args:
    filepath: The path to the .rck file for the tip rack.
    name: The name of the tip rack resource.
  """
  tip_rack, _ = create_tip_rack_for_writing(filepath)
  tip_rack.name = name
  return tip_rack


def create_plate_carrier(filepath: str, name: str) -> PlateCarrier:
  """ Create a plate carrier from the given file.

  Args:
    filepath: The path to the .rck file for the plate carrier.
    name: The name of the plate carrier resource.
  """
  plate_carrier, _ = create_plate_carrier_for_writing(filepath)
  plate_carrier.name = name
  return plate_carrier


def create_tip_carrier(filepath: str, name: str) -> TipCarrier:
  """ Create a tip carrier from the given file.

  Args:
    filepath: The path to the .rck file for the tip carrier.
    name: The name of the tip carrier resource.
  """
  tip_carrier, _ = create_tip_carrier_for_writing(filepath)
  tip_carrier.name = name
  return tip_carrier


def create_flex_carrier(filepath: str, name: str) -> MFXCarrier:
  """ Create a multiflex carrier from the given file.

  Args:
    filepath: The path to the .rck file for the multiflex carrier.
    name: The name of the multiflex carrier resource.
  """
  flex_carrier, _ = create_flex_carrier_for_writing(filepath)
  flex_carrier.name = name
  return flex_carrier
>>>>>>> e63b80f6
<|MERGE_RESOLUTION|>--- conflicted
+++ resolved
@@ -1,453 +1,3 @@
-<<<<<<< HEAD
-import os
-from typing import Tuple, Optional
-
-from pylabrobot.resources import (
-  Coordinate,
-  CrossSectionType,
-  MFXCarrier,
-  Plate,
-  PlateCarrier,
-  TipCarrier,
-  TipRack,
-  TipSpot,
-  Well,
-  WellBottomType,
-  create_equally_spaced,
-  create_homogeneous_carrier_sites
-)
-from pylabrobot.resources.ml_star.tip_creators import (
-  low_volume_tip_no_filter,
-  low_volume_tip_with_filter,
-  standard_volume_tip_no_filter,
-  standard_volume_tip_with_filter,
-  high_volume_tip_no_filter,
-  high_volume_tip_with_filter,
-  four_ml_tip_with_filter,
-  five_ml_tip,
-  five_ml_tip_with_filter
-)
-from pylabrobot.utils.file_parsing import find_int, find_float, find_string
-
-
-__all__ = [
-  "create_plate",
-  "create_tip_rack",
-  "create_plate_carrier",
-  "create_tip_carrier",
-  "create_flex_carrier",
-]
-
-
-def get_resource_type(filepath) -> str:
-  """ Get the resource type from the filename or the file contents. """
-  filename = os.path.basename(filepath)
-  if filename.startswith("PLT_CAR_"):
-    return "PlateCarrier"
-  if filename.startswith("TIP_CAR_"):
-    return "TipCarrier"
-  if filename.startswith("MFX_CAR_"):
-    return "MFXCarrier"
-  if filename.startswith("SMP_CAR_"):
-    raise ValueError("SMP_CAR_ not supported yet")
-    # return "TubeCarrier"
-
-  if filepath.endswith("_L.rck"):
-    filepath = filepath.replace("_L.rck", ".rck")
-  if filename.endswith("_P.rck"):
-    filepath = filepath.replace("_P.rck", ".rck")
-
-  if not os.path.exists(filepath):
-    return "TipRack" # only tip racks have no .rck file
-
-  with open(filepath, "r", encoding="ISO-8859-1") as f:
-    c = f.read()
-    try:
-      category0id = find_int("Category.0.Id", c)
-      # based on some inspection of the files, but just a guess
-      if category0id in range(170, 180):
-        return "TipRack"
-      if category0id in range(1000, 1100):
-        return "Plate"
-    except ValueError:
-      pass
-
-    try:
-      _ = find_string("Cntr.1.file", c) # only plates have a .ctr file
-      return "Plate"
-    except ValueError:
-      pass
-
-  raise ValueError(f"Unknown resource type for file {filename}")
-
-
-def create_plate_for_writing(
-  filepath: str,
-  ctr_filepath: Optional[str] = None
-) -> Tuple[Plate, Optional[str], Optional[str]]:
-  """ Create a plate from the given file. Returns the plate and optionally a description. Also
-  returns a description and the volume equation.
-
-  Args:
-    filepath: The path to the .rck file for the plate.
-    ctr_filepath: The path to the .ctr file for the plate. If not given, it will be inferred from
-      the .rck file. I think the ctr file is used for well definitions.
-  """
-  with open(filepath, "r", encoding="ISO-8859-1") as f:
-    c = f.read()
-
-  size_x = find_float("Dim.Dx", c)
-  size_y = find_float("Dim.Dy", c)
-  size_z = find_float("Dim.Dz", c)
-
-  num_items_x = find_int("Columns", c)
-  num_items_y = find_int("Rows", c)
-  well_dx = find_float("Dx", c)
-  well_dy = find_float("Dy", c)
-
-  # rck files use the center of the well, but we want the bottom left corner.
-  dx = round(find_float("BndryX", c) - well_dx/2, 4)
-  dy = round(find_float("BndryY", c) - well_dy/2, 4)
-  # dz = round(find_float("Cntr.1.base", c), 4)
-
-  filename = os.path.basename(filepath)
-  cname = filename.split(".")[0]
-  description = cname
-
-  if cname == "Cos_96_ProtCryst" and well_dy == 4.5:
-    # ad-hoc fix for Cos_96_ProtCryst, where the definition is almost certainly wrong
-    well_dy = 9.0
-
-  # .rck to .ctr filepath
-  def rck2ctr(fn):
-    return fn \
-      .replace("_P.rck", ".ctr") \
-      .replace("_L.rck", ".ctr") \
-      .replace(".rck", ".ctr") \
-      .replace("ProtCryst", "Post")
-
-  ctr_filepath = ctr_filepath or rck2ctr(filepath)
-  with open(ctr_filepath, "r", encoding="ISO-8859-1") as f2:
-    c2 = f2.read()
-    num_segments = find_int("Segments", c2)
-    vol_eqn_func = ""
-    height_so_far = 0
-    for i in range(num_segments, 0, -1):
-      vol_eqn = find_string(f"{i}.EqnOfVol", c2)
-      section_max_height = find_float(f"{i}.Max", c2)
-      if i == num_segments: # first section from bottom
-        vol_eqn = vol_eqn.replace("h", f"min(h, {section_max_height})")
-        vol_eqn_func += f"volume = {vol_eqn}\n"
-      else:
-        vol_eqn = vol_eqn.replace("h", f"(h-{height_so_far})")
-        vol_eqn_func += f"if h <= {section_max_height}:\n"
-        vol_eqn_func += f"  volume += {vol_eqn}\n"
-      height_so_far += section_max_height
-    vol_eqn_func += f"if h > {height_so_far}:\n"
-    vol_eqn_func +=  f"  raise ValueError(f\"Height {{h}} is too large for {cname}\")\n"
-    vol_eqn_func += "return volume"
-
-    well_size_x = find_float("Dim.Dx", c2)
-    well_size_y = find_float("Dim.Dy", c2)
-
-    # we can get shapes of other segments with X.Shape, X being the segment number.
-    # Numbered from the top, so last segment is the bottom
-    well_bottom_type_code = find_int(f"{num_segments}.Shape", c2)
-    well_bottom_type = {
-      0: WellBottomType.FLAT, # cylinder
-      1: WellBottomType.FLAT, # rectangle
-      # 2: ? # "inverted cone"
-      3: WellBottomType.V,    # "V-cone"
-      # 4 & 5 only for last segment
-      4: WellBottomType.U,    # "rounded base segment"
-      5: WellBottomType.V,    # "V-cone base segment"
-    }.get(well_bottom_type_code, WellBottomType.UNKNOWN)
-
-    # The shape of the first segment is most indicative of the well shape
-    cross_section_type_code = find_int("1.Shape", c2)
-    cross_section_type = {
-      0: CrossSectionType.CIRCLE,
-      1: CrossSectionType.RECTANGLE,
-      # 2: ?? ,
-      # 3: ?? ,
-      # 4: ?? ,
-      # 5: ?? ,
-    }.get(cross_section_type_code, CrossSectionType.CIRCLE)
-
-    well_size_z = find_float("Depth", c2)
-
-    # probably wrong, will fix later when I do carrier site bases
-    # written on 2024-03-01
-    try:
-      dz = find_float("BaseMM", c2)
-    except ValueError:
-      dz = 0
-
-  plate = Plate(
-    name=cname,
-    size_x=size_x,
-    size_y=size_y,
-    size_z=size_z,
-    num_items_x=num_items_x,
-    num_items_y=num_items_y,
-    items=create_equally_spaced(
-      Well,
-      num_items_x=num_items_x,
-      num_items_y=num_items_y,
-      dx=dx + (well_dx - well_size_x)/2, # add mini offset for border of wells
-      dy=dy + (well_dy - well_size_y)/2, # add mini offset for border of wells
-      dz=dz,
-      item_dx=well_dx,
-      item_dy=well_dy,
-      size_x=well_size_x,
-      size_y=well_size_y,
-      size_z=well_size_z,
-      bottom_type=well_bottom_type,
-      cross_section_type=cross_section_type
-    ),
-    lid_height=10,
-    model=cname
-  )
-
-  return plate, description, vol_eqn_func
-
-
-def create_tip_rack_for_writing(filepath: str) -> Tuple[TipRack, Optional[str]]:
-  """ Create a tip rack from the given file. Returns the tip rack and optionally a description. Also
-  create a description. """
-
-  tip_table = {
-    "MlStar4mlTipWithFilter": four_ml_tip_with_filter,
-    "MlStar5mlTipWithFilter": five_ml_tip_with_filter,
-    "MlStar10ulLowVolumeTip": low_volume_tip_no_filter,
-    "MlStar10ulLowVolumeTipWithFilter": low_volume_tip_with_filter,
-    "MlStar1000ulHighVolumeTipWithFilter": high_volume_tip_with_filter,
-    "MlStar1000ulHighVolumeTip": high_volume_tip_no_filter,
-    "MlStar5mlTip": five_ml_tip,
-    "MlStar300ulStandardVolumeTipWithFilter": standard_volume_tip_with_filter,
-    "MlStar300ulStandardVolumeTip": standard_volume_tip_no_filter,
-  }
-
-  with open(filepath, "r", encoding="ISO-8859-1") as f:
-    c = f.read()
-
-  size_x = find_float("Dim.Dx", c)
-  size_y = find_float("Dim.Dy", c)
-  size_z = find_float("Dim.Dz", c)
-  tip_type = None
-  try:
-    tip_type = find_string("PropertyValue.6", c)
-  except ValueError:
-    tip_type = find_string("PropertyValue.4", c)
-  tip_creator = tip_table[tip_type]
-
-  tip_size_x = find_float("Dx", c)
-  tip_size_y = find_float("Dy", c)
-
-  # rck files use the center of the well, but we want the bottom left corner.
-  dx = round(find_float("BndryX", c) - tip_size_x/2, 4)
-  dy = round(find_float("BndryY", c) - tip_size_y/2, 4)
-  dz = find_float("Cntr.1.base", c)
-
-  num_items_x = find_int("Columns", c)
-  num_items_y = find_int("Rows", c)
-
-  cname = os.path.basename(filepath).split(".")[0]
-  if cname[0] == "4":
-    cname = "Four" + cname[1:]
-  elif cname[0] == "5":
-    cname = "Five" + cname[1:]
-  description = find_string("Description", c)
-
-  tip_rack = TipRack(
-    name=cname,
-    size_x=size_x,
-    size_y=size_y,
-    size_z=size_z,
-    items=create_equally_spaced(
-      TipSpot,
-      num_items_x=num_items_x,
-      num_items_y=num_items_y,
-      dx=dx,
-      dy=dy,
-      dz=dz,
-      item_dx=tip_size_x,
-      item_dy=tip_size_y,
-      size_x=tip_size_x,
-      size_y=tip_size_y,
-      size_z=size_z,
-      make_tip=tip_creator
-    ),
-    model=cname
-  )
-
-  return tip_rack, description
-
-
-def create_plate_carrier_for_writing(filepath: str) -> Tuple[PlateCarrier, Optional[str]]:
-  """ Create a plate carrier from the given file. Returns the plate carrier and optionally a
-  description. Also create a description. """
-  with open(filepath, "r", encoding="ISO-8859-1") as f:
-    c = f.read()
-
-  site_count = int(c.split("Site.Cnt\x01")[1].split("\x08")[0])
-  sites = []
-  for i in range(1, site_count+1):
-    x = find_float(f"Site.{i}.X", c)
-    y = find_float(f"Site.{i}.Y", c)
-    z = find_float(f"Site.{i}.Z", c)
-    site_width = find_float(f"Site.{i}.Dx", c)
-    site_height = find_float(f"Site.{i}.Dy", c)
-    sites.append(Coordinate(x, y, z))
-  sites = sorted(sites, key=lambda c: c.y)
-
-  size_x = find_float("Dim.Dx", c)
-  size_y = find_float("Dim.Dy", c)
-  size_z = find_float("Dim.Dz", c)
-  description = find_string("Description", c)
-  cname = os.path.basename(filepath).split(".")[0]
-
-  plate_carrier = PlateCarrier(
-    name=cname,
-    size_x=size_x,
-    size_y=size_y,
-    size_z=size_z,
-    sites=create_homogeneous_carrier_sites(sites, site_size_x=site_width, site_size_y=site_height),
-    model=cname
-  )
-  return plate_carrier, description
-
-
-def create_tip_carrier_for_writing(filepath: str) -> Tuple[TipCarrier, Optional[str]]:
-  """ Create a tip carrier from the given file. Returns the tip carrier and optionally a
-  description. Also create a description. """
-  with open(filepath, "r", encoding="ISO-8859-1") as f:
-    c = f.read()
-
-  site_count = int(c.split("Site.Cnt\x01")[1].split("\x08")[0])
-  sites = []
-  for i in range(1, site_count+1):
-    x = find_float(f"Site.{i}.X", c)
-    y = find_float(f"Site.{i}.Y", c)
-    z = find_float(f"Site.{i}.Z", c)
-    site_width = find_float(f"Site.{i}.Dx", c)
-    site_height = find_float(f"Site.{i}.Dy", c)
-    sites.append(Coordinate(x, y, z))
-  sites = sorted(sites, key=lambda c: c.y)
-
-  size_x = find_float("Dim.Dx", c)
-  size_y = find_float("Dim.Dy", c)
-  size_z = find_float("Dim.Dz", c)
-  description = find_string("Description", c)
-  cname = os.path.basename(filepath).split(".")[0]
-
-  tip_carrier = TipCarrier(
-    name=cname,
-    size_x=size_x,
-    size_y=size_y,
-    size_z=size_z,
-    sites=create_homogeneous_carrier_sites(sites, site_size_x=site_width, site_size_y=site_height),
-    model=cname
-  )
-  return tip_carrier, description
-
-
-def create_flex_carrier_for_writing(filepath: str) -> Tuple[MFXCarrier, Optional[str]]:
-  """ Create a multiflex carrier from the given file. Returns the multiflex carrier and optionally a
-  description. Also create a description. """
-  with open(filepath, "r", encoding="ISO-8859-1") as f:
-    c = f.read()
-
-  site_count = int(c.split("Site.Cnt\x02")[1].split("\x08")[0])
-  sites = []
-  for i in range(1, site_count+1):
-    x = find_float(f"Site.{i}.X", c)
-    y = find_float(f"Site.{i}.Y", c)
-    z = find_float(f"Site.{i}.Z", c)
-    site_width = find_float(f"Site.{i}.Dx", c)
-    site_height = find_float(f"Site.{i}.Dy", c)
-    sites.append(Coordinate(x, y, z))
-  sites = sorted(sites, key=lambda c: c.y)
-
-  # filter sites by visible
-  sites = [s for i, s in enumerate(sites) if find_int(f"Site.{i}.Visible", c) == 1]
-
-  size_x = find_float("Dim.Dx", c)
-  size_y = find_float("Dim.Dy", c)
-  size_z = find_float("Dim.Dz", c)
-  description = find_string("Description", c)
-  cname = os.path.basename(filepath).split(".")[0]
-
-  flex_carrier = MFXCarrier(
-    name=cname,
-    size_x=size_x,
-    size_y=size_y,
-    size_z=size_z,
-    sites=create_homogeneous_carrier_sites(sites, site_size_x=site_width, site_size_y=site_height),
-    model=cname
-  )
-  return flex_carrier, description
-
-
-def create_plate(filepath: str, name: str, ctr_filepath: Optional[str] = None) -> Plate:
-  """ Create a plate from the given file.
-
-  Args:
-    filepath: The path to the .rck file for the plate.
-    name: The name of the plate resource.
-  """
-  plate, _, _ = create_plate_for_writing(filepath, ctr_filepath=ctr_filepath)
-  plate.name = name
-  return plate
-
-
-def create_tip_rack(filepath: str, name: str) -> TipRack:
-  """ Create a tip rack from the given file.
-
-  Args:
-    filepath: The path to the .rck file for the tip rack.
-    name: The name of the tip rack resource.
-  """
-  tip_rack, _ = create_tip_rack_for_writing(filepath)
-  tip_rack.name = name
-  return tip_rack
-
-
-def create_plate_carrier(filepath: str, name: str) -> PlateCarrier:
-  """ Create a plate carrier from the given file.
-
-  Args:
-    filepath: The path to the .rck file for the plate carrier.
-    name: The name of the plate carrier resource.
-  """
-  plate_carrier, _ = create_plate_carrier_for_writing(filepath)
-  plate_carrier.name = name
-  return plate_carrier
-
-
-def create_tip_carrier(filepath: str, name: str) -> TipCarrier:
-  """ Create a tip carrier from the given file.
-
-  Args:
-    filepath: The path to the .rck file for the tip carrier.
-    name: The name of the tip carrier resource.
-  """
-  tip_carrier, _ = create_tip_carrier_for_writing(filepath)
-  tip_carrier.name = name
-  return tip_carrier
-
-
-def create_flex_carrier(filepath: str, name: str) -> MFXCarrier:
-  """ Create a multiflex carrier from the given file.
-
-  Args:
-    filepath: The path to the .rck file for the multiflex carrier.
-    name: The name of the multiflex carrier resource.
-  """
-  flex_carrier, _ = create_flex_carrier_for_writing(filepath)
-  flex_carrier.name = name
-  return flex_carrier
-=======
 import os
 from typing import Tuple, Optional
 
@@ -900,5 +450,4 @@
   """
   flex_carrier, _ = create_flex_carrier_for_writing(filepath)
   flex_carrier.name = name
-  return flex_carrier
->>>>>>> e63b80f6
+  return flex_carrier