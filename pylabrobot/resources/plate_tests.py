--- conflicted
+++ resolved
@@ -1,62 +1,3 @@
-<<<<<<< HEAD
-# pylint: disable=missing-class-docstring
-
-import unittest
-
-from .coordinate import Coordinate
-from .itemized_resource import create_equally_spaced
-from .plate import Plate, Lid
-from .well import Well
-
-
-class TestLid(unittest.TestCase):
-  def test_initialize_with_lid(self):
-    plate = Plate("plate", size_x=1, size_y=1, size_z=15, lid_height=10, items=[],
-      with_lid=True)
-    plate.location = Coordinate.zero()
-
-    assert plate.lid is not None
-    self.assertEqual(plate.lid.name, "plate_lid")
-    self.assertEqual(plate.lid.get_size_x(), 1)
-    self.assertEqual(plate.lid.get_absolute_location(), Coordinate(0, 0, 5))
-
-  def test_add_lid(self):
-    plate = Plate("plate", size_x=1, size_y=1, size_z=1, lid_height=10, items=[])
-    lid = Lid(name="another_lid", size_x=plate.get_size_x(), size_y=plate.get_size_y(),
-      size_z=plate.get_size_z())
-    plate.assign_child_resource(lid, location=Coordinate(0, 0, 0))
-    return plate
-
-  def test_add_lid_with_existing_lid(self):
-    plate = self.test_add_lid()
-    another_lid = Lid(name="another_lid", size_x=plate.get_size_x(), size_y=plate.get_size_y(),
-    size_z=plate.get_size_z())
-    with self.assertRaises(ValueError):
-      plate.assign_child_resource(another_lid, location=Coordinate(0, 0, 0))
-
-    plate = self.test_add_lid()
-    plate.unassign_child_resource(plate.lid)
-    self.assertIsNone(plate.lid)
-
-  def test_quadrant(self):
-    plate = Plate("plate", size_x=1, size_y=1, size_z=1, items=create_equally_spaced(Well,
-      num_items_x=24, num_items_y=16,
-      dx=1, dy=1, dz=1,
-      item_dx=1, item_dy=1,
-      size_x=1, size_y=1, size_z=1,
-    ))
-    self.assertIn(plate.get_well("A1"), plate.get_quadrant(1))
-    self.assertEqual(len(plate.get_quadrant(1)), 384//4)
-
-    self.assertIn(plate.get_well("A2"), plate.get_quadrant(2))
-    self.assertEqual(len(plate.get_quadrant(2)), 384//4)
-
-    self.assertIn(plate.get_well("B1"), plate.get_quadrant(3))
-    self.assertEqual(len(plate.get_quadrant(3)), 384//4)
-
-    self.assertIn(plate.get_well("B2"), plate.get_quadrant(4))
-    self.assertEqual(len(plate.get_quadrant(4)), 384//4)
-=======
 # pylint: disable=missing-class-docstring
 
 import unittest
@@ -113,5 +54,4 @@
     self.assertEqual(len(plate.get_quadrant(3)), 384//4)
 
     self.assertIn(plate.get_well("B2"), plate.get_quadrant(4))
-    self.assertEqual(len(plate.get_quadrant(4)), 384//4)
->>>>>>> e63b80f6
+    self.assertEqual(len(plate.get_quadrant(4)), 384//4)