--- conflicted
+++ resolved
@@ -1,4 +1,3 @@
-<<<<<<< HEAD
 from __future__ import annotations
 
 from abc import ABCMeta, abstractmethod
@@ -7,12 +6,11 @@
 from typing import Optional, cast
 
 from pylabrobot.resources.coordinate import Coordinate
-from pylabrobot.resources.carrier import Carrier
+from pylabrobot.resources.carrier import CarrierSite
 from pylabrobot.resources.deck import Deck
-from pylabrobot.resources.plate import Plate
 from pylabrobot.resources.resource import Resource
-from pylabrobot.resources.tip_rack import TipRack
 from pylabrobot.resources.trash import Trash
+from pylabrobot.resources.ml_star.mfx_modules import MFXModule
 import pylabrobot.utils.file_parsing as file_parser
 
 
@@ -31,7 +29,7 @@
 STAR_SIZE_Y=653.5
 STAR_SIZE_Z=900
 
-def _rails_for_x_coordinate(x: int):
+def _rails_for_x_coordinate(x: float) -> int:
   """ Convert an x coordinate to a rail identifier. """
   return int((x - 100.0) / _RAILS_WIDTH) + 1
 
@@ -256,36 +254,98 @@
 
     if len(self.get_all_resources()) == 0:
       raise ValueError(
-          "This liquid editor does not have any resources yet. "
-          "Build a layout first by calling `assign_child_resource()`. "
+        "This liquid editor does not have any resources yet. "
+        "Build a layout first by calling `assign_child_resource()`. "
       )
 
-    # Print header.
-    summary_ = "Rail" + " " * 5 + "Resource" + " " * 19 +  "Type" + " " * 16 + "Coordinates (mm)\n"
-    summary_ += "=" * 94 + "\n"
-
-    def parse_resource(resource):
-      # TODO: print something else if resource is not assigned to a rails.
-      rails = _rails_for_x_coordinate(resource.location.x)
-      rail_label = f"({rails})" if rails is not None else "      "
-      r_summary = f"{rail_label:5} ├── {resource.name:27}" + \
-            f"{resource.__class__.__name__:20}" + \
-            f"{resource.get_absolute_location()}\n"
-
-      if isinstance(resource, Carrier):
-        for site in resource.get_sites():
-          if site.resource is None:
-            r_summary += "      │   ├── <empty>\n"
+    # don't print these
+    exclude_categories = {"well", "tube", "tip_spot", "carrier_site", "plate_carrier_site"}
+
+    def find_longest_child_name(resource: Resource, depth=0):
+      """ DFS to find longest child name, and depth of that child, excluding excluded categories """
+      l, d = (len(resource.name), depth) if resource.category not in exclude_categories else (0, 0)
+      new_depth = depth + 1 if resource.category not in exclude_categories else depth
+      return max([(l, d)] + [find_longest_child_name(c, new_depth) for c in resource.children])
+
+    def find_longest_type_name(resource: Resource):
+      """ DFS to find the longest type name """
+      l = len(resource.__class__.__name__) if resource.category not in exclude_categories else 0
+      return max([l] + [find_longest_type_name(child) for child in resource.children])
+
+    # Calculate the maximum lengths of the resource name and type for proper alignment
+    max_name_length, depth = find_longest_child_name(self)
+    max_type_length = find_longest_type_name(self)
+
+    # Find column lengths
+    rail_column_length = 6
+    name_column_length = max(max_name_length + 4 * depth + 4, 30) # 4 per depth, 4 extra
+    type_column_length = max_type_length + 3 - 4
+    location_column_length = 30
+
+    # Print header
+    summary_ = (
+      "Rail".ljust(rail_column_length) +
+      "Resource".ljust(name_column_length) +
+      "Type".ljust(type_column_length) +
+      "Coordinates (mm)".ljust(location_column_length) +
+      "\n"
+    )
+    total_length = rail_column_length + name_column_length + type_column_length + \
+      location_column_length
+    summary_ += "=" * total_length + "\n"
+
+    def make_tree_part(depth: int) -> str:
+      tree_part = "├── "
+      for _ in range(depth):
+        tree_part = "│   " + tree_part
+      return tree_part
+
+    def print_empty_spot_line(depth=0) -> str:
+      r_summary = " " * rail_column_length
+      tree_part = make_tree_part(depth)
+      r_summary += (tree_part + "<empty>").ljust(name_column_length)
+      return r_summary
+
+    def print_resource_line(resource: Resource, depth=0) -> str:
+      r_summary = ""
+
+      # Print rail
+      if depth == 0:
+        rails = _rails_for_x_coordinate(resource.get_absolute_location().x)
+        r_summary += f"({rails})".ljust(rail_column_length)
+      else:
+        r_summary += " " * rail_column_length
+
+      # Print resource name
+      tree_part = make_tree_part(depth)
+      r_summary += (tree_part + resource.name).ljust(name_column_length)
+
+      # Print resource type
+      r_summary += resource.__class__.__name__.ljust(type_column_length)
+
+      # Print resource location
+      location = resource.get_absolute_location()
+      r_summary += str(location).ljust(location_column_length)
+
+      return r_summary
+
+    def print_tree(resource: Resource, depth=0):
+      r_summary = print_resource_line(resource, depth=depth)
+
+      if isinstance(resource, MFXModule) and len(resource.children) == 0:
+        r_summary += "\n"
+        r_summary += print_empty_spot_line(depth=depth+1)
+
+      for child in resource.children:
+        if isinstance(child, CarrierSite):
+          r_summary += "\n"
+          if child.resource is not None:
+            r_summary += print_tree(child.resource, depth=depth+1)
           else:
-            subresource = site.resource
-            if isinstance(subresource, (TipRack, Plate)):
-              location = subresource.get_item("A1").get_absolute_location() + \
-                subresource.get_item("A1").center()
-            else:
-              location = subresource.get_absolute_location()
-            r_summary += f"      │   ├── {subresource.name:23}" + \
-                  f"{subresource.__class__.__name__:20}" + \
-                  f"{location}\n"
+            r_summary += print_empty_spot_line(depth=depth+1)
+        elif child.category not in exclude_categories:
+          r_summary += "\n"
+          r_summary += print_tree(child, depth=depth+1)
 
       return r_summary
 
@@ -293,10 +353,14 @@
     sorted_resources = sorted(self.children, key=lambda r: r.get_absolute_location().x)
 
     # Print table body.
-    summary_ += parse_resource(sorted_resources[0])
+    summary_ += print_tree(sorted_resources[0]) + "\n"
     for resource in sorted_resources[1:]:
       summary_ += "      │\n"
-      summary_ += parse_resource(resource)
+      summary_ += print_tree(resource)
+      summary_ += "\n"
+
+    # Truncate trailing whitespace from each line
+    summary_ = "\n".join([line.rstrip() for line in summary_.split("\n")])
 
     return summary_
 
@@ -377,450 +441,4 @@
     size_x=STAR_SIZE_X,
     size_y=STAR_SIZE_Y,
     size_z=STAR_SIZE_Z,
-    origin=origin)
-=======
-from __future__ import annotations
-
-from abc import ABCMeta, abstractmethod
-import inspect
-import logging
-from typing import Optional, cast
-
-from pylabrobot.resources.coordinate import Coordinate
-from pylabrobot.resources.carrier import CarrierSite
-from pylabrobot.resources.deck import Deck
-from pylabrobot.resources.resource import Resource
-from pylabrobot.resources.trash import Trash
-from pylabrobot.resources.ml_star.mfx_modules import MFXModule
-import pylabrobot.utils.file_parsing as file_parser
-
-
-logger = logging.getLogger("pylabrobot")
-
-
-_RAILS_WIDTH = 22.5 # space between rails (mm)
-
-STARLET_NUM_RAILS=30
-STARLET_SIZE_X=1360
-STARLET_SIZE_Y=653.5
-STARLET_SIZE_Z=900
-
-STAR_NUM_RAILS=55
-STAR_SIZE_X=1900
-STAR_SIZE_Y=653.5
-STAR_SIZE_Z=900
-
-def _rails_for_x_coordinate(x: float) -> int:
-  """ Convert an x coordinate to a rail identifier. """
-  return int((x - 100.0) / _RAILS_WIDTH) + 1
-
-
-class HamiltonDeck(Deck, metaclass=ABCMeta):
-  """ Hamilton decks. Currently only STARLet, STAR and Vantage are supported. """
-
-  def __init__(
-    self,
-    num_rails: int,
-    size_x: float,
-    size_y: float,
-    size_z: float,
-    name: str = "deck",
-    category: str = "deck",
-    origin: Coordinate = Coordinate.zero(),
-  ):
-    super().__init__(name=name, size_x=size_x, size_y=size_y, size_z=size_z, category=category,
-      origin=origin)
-    self.num_rails = num_rails
-
-  @abstractmethod
-  def rails_to_location(self, rails: int) -> Coordinate:
-    """ Convert a rail identifier to an absolute (x, y, z) coordinate. """
-
-  def serialize(self) -> dict:
-    """ Serialize this deck. """
-    return {
-      **super().serialize(),
-      "num_rails": self.num_rails,
-      "no_trash": True # data encoded as child. (not very pretty to have this key though...)
-    }
-
-  def assign_child_resource(
-    self,
-    resource: Resource,
-    location: Optional[Coordinate] = None,
-    reassign: bool = False,
-    rails: Optional[int] = None,
-    replace=False
-  ):
-    """ Assign a new deck resource.
-
-    The identifier will be the Resource.name, which must be unique amongst previously assigned
-    resources.
-
-    Note that some resources, such as tips on a tip carrier or plates on a plate carrier must
-    be assigned directly to the tip or plate carrier respectively. See TipCarrier and PlateCarrier
-    for details.
-
-    Based on the rails argument, the absolute (x, y, z) coordinates will be computed.
-
-    Args:
-      resource: A Resource to assign to this liquid handler.
-      location: The location of the resource relative to the liquid handler. Either rails or
-        location must be `None`, but not both.
-      reassign: If True, reassign the resource if it is already assigned. If False, raise a
-        `ValueError` if the resource is already assigned.
-      rails: The left most real (inclusive) of the deck resource (between and 1-30 for STARLet,
-        max 55 for STAR.) Either rails or location must be None, but not both.
-      location: The location of the resource relative to the liquid handler. Either rails or
-        location must be None, but not both.
-      replace: Replace the resource with the same name that was previously assigned, if it exists.
-        If a resource is assigned with the same name and replace is False, a ValueError
-        will be raised.
-
-    Raises:
-      ValueError: If a resource is assigned with the same name and replace is `False`.
-    """
-
-    # TODO: many things here should be moved to Resource and Deck, instead of just STARLetDeck
-
-    if rails is not None and not 1 <= rails <= self.num_rails:
-      raise ValueError(f"Rails must be between 1 and {self.num_rails}.")
-
-    # Check if resource exists.
-    if self.has_resource(resource.name):
-      if replace:
-        # unassign first, so we don't have problems with location checking later.
-        cast(Resource, self.get_resource(resource.name)).unassign()
-      else:
-        raise ValueError(f"Resource with name '{resource.name}' already defined.")
-
-    if rails is not None:
-      resource_location = self.rails_to_location(rails)
-    elif location is not None:
-      resource_location = location
-    else:
-      resource_location = None # unknown resource location
-
-    if resource_location is not None: # collision detection
-      if resource_location.x + resource.get_size_x() > \
-          self.rails_to_location(self.num_rails + 1).x and \
-        rails is not None:
-        raise ValueError(f"Resource with width {resource.get_size_x()} does not "
-                        f"fit at rails {rails}.")
-
-      # Check if there is space for this new resource.
-      for og_resource in self.children:
-        og_x = cast(Coordinate, og_resource.location).x
-        og_y = cast(Coordinate, og_resource.location).y
-
-        # A resource is not allowed to overlap with another resource. Resources overlap when a
-        # corner of one resource is inside the boundaries of another resource.
-        if any([
-          og_x <= resource_location.x < og_x + og_resource.get_size_x(),
-          og_x < resource_location.x + resource.get_size_x() < og_x + og_resource.get_size_x()
-          ]) and any(
-            [
-              og_y <= resource_location.y < og_y + og_resource.get_size_y(),
-              og_y < resource_location.y + resource.get_size_y() < og_y + og_resource.get_size_y()
-            ]
-          ):
-          raise ValueError(f"Location {resource_location} is already occupied by resource "
-                            f"'{og_resource.name}'.")
-
-    return super().assign_child_resource(resource, location=resource_location, reassign=reassign)
-
-  @classmethod
-  def load_from_lay_file(cls, fn: str) -> HamiltonDeck:
-    """ Parse a .lay file (legacy layout definition) and build the layout on this deck.
-
-    Args:
-      fn: Filename of .lay file.
-
-    Examples:
-
-      Loading from a lay file:
-
-      >>> from pylabrobot.resources.hamilton import HamiltonDeck
-      >>> deck = HamiltonSTARDeck.load_from_lay_file("deck.lay")
-    """
-
-    # pylint: disable=import-outside-toplevel, cyclic-import
-    import pylabrobot.resources as resources_module
-
-    c = None
-    with open(fn, "r", encoding="ISO-8859-1") as f:
-      c = f.read()
-
-    deck_type = file_parser.find_string("Deck", c)
-
-    num_rails = {"ML_Starlet.dck": STARLET_NUM_RAILS, "ML_STAR2.deck": STAR_NUM_RAILS}[deck_type]
-    size_x = {"ML_Starlet.dck": STARLET_SIZE_X, "ML_STAR2.deck": STAR_SIZE_X}[deck_type]
-    size_y = {"ML_Starlet.dck": STARLET_SIZE_Y, "ML_STAR2.deck": STAR_SIZE_Y}[deck_type]
-    size_z = {"ML_Starlet.dck": STARLET_SIZE_Z, "ML_STAR2.deck": STAR_SIZE_Z}[deck_type]
-
-    deck = cls(num_rails=num_rails,
-      size_x=size_x, size_y=size_y, size_z=size_z,
-      origin=Coordinate.zero())
-
-    # Get class names of all defined resources.
-    resource_classes = [c[0] for c in inspect.getmembers(resources_module)]
-
-    # Get number of items on deck.
-    num_items = file_parser.find_int("Labware.Cnt", c)
-
-    # Collect all items on deck.
-
-    containers = {}
-    children = {}
-
-    for i in range(1, num_items+1):
-      name = file_parser.find_string(f"Labware.{i}.Id", c)
-
-      # get class name (generated from file name)
-      file_name = file_parser.find_string(f"Labware.{i}.File", c).split("\\")[-1]
-      class_name = None
-      if ".rck" in file_name:
-        class_name = file_name.split(".rck")[0]
-      elif ".tml" in file_name:
-        class_name = file_name.split(".tml")[0]
-
-      if class_name in resource_classes:
-        klass = getattr(resources_module, class_name)
-        resource = klass(name=name)
-      else:
-        logger.warning(
-          "Resource with classname %s not found. Please file an issue at "
-          "https://github.com/pylabrobot/pylabrobot/issues/new?assignees=&labels="
-          "&title=Deserialization%%3A%%20Class%%20%s%%20not%%20found", class_name, class_name)
-        continue
-
-      # get location props
-      # 'default' template means resource are placed directly on the deck, otherwise it
-      # contains the name of the containing resource.
-      if file_parser.find_string(f"Labware.{i}.Template", c) == "default":
-        x = file_parser.find_float(f"Labware.{i}.TForm.3.X", c)
-        y = file_parser.find_float(f"Labware.{i}.TForm.3.Y", c)
-        z = file_parser.find_float(f"Labware.{i}.ZTrans", c)
-        resource.location = Coordinate(x=x, y=y, z=z)
-        containers[name] = resource
-      else:
-        children[name] = {
-          "container": file_parser.find_string(f"Labware.{i}.Template", c),
-          "site": file_parser.find_int(f"Labware.{i}.SiteId", c),
-          "resource": resource}
-
-    # Assign all containers to the deck.
-    for cont in containers.values():
-      deck.assign_child_resource(cont, location=cont.location)
-
-    # Assign child resources to their parents.
-    for child in children.values():
-      cont = containers[child["container"]]
-      cont[5 - child["site"]] = child["resource"]
-
-    return deck
-
-  def summary(self) -> str:
-    """ Return a summary of the deck.
-
-    Example:
-      Printing a summary of the deck layout:
-
-      >>> print(deck.summary())
-      Rail     Resource                   Type                Coordinates (mm)
-      =============================================================================================
-      (1)  ├── tip_car                    TIP_CAR_480_A00     (x: 100.000, y: 240.800, z: 164.450)
-           │   ├── tip_rack_01            STF_L               (x: 117.900, y: 240.000, z: 100.000)
-    """
-
-    if len(self.get_all_resources()) == 0:
-      raise ValueError(
-        "This liquid editor does not have any resources yet. "
-        "Build a layout first by calling `assign_child_resource()`. "
-      )
-
-    # don't print these
-    exclude_categories = {"well", "tube", "tip_spot", "carrier_site", "plate_carrier_site"}
-
-    def find_longest_child_name(resource: Resource, depth=0):
-      """ DFS to find longest child name, and depth of that child, excluding excluded categories """
-      l, d = (len(resource.name), depth) if resource.category not in exclude_categories else (0, 0)
-      new_depth = depth + 1 if resource.category not in exclude_categories else depth
-      return max([(l, d)] + [find_longest_child_name(c, new_depth) for c in resource.children])
-
-    def find_longest_type_name(resource: Resource):
-      """ DFS to find the longest type name """
-      l = len(resource.__class__.__name__) if resource.category not in exclude_categories else 0
-      return max([l] + [find_longest_type_name(child) for child in resource.children])
-
-    # Calculate the maximum lengths of the resource name and type for proper alignment
-    max_name_length, depth = find_longest_child_name(self)
-    max_type_length = find_longest_type_name(self)
-
-    # Find column lengths
-    rail_column_length = 6
-    name_column_length = max(max_name_length + 4 * depth + 4, 30) # 4 per depth, 4 extra
-    type_column_length = max_type_length + 3 - 4
-    location_column_length = 30
-
-    # Print header
-    summary_ = (
-      "Rail".ljust(rail_column_length) +
-      "Resource".ljust(name_column_length) +
-      "Type".ljust(type_column_length) +
-      "Coordinates (mm)".ljust(location_column_length) +
-      "\n"
-    )
-    total_length = rail_column_length + name_column_length + type_column_length + \
-      location_column_length
-    summary_ += "=" * total_length + "\n"
-
-    def make_tree_part(depth: int) -> str:
-      tree_part = "├── "
-      for _ in range(depth):
-        tree_part = "│   " + tree_part
-      return tree_part
-
-    def print_empty_spot_line(depth=0) -> str:
-      r_summary = " " * rail_column_length
-      tree_part = make_tree_part(depth)
-      r_summary += (tree_part + "<empty>").ljust(name_column_length)
-      return r_summary
-
-    def print_resource_line(resource: Resource, depth=0) -> str:
-      r_summary = ""
-
-      # Print rail
-      if depth == 0:
-        rails = _rails_for_x_coordinate(resource.get_absolute_location().x)
-        r_summary += f"({rails})".ljust(rail_column_length)
-      else:
-        r_summary += " " * rail_column_length
-
-      # Print resource name
-      tree_part = make_tree_part(depth)
-      r_summary += (tree_part + resource.name).ljust(name_column_length)
-
-      # Print resource type
-      r_summary += resource.__class__.__name__.ljust(type_column_length)
-
-      # Print resource location
-      location = resource.get_absolute_location()
-      r_summary += str(location).ljust(location_column_length)
-
-      return r_summary
-
-    def print_tree(resource: Resource, depth=0):
-      r_summary = print_resource_line(resource, depth=depth)
-
-      if isinstance(resource, MFXModule) and len(resource.children) == 0:
-        r_summary += "\n"
-        r_summary += print_empty_spot_line(depth=depth+1)
-
-      for child in resource.children:
-        if isinstance(child, CarrierSite):
-          r_summary += "\n"
-          if child.resource is not None:
-            r_summary += print_tree(child.resource, depth=depth+1)
-          else:
-            r_summary += print_empty_spot_line(depth=depth+1)
-        elif child.category not in exclude_categories:
-          r_summary += "\n"
-          r_summary += print_tree(child, depth=depth+1)
-
-      return r_summary
-
-    # Sort resources by rails, left to right in reality.
-    sorted_resources = sorted(self.children, key=lambda r: r.get_absolute_location().x)
-
-    # Print table body.
-    summary_ += print_tree(sorted_resources[0]) + "\n"
-    for resource in sorted_resources[1:]:
-      summary_ += "      │\n"
-      summary_ += print_tree(resource)
-      summary_ += "\n"
-
-    # Truncate trailing whitespace from each line
-    summary_ = "\n".join([line.rstrip() for line in summary_.split("\n")])
-
-    return summary_
-
-
-class HamiltonSTARDeck(HamiltonDeck): # pylint: disable=invalid-name
-  """ Base class for a Hamilton STAR(let) deck. """
-
-  def __init__(
-    self,
-    num_rails: int,
-    size_x: float,
-    size_y: float,
-    size_z: float,
-    name="deck",
-    category: str = "deck",
-    origin: Coordinate = Coordinate.zero(),
-    no_trash: bool = False,
-  ) -> None:
-    """ Create a new STAR(let) deck of the given size. """
-
-    super().__init__(
-      num_rails=num_rails,
-      size_x=size_x,
-      size_y=size_y,
-      size_z=size_z,
-      name=name,
-      category=category,
-      origin=origin)
-
-    # assign trash area
-    if not no_trash:
-      trash_x = size_x - 560 # only tested on STARLet, assume STAR is same distance from right max..
-
-      self.assign_child_resource(
-        resource=Trash("trash", size_x=0, size_y=241.2, size_z=0),
-        location=Coordinate(x=trash_x, y=190.6, z=137.1)) # z I am not sure about
-
-      # got this location from a .lay file, but will probably need to be adjusted by the user.
-      self._trash96 = Trash("trash_core96", size_x=82.6, size_y=122.4, size_z=0) # size of tiprack
-      self.assign_child_resource(
-        resource=self._trash96,
-        location=Coordinate(x=-232.1, y=110.3, z=189.0)) # 165.0 -> 189.0
-
-  def rails_to_location(self, rails: int) -> Coordinate:
-    x = 100.0 + (rails - 1) * _RAILS_WIDTH
-    return Coordinate(x=x, y=63, z=100)
-
-  def get_trash_area96(self) -> Trash:
-    return self._trash96
-
-
-def STARLetDeck( # pylint: disable=invalid-name
-  origin: Coordinate = Coordinate.zero(),
-) -> HamiltonSTARDeck:
-  """ Create a new STARLet deck.
-
-  Sizes from `HAMILTON\\Config\\ML_Starlet.dck`
-  """
-
-  return HamiltonSTARDeck(
-    num_rails=STARLET_NUM_RAILS,
-    size_x=STARLET_SIZE_X,
-    size_y=STARLET_SIZE_Y,
-    size_z=STARLET_SIZE_Z,
-    origin=origin)
-
-
-def STARDeck( # pylint: disable=invalid-name
-  origin: Coordinate = Coordinate.zero(),
-) -> HamiltonSTARDeck:
-  """ Create a new STAR deck.
-
-  Sizes from `HAMILTON\\Config\\ML_STAR2.dck`
-  """
-
-  return HamiltonSTARDeck(
-    num_rails=STAR_NUM_RAILS,
-    size_x=STAR_SIZE_X,
-    size_y=STAR_SIZE_Y,
-    size_z=STAR_SIZE_Z,
-    origin=origin)
->>>>>>> e63b80f6
+    origin=origin)