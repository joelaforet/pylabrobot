<<<<<<< HEAD
import textwrap
from typing import cast
import unittest

from pylabrobot.resources.coordinate import Coordinate
from pylabrobot.resources.itemized_resource import ItemizedResource
from pylabrobot.resources.carrier import TipCarrier, PlateCarrier
from pylabrobot.resources.corning_costar import Cos_96_DW_1mL, Cos_96_DW_500ul
from pylabrobot.resources.hamilton import HamiltonSTARDeck, STARLetDeck
from pylabrobot.resources.ml_star import STF_L, HTF_L, TIP_CAR_480_A00, PLT_CAR_L5AC_A00
from pylabrobot.resources.resource import Resource


class HamiltonDeckTests(unittest.TestCase):
  """ Tests for the HamiltonDeck class. """

  def test_parse_lay_file(self):
    fn = "./pylabrobot/testing/test_data/test_deck.lay"
    deck = HamiltonSTARDeck.load_from_lay_file(fn)

    tip_car = deck.get_resource("TIP_CAR_480_A00_0001")
    assert isinstance(tip_car, TipCarrier)

    def get_item_center(name: str) -> Coordinate:
      tip_rack = cast(ItemizedResource, deck.get_resource(name))
      tip = cast(Resource, tip_rack.get_item("A1"))
      return tip.get_absolute_location() + tip.center()

    self.assertEqual(tip_car.get_absolute_location(), Coordinate(122.500, 63.000, 100.000))
    self.assertEqual(get_item_center("tips_01"),  Coordinate(140.400, 145.800, 164.450))
    self.assertEqual(get_item_center("STF_L_0001"), Coordinate(140.400, 241.800, 164.450))
    self.assertEqual(get_item_center("tips_04"), Coordinate(140.400, 433.800, 131.450))

    assert tip_car[0].resource is not None
    self.assertEqual(tip_car[0].resource.name, "tips_01")
    assert tip_car[1].resource is not None
    self.assertEqual(tip_car[1].resource.name, "STF_L_0001")
    self.assertIsNone(tip_car[2].resource)
    assert tip_car[3].resource is not None
    self.assertEqual(tip_car[3].resource.name, "tips_04")
    self.assertIsNone(tip_car[4].resource)

    self.assertEqual(deck.get_resource("PLT_CAR_L5AC_A00_0001").get_absolute_location(),
      Coordinate(302.500, 63.000, 100.000))
    self.assertEqual(get_item_center("Cos_96_DW_1mL_0001"), Coordinate(320.500, 146.000, 187.150))
    self.assertEqual(get_item_center("Cos_96_DW_500ul_0001"), Coordinate(320.500, 338.000, 188.150))
    self.assertEqual(get_item_center("Cos_96_DW_1mL_0002"), Coordinate(320.500, 434.000, 187.150))
    self.assertEqual(get_item_center("Cos_96_DW_2mL_0001"), Coordinate(320.500, 530.000, 187.150))

    plt_car1 = deck.get_resource("PLT_CAR_L5AC_A00_0001")
    assert isinstance(plt_car1, PlateCarrier)
    assert plt_car1[0].resource is not None
    self.assertEqual(plt_car1[0].resource.name, "Cos_96_DW_1mL_0001")
    self.assertIsNone(plt_car1[1].resource)
    assert plt_car1[2].resource is not None
    self.assertEqual(plt_car1[2].resource.name, "Cos_96_DW_500ul_0001")
    assert plt_car1[3].resource is not None
    self.assertEqual(plt_car1[3].resource.name, "Cos_96_DW_1mL_0002")
    assert plt_car1[4].resource is not None
    self.assertEqual(plt_car1[4].resource.name, "Cos_96_DW_2mL_0001")

    self.assertEqual(deck.get_resource("PLT_CAR_L5AC_A00_0002").get_absolute_location(),
      Coordinate(482.500, 63.000, 100.000))
    self.assertEqual(get_item_center("Cos_96_DW_1mL_0003"), Coordinate(500.500, 146.000, 187.150))
    self.assertEqual(get_item_center("Cos_96_DW_500ul_0003"), Coordinate(500.500, 242.000, 188.150))
    self.assertEqual(get_item_center("Cos_96_PCR_0001"), Coordinate(500.500, 434.000, 186.650))

    plt_car2 = deck.get_resource("PLT_CAR_L5AC_A00_0002")
    assert isinstance(plt_car2, PlateCarrier)
    assert plt_car2[0].resource is not None
    self.assertEqual(plt_car2[0].resource.name, "Cos_96_DW_1mL_0003")
    assert plt_car2[1].resource is not None
    self.assertEqual(plt_car2[1].resource.name, "Cos_96_DW_500ul_0003")
    self.assertIsNone(plt_car2[2].resource)
    assert plt_car2[3].resource is not None
    self.assertEqual(plt_car2[3].resource.name, "Cos_96_PCR_0001")
    self.assertIsNone(plt_car2[4].resource)

  def build_layout(self):
    """ Build a deck layout for testing """
    deck = STARLetDeck()

    tip_car = TIP_CAR_480_A00(name="tip_carrier")
    tip_car[0] = STF_L(name="tip_rack_01")
    tip_car[1] = STF_L(name="tip_rack_02")
    tip_car[3] = HTF_L(name="tip_rack_04")

    plt_car = PLT_CAR_L5AC_A00(name="plate carrier")
    plt_car[0] = Cos_96_DW_1mL(name="aspiration plate")
    plt_car[2] = Cos_96_DW_500ul(name="dispense plate")

    deck.assign_child_resource(tip_car, rails=1)
    deck.assign_child_resource(plt_car, rails=21)

    return deck

  def test_summary(self):
    self.maxDiff = None
    deck = self.build_layout()
    self.assertEqual(deck.summary(), textwrap.dedent("""
    Rail     Resource                   Type                Coordinates (mm)
    ==============================================================================================
    (-13) ├── trash_core96               Trash               (-232.100, 110.300, 189.000)
          │
    (1)   ├── tip_carrier                TipCarrier          (100.000, 063.000, 100.000)
          │   ├── tip_rack_01            TipRack             (117.900, 145.800, 164.450)
          │   ├── tip_rack_02            TipRack             (117.900, 241.800, 164.450)
          │   ├── <empty>
          │   ├── tip_rack_04            TipRack             (117.900, 433.800, 131.450)
          │   ├── <empty>
          │
    (21)  ├── plate carrier              PlateCarrier        (550.000, 063.000, 100.000)
          │   ├── aspiration plate       Plate               (568.000, 146.000, 187.150)
          │   ├── <empty>
          │   ├── dispense plate         Plate               (568.000, 338.000, 188.150)
          │   ├── <empty>
          │   ├── <empty>
          │
    (32)  ├── trash                      Trash               (800.000, 190.600, 137.100)
    """[1:]))
=======
import textwrap
from typing import cast
import unittest

from pylabrobot.resources.coordinate import Coordinate
from pylabrobot.resources.itemized_resource import ItemizedResource
from pylabrobot.resources.carrier import TipCarrier, PlateCarrier
from pylabrobot.resources.corning_costar import Cos_96_DW_1mL, Cos_96_DW_500ul
from pylabrobot.resources.hamilton import HamiltonSTARDeck, STARLetDeck
from pylabrobot.resources.ml_star import STF_L, HTF_L, TIP_CAR_480_A00, PLT_CAR_L5AC_A00
from pylabrobot.resources.resource import Resource


class HamiltonDeckTests(unittest.TestCase):
  """ Tests for the HamiltonDeck class. """

  def test_parse_lay_file(self):
    fn = "./pylabrobot/testing/test_data/test_deck.lay"
    deck = HamiltonSTARDeck.load_from_lay_file(fn)

    tip_car = deck.get_resource("TIP_CAR_480_A00_0001")
    assert isinstance(tip_car, TipCarrier)

    def get_item_center(name: str) -> Coordinate:
      tip_rack = cast(ItemizedResource, deck.get_resource(name))
      tip = cast(Resource, tip_rack.get_item("A1"))
      return tip.get_absolute_location() + tip.center()

    self.assertEqual(tip_car.get_absolute_location(), Coordinate(122.500, 63.000, 100.000))
    self.assertEqual(get_item_center("tips_01"),  Coordinate(140.400, 145.800, 164.450))
    self.assertEqual(get_item_center("STF_L_0001"), Coordinate(140.400, 241.800, 164.450))
    self.assertEqual(get_item_center("tips_04"), Coordinate(140.400, 433.800, 131.450))

    assert tip_car[0].resource is not None
    self.assertEqual(tip_car[0].resource.name, "tips_01")
    assert tip_car[1].resource is not None
    self.assertEqual(tip_car[1].resource.name, "STF_L_0001")
    self.assertIsNone(tip_car[2].resource)
    assert tip_car[3].resource is not None
    self.assertEqual(tip_car[3].resource.name, "tips_04")
    self.assertIsNone(tip_car[4].resource)

    self.assertEqual(deck.get_resource("PLT_CAR_L5AC_A00_0001").get_absolute_location(),
      Coordinate(302.500, 63.000, 100.000))
    self.assertEqual(get_item_center("Cos_96_DW_1mL_0001"), Coordinate(320.500, 146.000, 187.150))
    self.assertEqual(get_item_center("Cos_96_DW_500ul_0001"), Coordinate(320.500, 338.000, 188.150))
    self.assertEqual(get_item_center("Cos_96_DW_1mL_0002"), Coordinate(320.500, 434.000, 187.150))
    self.assertEqual(get_item_center("Cos_96_DW_2mL_0001"), Coordinate(320.500, 530.000, 187.150))

    plt_car1 = deck.get_resource("PLT_CAR_L5AC_A00_0001")
    assert isinstance(plt_car1, PlateCarrier)
    assert plt_car1[0].resource is not None
    self.assertEqual(plt_car1[0].resource.name, "Cos_96_DW_1mL_0001")
    self.assertIsNone(plt_car1[1].resource)
    assert plt_car1[2].resource is not None
    self.assertEqual(plt_car1[2].resource.name, "Cos_96_DW_500ul_0001")
    assert plt_car1[3].resource is not None
    self.assertEqual(plt_car1[3].resource.name, "Cos_96_DW_1mL_0002")
    assert plt_car1[4].resource is not None
    self.assertEqual(plt_car1[4].resource.name, "Cos_96_DW_2mL_0001")

    self.assertEqual(deck.get_resource("PLT_CAR_L5AC_A00_0002").get_absolute_location(),
      Coordinate(482.500, 63.000, 100.000))
    self.assertEqual(get_item_center("Cos_96_DW_1mL_0003"), Coordinate(500.500, 146.000, 187.150))
    self.assertEqual(get_item_center("Cos_96_DW_500ul_0003"), Coordinate(500.500, 242.000, 188.150))
    self.assertEqual(get_item_center("Cos_96_PCR_0001"), Coordinate(500.500, 434.000, 186.650))

    plt_car2 = deck.get_resource("PLT_CAR_L5AC_A00_0002")
    assert isinstance(plt_car2, PlateCarrier)
    assert plt_car2[0].resource is not None
    self.assertEqual(plt_car2[0].resource.name, "Cos_96_DW_1mL_0003")
    assert plt_car2[1].resource is not None
    self.assertEqual(plt_car2[1].resource.name, "Cos_96_DW_500ul_0003")
    self.assertIsNone(plt_car2[2].resource)
    assert plt_car2[3].resource is not None
    self.assertEqual(plt_car2[3].resource.name, "Cos_96_PCR_0001")
    self.assertIsNone(plt_car2[4].resource)

  def build_layout(self):
    """ Build a deck layout for testing """
    deck = STARLetDeck()

    tip_car = TIP_CAR_480_A00(name="tip_carrier")
    tip_car[0] = STF_L(name="tip_rack_01")
    tip_car[1] = STF_L(name="tip_rack_02")
    tip_car[3] = HTF_L(name="tip_rack_04")

    plt_car = PLT_CAR_L5AC_A00(name="plate carrier")
    plt_car[0] = Cos_96_DW_1mL(name="aspiration plate")
    plt_car[2] = Cos_96_DW_500ul(name="dispense plate")

    deck.assign_child_resource(tip_car, rails=1)
    deck.assign_child_resource(plt_car, rails=21)

    return deck

  def test_summary(self):
    self.maxDiff = None
    deck = self.build_layout()
    self.assertEqual(deck.summary(), textwrap.dedent("""
    Rail  Resource                      Type           Coordinates (mm)
    =================================================================================
    (-13) ├── trash_core96              Trash          (-232.100, 110.300, 189.000)
          │
    (1)   ├── tip_carrier               TipCarrier     (100.000, 063.000, 100.000)
          │   ├── tip_rack_01           TipRack        (106.200, 073.000, 214.950)
          │   ├── tip_rack_02           TipRack        (106.200, 169.000, 214.950)
          │   ├── <empty>
          │   ├── tip_rack_04           TipRack        (106.200, 361.000, 214.950)
          │   ├── <empty>
          │
    (21)  ├── plate carrier             PlateCarrier   (550.000, 063.000, 100.000)
          │   ├── aspiration plate      Plate          (554.000, 071.500, 186.150)
          │   ├── <empty>
          │   ├── dispense plate        Plate          (554.000, 263.500, 186.150)
          │   ├── <empty>
          │   ├── <empty>
          │
    (32)  ├── trash                     Trash          (800.000, 190.600, 137.100)
    """[1:]))
>>>>>>> e63b80f6
<|MERGE_RESOLUTION|>--- conflicted
+++ resolved
@@ -1,125 +1,3 @@
-<<<<<<< HEAD
-import textwrap
-from typing import cast
-import unittest
-
-from pylabrobot.resources.coordinate import Coordinate
-from pylabrobot.resources.itemized_resource import ItemizedResource
-from pylabrobot.resources.carrier import TipCarrier, PlateCarrier
-from pylabrobot.resources.corning_costar import Cos_96_DW_1mL, Cos_96_DW_500ul
-from pylabrobot.resources.hamilton import HamiltonSTARDeck, STARLetDeck
-from pylabrobot.resources.ml_star import STF_L, HTF_L, TIP_CAR_480_A00, PLT_CAR_L5AC_A00
-from pylabrobot.resources.resource import Resource
-
-
-class HamiltonDeckTests(unittest.TestCase):
-  """ Tests for the HamiltonDeck class. """
-
-  def test_parse_lay_file(self):
-    fn = "./pylabrobot/testing/test_data/test_deck.lay"
-    deck = HamiltonSTARDeck.load_from_lay_file(fn)
-
-    tip_car = deck.get_resource("TIP_CAR_480_A00_0001")
-    assert isinstance(tip_car, TipCarrier)
-
-    def get_item_center(name: str) -> Coordinate:
-      tip_rack = cast(ItemizedResource, deck.get_resource(name))
-      tip = cast(Resource, tip_rack.get_item("A1"))
-      return tip.get_absolute_location() + tip.center()
-
-    self.assertEqual(tip_car.get_absolute_location(), Coordinate(122.500, 63.000, 100.000))
-    self.assertEqual(get_item_center("tips_01"),  Coordinate(140.400, 145.800, 164.450))
-    self.assertEqual(get_item_center("STF_L_0001"), Coordinate(140.400, 241.800, 164.450))
-    self.assertEqual(get_item_center("tips_04"), Coordinate(140.400, 433.800, 131.450))
-
-    assert tip_car[0].resource is not None
-    self.assertEqual(tip_car[0].resource.name, "tips_01")
-    assert tip_car[1].resource is not None
-    self.assertEqual(tip_car[1].resource.name, "STF_L_0001")
-    self.assertIsNone(tip_car[2].resource)
-    assert tip_car[3].resource is not None
-    self.assertEqual(tip_car[3].resource.name, "tips_04")
-    self.assertIsNone(tip_car[4].resource)
-
-    self.assertEqual(deck.get_resource("PLT_CAR_L5AC_A00_0001").get_absolute_location(),
-      Coordinate(302.500, 63.000, 100.000))
-    self.assertEqual(get_item_center("Cos_96_DW_1mL_0001"), Coordinate(320.500, 146.000, 187.150))
-    self.assertEqual(get_item_center("Cos_96_DW_500ul_0001"), Coordinate(320.500, 338.000, 188.150))
-    self.assertEqual(get_item_center("Cos_96_DW_1mL_0002"), Coordinate(320.500, 434.000, 187.150))
-    self.assertEqual(get_item_center("Cos_96_DW_2mL_0001"), Coordinate(320.500, 530.000, 187.150))
-
-    plt_car1 = deck.get_resource("PLT_CAR_L5AC_A00_0001")
-    assert isinstance(plt_car1, PlateCarrier)
-    assert plt_car1[0].resource is not None
-    self.assertEqual(plt_car1[0].resource.name, "Cos_96_DW_1mL_0001")
-    self.assertIsNone(plt_car1[1].resource)
-    assert plt_car1[2].resource is not None
-    self.assertEqual(plt_car1[2].resource.name, "Cos_96_DW_500ul_0001")
-    assert plt_car1[3].resource is not None
-    self.assertEqual(plt_car1[3].resource.name, "Cos_96_DW_1mL_0002")
-    assert plt_car1[4].resource is not None
-    self.assertEqual(plt_car1[4].resource.name, "Cos_96_DW_2mL_0001")
-
-    self.assertEqual(deck.get_resource("PLT_CAR_L5AC_A00_0002").get_absolute_location(),
-      Coordinate(482.500, 63.000, 100.000))
-    self.assertEqual(get_item_center("Cos_96_DW_1mL_0003"), Coordinate(500.500, 146.000, 187.150))
-    self.assertEqual(get_item_center("Cos_96_DW_500ul_0003"), Coordinate(500.500, 242.000, 188.150))
-    self.assertEqual(get_item_center("Cos_96_PCR_0001"), Coordinate(500.500, 434.000, 186.650))
-
-    plt_car2 = deck.get_resource("PLT_CAR_L5AC_A00_0002")
-    assert isinstance(plt_car2, PlateCarrier)
-    assert plt_car2[0].resource is not None
-    self.assertEqual(plt_car2[0].resource.name, "Cos_96_DW_1mL_0003")
-    assert plt_car2[1].resource is not None
-    self.assertEqual(plt_car2[1].resource.name, "Cos_96_DW_500ul_0003")
-    self.assertIsNone(plt_car2[2].resource)
-    assert plt_car2[3].resource is not None
-    self.assertEqual(plt_car2[3].resource.name, "Cos_96_PCR_0001")
-    self.assertIsNone(plt_car2[4].resource)
-
-  def build_layout(self):
-    """ Build a deck layout for testing """
-    deck = STARLetDeck()
-
-    tip_car = TIP_CAR_480_A00(name="tip_carrier")
-    tip_car[0] = STF_L(name="tip_rack_01")
-    tip_car[1] = STF_L(name="tip_rack_02")
-    tip_car[3] = HTF_L(name="tip_rack_04")
-
-    plt_car = PLT_CAR_L5AC_A00(name="plate carrier")
-    plt_car[0] = Cos_96_DW_1mL(name="aspiration plate")
-    plt_car[2] = Cos_96_DW_500ul(name="dispense plate")
-
-    deck.assign_child_resource(tip_car, rails=1)
-    deck.assign_child_resource(plt_car, rails=21)
-
-    return deck
-
-  def test_summary(self):
-    self.maxDiff = None
-    deck = self.build_layout()
-    self.assertEqual(deck.summary(), textwrap.dedent("""
-    Rail     Resource                   Type                Coordinates (mm)
-    ==============================================================================================
-    (-13) ├── trash_core96               Trash               (-232.100, 110.300, 189.000)
-          │
-    (1)   ├── tip_carrier                TipCarrier          (100.000, 063.000, 100.000)
-          │   ├── tip_rack_01            TipRack             (117.900, 145.800, 164.450)
-          │   ├── tip_rack_02            TipRack             (117.900, 241.800, 164.450)
-          │   ├── <empty>
-          │   ├── tip_rack_04            TipRack             (117.900, 433.800, 131.450)
-          │   ├── <empty>
-          │
-    (21)  ├── plate carrier              PlateCarrier        (550.000, 063.000, 100.000)
-          │   ├── aspiration plate       Plate               (568.000, 146.000, 187.150)
-          │   ├── <empty>
-          │   ├── dispense plate         Plate               (568.000, 338.000, 188.150)
-          │   ├── <empty>
-          │   ├── <empty>
-          │
-    (32)  ├── trash                      Trash               (800.000, 190.600, 137.100)
-    """[1:]))
-=======
 import textwrap
 from typing import cast
 import unittest
@@ -239,5 +117,4 @@
           │   ├── <empty>
           │
     (32)  ├── trash                     Trash          (800.000, 190.600, 137.100)
-    """[1:]))
->>>>>>> e63b80f6
+    """[1:]))