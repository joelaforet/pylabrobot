--- conflicted
+++ resolved
@@ -1,161 +1,3 @@
-<<<<<<< HEAD
-""" Greiner plates """
-
-# pylint: disable=invalid-name
-
-from pylabrobot.resources.plate import Plate
-from pylabrobot.resources.well import Well, WellBottomType
-from pylabrobot.resources.itemized_resource import create_equally_spaced
-
-
-def _compute_volume_from_height_Gre_384_Sq(h: float) -> float:
-  volume = min(h, 11.6499996185)*14.0625
-  if h > 11.6499996185:
-    raise ValueError(f"Height {h} is too large for Gre_384_Sq")
-  return volume
-
-
-def Gre_384_Sq(name: str, with_lid: bool = False) -> Plate:
-  """ Gre_384_Sq """
-  return Plate(
-    name=name,
-    size_x=127.0,
-    size_y=86.0,
-    size_z=14.5,
-    with_lid=with_lid,
-    model="Gre_384_Sq",
-    items=create_equally_spaced(Well,
-      num_items_x=24,
-      num_items_y=16,
-      # dy=-1215.5, # from hamilton definition
-      dx=7 + 2.25, # (86 - 16*4.5) / 2 + half well width
-      dy=9.5 + 2.25, # (86 - 16*4.5) / 2 + half well width
-      dz=2.85,
-      item_dx=4.5,
-      item_dy=4.5,
-      size_x=4.5,
-      size_y=4.5,
-      size_z=11.6499996185,
-      bottom_type=WellBottomType.UNKNOWN,
-      compute_volume_from_height=_compute_volume_from_height_Gre_384_Sq,
-    ),
-  )
-
-
-def _compute_volume_from_height_Gre_1536_Sq(h: float) -> float:
-  volume = min(h, 5.0)*2.3409
-  if h > 5.0:
-    raise ValueError(f"Height {h} is too large for Gre_1536_Sq")
-  return volume
-
-
-def Gre_1536_Sq(name: str, with_lid: bool = False) -> Plate:
-  """ Gre_1536_Sq """
-  return Plate(
-    name=name,
-    size_x=127.0,
-    size_y=86.0,
-    size_z=10.4,
-    with_lid=with_lid,
-    model="Gre_1536_Sq",
-    items=create_equally_spaced(Well,
-      num_items_x=48,
-      num_items_y=32,
-      dx=9.5,
-      # dy=-2589.25, # from hamilton definition
-      dy=25.8925, # ? based on Gre_384_Sq
-      dz=5.4,
-      item_dx=2.25,
-      item_dy=2.25,
-      size_x=2.25,
-      size_y=2.25,
-      size_z=5.0,
-      bottom_type=WellBottomType.UNKNOWN,
-      compute_volume_from_height=_compute_volume_from_height_Gre_1536_Sq,
-    ),
-  )
-
-
-def Gre_1536_Sq_L(name: str, with_lid: bool = False) -> Plate:
-  """ Gre_1536_Sq """
-  return Gre_1536_Sq(name=name, with_lid=with_lid)
-
-
-def Gre_1536_Sq_P(name: str, with_lid: bool = False) -> Plate:
-  """ Gre_1536_Sq """
-  return Gre_1536_Sq(name=name, with_lid=with_lid).rotated(90)
-def _compute_volume_from_height_Greiner96Well_655_101(h: float) -> float:
-  volume = min(h, 10.9)*35.0152
-  if h > 10.9:
-    raise ValueError(f"Height {h} is too large for Greiner96Well_655_101")
-  return volume
-
-
-# done with python
-# plate, description, eqn = create_plate_for_writing(path, ctr_filepath=ctr_path)
-# ctr_path = 'Well655_101.ctr'
-# write_plate_definition(sys.stdout, plate=plate, description=description, eqn=eqn)
-def Greiner96Well_655_101(name: str, with_lid: bool = False) -> Plate:
-  """ Greiner96Well_655_101 """
-  return Plate(
-    name=name,
-    size_x=127.0,
-    size_y=86.0,
-    size_z=14.4,
-    with_lid=with_lid,
-    model="Greiner96Well_655_101",
-    items=create_equally_spaced(Well,
-      num_items_x=12,
-      num_items_y=8,
-      dx=9.5,
-      # dy=-532.0, # from hamilton definition
-      dy=5.320, # based on Gre_384_Sq
-      dz=2.5,
-      item_dx=9.0,
-      item_dy=9.0,
-      size_x=9.0,
-      size_y=9.0,
-      size_z=10.9,
-      bottom_type=WellBottomType.UNKNOWN,
-      compute_volume_from_height=_compute_volume_from_height_Greiner96Well_655_101,
-    ),
-  )
-
-def _compute_volume_from_height_Greiner96Well_650_201_RB(h: float) -> float:
-  volume = min(h, 2.36)*min(h, 2.36)*(10.9327 - 1.0472*min(h, 2.36))
-  if h <= 10.9:
-    volume += (h-2.36)*38.0459
-  if h > 13.26:
-    raise ValueError(f"Height {h} is too large for Greiner96Well_650_201_RB")
-  return volume
-
-
-def Greiner96Well_650_201_RB(name: str, with_lid: bool = False) -> Plate:
-  """ Greiner96Well_650_201_RB """
-  return Plate(
-    name=name,
-    size_x=127.0,
-    size_y=86.0,
-    size_z=14.6,
-    with_lid=with_lid,
-    model="Greiner96Well_650_201_RB",
-    items=create_equally_spaced(Well,
-      num_items_x=12,
-      num_items_y=8,
-      dx=9.88,
-      # dy=-531.74, # from hamilton definition
-      dy=5.3174, # based on Gre_384_Sq
-      dz=2.5,
-      item_dx=9.0,
-      item_dy=9.0,
-      size_x=9.0,
-      size_y=9.0,
-      size_z=10.9,
-      bottom_type=WellBottomType.U,
-      compute_volume_from_height=_compute_volume_from_height_Greiner96Well_650_201_RB,
-    ),
-  )
-=======
 """ Greiner plates """
 
 # pylint: disable=invalid-name
@@ -311,5 +153,4 @@
       bottom_type=WellBottomType.U,
       compute_volume_from_height=_compute_volume_from_height_Greiner96Well_650_201_RB,
     ),
-  )
->>>>>>> e63b80f6
+  )