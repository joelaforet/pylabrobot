--- conflicted
+++ resolved
@@ -1,4 +1,3 @@
-<<<<<<< HEAD
 """ Tecan plate carriers """
 
 # pylint: disable=empty-docstring
@@ -8,7 +7,7 @@
 from typing import List, Optional
 from pylabrobot.resources.carrier import (
   PlateCarrier,
-  CarrierSite,
+  PlateCarrierSite,
   Coordinate,
   create_homogeneous_carrier_sites
 )
@@ -31,7 +30,7 @@
     roma_z_safe: Optional[float] = None,
     roma_z_travel: Optional[float] = None,
     roma_z_end: Optional[float] = None,
-    sites: Optional[List[CarrierSite]] = None,
+    sites: Optional[List[PlateCarrierSite]] = None,
     category="tecan_plate_carrier",
     model: Optional[str] = None):
     super().__init__(name, size_x, size_y, size_z,
@@ -55,7 +54,7 @@
     size_z=62.5,
     off_x=12.0,
     off_y=24.7,
-    sites=create_homogeneous_carrier_sites(locations=[
+    sites=create_homogeneous_carrier_sites(klass=PlateCarrierSite, locations=[
         Coordinate(47.5, 8.8, 62.5),
         Coordinate(47.5, 172.3, 62.5),
       ],
@@ -75,7 +74,7 @@
     size_z=62.5,
     off_x=12.0,
     off_y=24.7,
-    sites=create_homogeneous_carrier_sites(locations=[
+    sites=create_homogeneous_carrier_sites(klass=PlateCarrierSite, locations=[
         Coordinate(47.5, 34.3, 62.5),
         Coordinate(47.5, 172.3, 62.5),
       ],
@@ -100,13 +99,14 @@
     roma_z_safe=946,
     roma_z_travel=1938,
     roma_z_end=2566,
-    sites=create_homogeneous_carrier_sites(locations=[
+    sites=create_homogeneous_carrier_sites(klass=PlateCarrierSite, locations=[
         Coordinate(5.5, 13.5, 62.5),
         Coordinate(5.5, 109.5, 62.5),
         Coordinate(5.5, 205.5, 62.5),
       ],
       site_size_x=127.0,
       site_size_y=85.5,
+      pedestal_size_z=0 # ?
     ),
     model="MP_3Pos_PCR"
   )
@@ -126,7 +126,7 @@
     roma_z_safe=780,
     roma_z_travel=2012,
     roma_z_end=2543,
-    sites=create_homogeneous_carrier_sites(locations=[
+    sites=create_homogeneous_carrier_sites(klass=PlateCarrierSite, locations=[
         Coordinate(7.6, 38.0, 84.0),
         Coordinate(7.6, 151.5, 84.0),
         Coordinate(7.6, 265.0, 84.0),
@@ -152,7 +152,7 @@
     roma_z_safe=946,
     roma_z_travel=1938,
     roma_z_end=2537,
-    sites=create_homogeneous_carrier_sites(locations=[
+    sites=create_homogeneous_carrier_sites(klass=PlateCarrierSite, locations=[
         Coordinate(5.5, 13.5, 62.5),
         Coordinate(5.5, 109.5, 62.5),
         Coordinate(5.5, 205.5, 62.5),
@@ -173,7 +173,7 @@
     size_z=83.0,
     off_x=7.5,
     off_y=70.0,
-    sites=create_homogeneous_carrier_sites(locations=[
+    sites=create_homogeneous_carrier_sites(klass=PlateCarrierSite, locations=[
         Coordinate(10.2, 44.5, 83.0),
         Coordinate(10.2, 136.0, 83.0),
         Coordinate(10.2, 227.5, 83.0),
@@ -195,7 +195,7 @@
     size_z=32.0,
     off_x=11.5,
     off_y=35.0,
-    sites=create_homogeneous_carrier_sites(locations=[
+    sites=create_homogeneous_carrier_sites(klass=PlateCarrierSite, locations=[
         Coordinate(280.4, 16.8, 32.0),
         Coordinate(280.4, 113.7, 32.0),
         Coordinate(280.4, 209.9, 32.0),
@@ -225,7 +225,7 @@
     size_z=32.0,
     off_x=11.5,
     off_y=35.0,
-    sites=create_homogeneous_carrier_sites(locations=[
+    sites=create_homogeneous_carrier_sites(klass=PlateCarrierSite, locations=[
         Coordinate(141.4, 16.8, 32.0),
         Coordinate(141.4, 113.7, 32.0),
         Coordinate(141.4, 209.9, 32.0),
@@ -250,7 +250,7 @@
     size_z=32.0,
     off_x=11.5,
     off_y=35.0,
-    sites=create_homogeneous_carrier_sites(locations=[
+    sites=create_homogeneous_carrier_sites(klass=PlateCarrierSite, locations=[
         Coordinate(557.4, 16.8, 32.0),
         Coordinate(557.4, 113.7, 32.0),
         Coordinate(557.4, 209.9, 32.0),
@@ -287,522 +287,6 @@
     size_z=32.0,
     off_x=11.5,
     off_y=35.0,
-    sites=create_homogeneous_carrier_sites(locations=[
-        Coordinate(419.0, 16.8, 32.0),
-        Coordinate(419.0, 113.7, 32.0),
-        Coordinate(419.0, 209.9, 32.0),
-        Coordinate(419.0, 306.5, 32.0),
-        Coordinate(280.4, 16.8, 32.0),
-        Coordinate(280.4, 113.7, 32.0),
-        Coordinate(280.4, 209.9, 32.0),
-        Coordinate(280.4, 306.5, 32.0),
-        Coordinate(141.4, 16.8, 32.0),
-        Coordinate(141.4, 113.7, 32.0),
-        Coordinate(141.4, 209.9, 32.0),
-        Coordinate(141.4, 306.5, 32.0),
-        Coordinate(2.4, 16.8, 32.0),
-        Coordinate(2.4, 113.7, 32.0),
-        Coordinate(2.4, 209.9, 32.0),
-        Coordinate(2.4, 306.5, 32.0),
-      ],
-      site_size_x=127.0,
-      site_size_y=85.5,
-    ),
-    model="MP_16Pos_landscape"
-  )
-
-
-def MP_3Pos(name: str) -> TecanPlateCarrier:
-  """ Tecan part no. 10612604 """
-  return TecanPlateCarrier(
-    name=name,
-    size_x=149.0,
-    size_y=316.0,
-    size_z=62.5,
-    off_x=12.0,
-    off_y=24.7,
-    roma_x=1878,
-    roma_y=423,
-    roma_z_safe=946,
-    roma_z_travel=1938,
-    roma_z_end=2537,
-    sites=create_homogeneous_carrier_sites(locations=[
-        Coordinate(5.5, 13.5, 62.5),
-        Coordinate(5.5, 109.5, 62.5),
-        Coordinate(5.5, 205.5, 62.5),
-      ],
-      site_size_x=127.0,
-      site_size_y=85.5,
-    ),
-    model="MP_3Pos"
-  )
-
-
-def MP_3Pos_Cooled(name: str) -> TecanPlateCarrier:
-  """ Tecan part no. 10613046 """
-  return TecanPlateCarrier(
-    name=name,
-    size_x=163.0,
-    size_y=340.0,
-    size_z=54.0,
-    off_x=12.0,
-    off_y=24.7,
-    roma_x=1810,
-    roma_y=421,
-    roma_z_safe=946,
-    roma_z_travel=1853,
-    roma_z_end=2534,
-    sites=create_homogeneous_carrier_sites(locations=[
-        Coordinate(17.0, 27.5, 54.0),
-        Coordinate(17.0, 123.5, 54.0),
-        Coordinate(17.0, 219.5, 54.0),
-      ],
-      site_size_x=127.0,
-      site_size_y=85.5,
-    ),
-    model="MP_3Pos_Cooled"
-  )
-
-
-def MP_3Pos_Fixed(name: str) -> TecanPlateCarrier:
-  """ Tecan part no. 10613031 """
-  return TecanPlateCarrier(
-    name=name,
-    size_x=149.0,
-    size_y=340.0,
-    size_z=62.5,
-    off_x=12.0,
-    off_y=13.8,
-    roma_x=1870,
-    roma_y=420,
-    roma_z_safe=946,
-    roma_z_travel=1938,
-    roma_z_end=2537,
-    sites=create_homogeneous_carrier_sites(locations=[
-        Coordinate(10.5, 47.6, 62.5),
-        Coordinate(10.5, 143.6, 62.5),
-        Coordinate(10.5, 239.6, 62.5),
-      ],
-      site_size_x=128.0,
-      site_size_y=86.0,
-    ),
-    model="MP_3Pos_Fixed"
-  )
-
-
-def MP_3Pos_Flat(name: str) -> TecanPlateCarrier:
-  """ Tecan part no. 10612624
-
-  Coley:
-
-  .. code-block:: python
-
-      return TecanPlateCarrier(
-        name=name,
-        size_x=149.0,
-        size_y=295.0,
-        size_z=6.0,
-        off_x=12.0,
-        off_y=11.0,
-        sites=create_homogeneous_carrier_sites(locations=[
-            Coordinate(11.7, 10.5, 6.0),
-            Coordinate(11.0, 106.4, 6.0),
-            Coordinate(11.0, 202.8, 6.0),
-          ],
-          site_size_x=127.0,
-          site_size_y=85.5,
-        ),
-        model="MP_3Pos_Flat"
-      )
-  """
-
-  return TecanPlateCarrier(
-    name=name,
-    size_x=149.0,
-    size_y=295.0,
-    size_z=6.0,
-    off_x=12.0,
-    off_y=11.0,
-    roma_x=2056,
-    roma_y=441,
-    roma_z_safe=610,
-    roma_z_travel=2418,
-    roma_z_end=2503,
-    sites=create_homogeneous_carrier_sites(locations=[
-        Coordinate(10.4, 11.5, 6.0),
-        Coordinate(10.4, 107.5, 6.0),
-        Coordinate(10.4, 203.5, 6.0),
-      ],
-      site_size_x=127.0,
-      site_size_y=85.5,
-    ),
-    model="MP_3Pos_Flat"
-  )
-
-
-def MP_3Pos_No_Robot_Access(name: str) -> TecanPlateCarrier:
-  """ Tecan part no. 10613006 """
-  return TecanPlateCarrier(
-    name=name,
-    size_x=149.0,
-    size_y=316.0,
-    size_z=62.5,
-    off_x=12.0,
-    off_y=24.7,
-    sites=create_homogeneous_carrier_sites(locations=[
-        Coordinate(5.5, 13.5, 62.5),
-        Coordinate(5.5, 113.5, 62.5),
-        Coordinate(5.5, 213.5, 62.5),
-      ],
-      site_size_x=127.0,
-      site_size_y=85.5,
-    ),
-    model="MP_3Pos_No_Robot_Access"
-  )
-
-
-def MP_4Pos(name: str) -> TecanPlateCarrier:
-  """ Tecan part no. 30013668 """
-  return TecanPlateCarrier(
-    name=name,
-    size_x=149.0,
-    size_y=380.0,
-    size_z=62.7,
-    off_x=11.0,
-    off_y=51.0,
-    roma_x=1840,
-    roma_y=386,
-    roma_z_safe=946,
-    roma_z_travel=1938,
-    roma_z_end=2476,
-    sites=create_homogeneous_carrier_sites(locations=[
-        Coordinate(10.0, 3.5, 62.7),
-        Coordinate(10.0, 99.5, 62.7),
-        Coordinate(10.0, 195.5, 62.7),
-        Coordinate(10.0, 291.5, 62.7),
-      ],
-      site_size_x=127.0,
-      site_size_y=85.5,
-    ),
-    model="MP_4Pos"
-  )
-
-
-def MP_4Pos_flat(name: str) -> TecanPlateCarrier:
-  """ Tecan part no. 30013061 """
-  return TecanPlateCarrier(
-    name=name,
-    size_x=149.0,
-    size_y=380.0,
-    size_z=6.9,
-    off_x=11.0,
-    off_y=51.0,
-    roma_x=1835,
-    roma_y=388,
-    roma_z_safe=946,
-    roma_z_travel=1938,
-    roma_z_end=2475,
-    sites=create_homogeneous_carrier_sites(locations=[
-        Coordinate(10.0, 3.5, 6.9),
-        Coordinate(10.0, 99.5, 6.9),
-        Coordinate(10.0, 195.5, 6.9),
-        Coordinate(10.0, 291.5, 6.9),
-      ],
-      site_size_x=127.0,
-      site_size_y=85.5,
-    ),
-    model="MP_4Pos_flat"
-  )
-=======
-""" Tecan plate carriers """
-
-# pylint: disable=empty-docstring
-# pylint: disable=invalid-name
-# pylint: disable=line-too-long
-
-from typing import List, Optional
-from pylabrobot.resources.carrier import (
-  PlateCarrier,
-  PlateCarrierSite,
-  Coordinate,
-  create_homogeneous_carrier_sites
-)
-from pylabrobot.resources.tecan.tecan_resource import TecanResource
-
-
-class TecanPlateCarrier(PlateCarrier, TecanResource):
-  """ Base class for Tecan plate carriers. """
-
-  def __init__(
-    self,
-    name: str,
-    size_x: float,
-    size_y: float,
-    size_z: float,
-    off_x: float,
-    off_y: float,
-    roma_x: Optional[float] = None,
-    roma_y: Optional[float] = None,
-    roma_z_safe: Optional[float] = None,
-    roma_z_travel: Optional[float] = None,
-    roma_z_end: Optional[float] = None,
-    sites: Optional[List[PlateCarrierSite]] = None,
-    category="tecan_plate_carrier",
-    model: Optional[str] = None):
-    super().__init__(name, size_x, size_y, size_z,
-      sites, category=category, model=model)
-
-    self.off_x = off_x
-    self.off_y = off_y
-    self.roma_x = roma_x
-    self.roma_y = roma_y
-    self.roma_z_safe = roma_z_safe
-    self.roma_z_travel = roma_z_travel
-    self.roma_z_end = roma_z_end
-
-
-def MP_2Pos_portrait_No_Robot_Access(name: str) -> TecanPlateCarrier:
-  """ Tecan part no. 10613007 """
-  return TecanPlateCarrier(
-    name=name,
-    size_x=149.0,
-    size_y=316.0,
-    size_z=62.5,
-    off_x=12.0,
-    off_y=24.7,
-    sites=create_homogeneous_carrier_sites(klass=PlateCarrierSite, locations=[
-        Coordinate(47.5, 8.8, 62.5),
-        Coordinate(47.5, 172.3, 62.5),
-      ],
-      site_size_x=85.5,
-      site_size_y=127.0,
-    ),
-    model="MP_2Pos_portrait_No_Robot_Access"
-  )
-
-
-def MP_2_Pos_portrait(name: str) -> TecanPlateCarrier:
-  """ Tecan part no. 10612605 """
-  return TecanPlateCarrier(
-    name=name,
-    size_x=149.0,
-    size_y=316.0,
-    size_z=62.5,
-    off_x=12.0,
-    off_y=24.7,
-    sites=create_homogeneous_carrier_sites(klass=PlateCarrierSite, locations=[
-        Coordinate(47.5, 34.3, 62.5),
-        Coordinate(47.5, 172.3, 62.5),
-      ],
-      site_size_x=85.5,
-      site_size_y=127.0,
-    ),
-    model="MP_2_Pos_portrait"
-  )
-
-
-def MP_3Pos_PCR(name: str) -> TecanPlateCarrier:
-  """ Tecan part no. 10613034 """
-  return TecanPlateCarrier(
-    name=name,
-    size_x=149.0,
-    size_y=316.0,
-    size_z=62.5,
-    off_x=12.0,
-    off_y=24.7,
-    roma_x=1876,
-    roma_y=423,
-    roma_z_safe=946,
-    roma_z_travel=1938,
-    roma_z_end=2566,
-    sites=create_homogeneous_carrier_sites(klass=PlateCarrierSite, locations=[
-        Coordinate(5.5, 13.5, 62.5),
-        Coordinate(5.5, 109.5, 62.5),
-        Coordinate(5.5, 205.5, 62.5),
-      ],
-      site_size_x=127.0,
-      site_size_y=85.5,
-      pedestal_size_z=0 # ?
-    ),
-    model="MP_3Pos_PCR"
-  )
-
-
-def MP_3Pos_TePS(name: str) -> TecanPlateCarrier:
-  """ Tecan part no. 10643025 """
-  return TecanPlateCarrier(
-    name=name,
-    size_x=149.0,
-    size_y=361.0,
-    size_z=84.0,
-    off_x=12.0,
-    off_y=13.5,
-    roma_x=1876,
-    roma_y=405,
-    roma_z_safe=780,
-    roma_z_travel=2012,
-    roma_z_end=2543,
-    sites=create_homogeneous_carrier_sites(klass=PlateCarrierSite, locations=[
-        Coordinate(7.6, 38.0, 84.0),
-        Coordinate(7.6, 151.5, 84.0),
-        Coordinate(7.6, 265.0, 84.0),
-      ],
-      site_size_x=127.0,
-      site_size_y=85.5,
-    ),
-    model="MP_3Pos_TePS"
-  )
-
-
-def LI___MP_3Pos(name: str) -> TecanPlateCarrier:
-  """ Tecan part no. 10650010 """
-  return TecanPlateCarrier(
-    name=name,
-    size_x=149.0,
-    size_y=316.0,
-    size_z=62.5,
-    off_x=12.0,
-    off_y=24.7,
-    roma_x=1878,
-    roma_y=423,
-    roma_z_safe=946,
-    roma_z_travel=1938,
-    roma_z_end=2537,
-    sites=create_homogeneous_carrier_sites(klass=PlateCarrierSite, locations=[
-        Coordinate(5.5, 13.5, 62.5),
-        Coordinate(5.5, 109.5, 62.5),
-        Coordinate(5.5, 205.5, 62.5),
-      ],
-      site_size_x=127.0,
-      site_size_y=85.5,
-    ),
-    model="LI___MP_3Pos"
-  )
-
-
-def MP_4Pos_landscape(name: str) -> TecanPlateCarrier:
-  """ Tecan part no. 30013668 """
-  return TecanPlateCarrier(
-    name=name,
-    size_x=143.0,
-    size_y=420.0,
-    size_z=83.0,
-    off_x=7.5,
-    off_y=70.0,
-    sites=create_homogeneous_carrier_sites(klass=PlateCarrierSite, locations=[
-        Coordinate(10.2, 44.5, 83.0),
-        Coordinate(10.2, 136.0, 83.0),
-        Coordinate(10.2, 227.5, 83.0),
-        Coordinate(10.2, 319.0, 83.0),
-      ],
-      site_size_x=127.0,
-      site_size_y=85.5,
-    ),
-    model="MP_4Pos_landscape"
-  )
-
-
-def MP_12Pos_landscape(name: str) -> TecanPlateCarrier:
-  """ Tecan part no. 30051762 """
-  return TecanPlateCarrier(
-    name=name,
-    size_x=411.0,
-    size_y=395.0,
-    size_z=32.0,
-    off_x=11.5,
-    off_y=35.0,
-    sites=create_homogeneous_carrier_sites(klass=PlateCarrierSite, locations=[
-        Coordinate(280.4, 16.8, 32.0),
-        Coordinate(280.4, 113.7, 32.0),
-        Coordinate(280.4, 209.9, 32.0),
-        Coordinate(280.4, 306.5, 32.0),
-        Coordinate(141.4, 16.8, 32.0),
-        Coordinate(141.4, 113.7, 32.0),
-        Coordinate(141.4, 209.9, 32.0),
-        Coordinate(141.4, 306.5, 32.0),
-        Coordinate(2.4, 16.8, 32.0),
-        Coordinate(2.4, 113.7, 32.0),
-        Coordinate(2.4, 209.9, 32.0),
-        Coordinate(2.4, 306.5, 32.0),
-      ],
-      site_size_x=127.0,
-      site_size_y=85.5,
-    ),
-    model="MP_12Pos_landscape"
-  )
-
-
-def MP_8Pos_landscape(name: str) -> TecanPlateCarrier:
-  """ Tecan part no. 30054411 """
-  return TecanPlateCarrier(
-    name=name,
-    size_x=274.0,
-    size_y=395.0,
-    size_z=32.0,
-    off_x=11.5,
-    off_y=35.0,
-    sites=create_homogeneous_carrier_sites(klass=PlateCarrierSite, locations=[
-        Coordinate(141.4, 16.8, 32.0),
-        Coordinate(141.4, 113.7, 32.0),
-        Coordinate(141.4, 209.9, 32.0),
-        Coordinate(141.4, 306.5, 32.0),
-        Coordinate(2.4, 16.8, 32.0),
-        Coordinate(2.4, 113.7, 32.0),
-        Coordinate(2.4, 209.9, 32.0),
-        Coordinate(2.4, 306.5, 32.0),
-      ],
-      site_size_x=127.0,
-      site_size_y=85.5,
-    ),
-    model="MP_8Pos_landscape"
-  )
-
-
-def MP_20Pos_landscape(name: str) -> TecanPlateCarrier:
-  return TecanPlateCarrier(
-    name=name,
-    size_x=687.0,
-    size_y=395.0,
-    size_z=32.0,
-    off_x=11.5,
-    off_y=35.0,
-    sites=create_homogeneous_carrier_sites(klass=PlateCarrierSite, locations=[
-        Coordinate(557.4, 16.8, 32.0),
-        Coordinate(557.4, 113.7, 32.0),
-        Coordinate(557.4, 209.9, 32.0),
-        Coordinate(557.4, 306.5, 32.0),
-        Coordinate(419.0, 16.8, 32.0),
-        Coordinate(419.0, 113.7, 32.0),
-        Coordinate(419.0, 209.9, 32.0),
-        Coordinate(419.0, 306.5, 32.0),
-        Coordinate(280.4, 16.8, 32.0),
-        Coordinate(280.4, 113.7, 32.0),
-        Coordinate(280.4, 209.9, 32.0),
-        Coordinate(280.4, 306.5, 32.0),
-        Coordinate(141.4, 16.8, 32.0),
-        Coordinate(141.4, 113.7, 32.0),
-        Coordinate(141.4, 209.9, 32.0),
-        Coordinate(141.4, 306.5, 32.0),
-        Coordinate(2.4, 16.8, 32.0),
-        Coordinate(2.4, 113.7, 32.0),
-        Coordinate(2.4, 209.9, 32.0),
-        Coordinate(2.4, 306.5, 32.0),
-      ],
-      site_size_x=127.0,
-      site_size_y=85.5,
-    ),
-    model="MP_20Pos_landscape"
-  )
-
-
-def MP_16Pos_landscape(name: str) -> TecanPlateCarrier:
-  return TecanPlateCarrier(
-    name=name,
-    size_x=548.0,
-    size_y=395.0,
-    size_z=32.0,
-    off_x=11.5,
-    off_y=35.0,
     sites=create_homogeneous_carrier_sites(klass=PlateCarrierSite, locations=[
         Coordinate(419.0, 16.8, 32.0),
         Coordinate(419.0, 113.7, 32.0),
@@ -1028,5 +512,4 @@
       site_size_y=85.5,
     ),
     model="MP_4Pos_flat"
-  )
->>>>>>> e63b80f6
+  )