<<<<<<< HEAD
from __future__ import annotations

import logging
from typing import List, Optional, Union

from .coordinate import Coordinate
from .resource import Resource


logger = logging.getLogger("pylabrobot")


class CarrierSite(Resource):
  """ A single site within a carrier. """

  def __init__(self, name: str, size_x: float, size_y: float, size_z: float,
    category: str = "carrier_site", model: Optional[str] = None):
    super().__init__(name=name, size_x=size_x, size_y=size_y, size_z=size_z, category=category,
      model=model)
    self.resource: Optional[Resource] = None

  def assign_child_resource(
    self,
    resource: Resource,
    location: Coordinate = Coordinate.zero(),
    reassign: bool = True
  ):
    self.resource = resource
    return super().assign_child_resource(resource, location=location)

  def unassign_child_resource(self, resource):
    self.resource = None
    return super().unassign_child_resource(resource)

  def __eq__(self, other):
    return super().__eq__(other) and self.resource == other.resource


class Carrier(Resource):
  """ Abstract base resource for carriers.

  It is recommended to always use a resource carrier to store resources, because this ensures the
  location of the resources can be calculated precisely.

  It is important to use the `__getitem__` and `__setitem__` methods to access the resources,
  because this ensures that the location of the resources is updated to be within the carrier and
  that the appropriate callbacks are called.

  Examples:
    Creating a `TipCarrier` and assigning one set of tips at location 0 (the bottom):

    >>> tip_car = TIP_CAR_480_A00(name='tip carrier')
    >>> tip_car[0] = STF_L(name='tips_1')

    Getting the tips:

    >>> tip_car[0]

    STF_L(name='tips_1')

    Deleting the tips:

    >>> del tip_car[0]

    Alternative way to delete the tips:

    >>> tip_car[0] = None

  Attributes:
    capacity: The maximum number of items that can be stored in this carrier.
  """

  def __init__(
    self,
    name: str,
    size_x: float, size_y: float, size_z: float,
    sites: Optional[List[CarrierSite]] = None,
    category: Optional[str] = "carrier",
    model: Optional[str] = None):
    super().__init__(name=name, size_x=size_x, size_y=size_y, size_z=size_z, category=category,
      model=model)

    sites = sites or []

    self.sites: List[CarrierSite] = []
    for spot, site in enumerate(sites):
      site.name = f"carrier-{self.name}-spot-{spot}"
      if site.location is None:
        raise ValueError(f"site {site} has no location")
      self.assign_child_resource(site, location=site.location)

  @property
  def capacity(self):
    return len(self.sites)

  def assign_child_resource(
    self,
    resource: Resource,
    location: Coordinate,
    reassign: bool = True
  ):
    """ Assign a resource to this carrier.

    For a carrier, the only valid resource is a :class:`CarrierSite`.

    Also see :meth:`~Resource.assign_child_resource`.

    Raises:
      TypeError: If the resource is not a :class:`CarrierSite`.
    """

    if not isinstance(resource, CarrierSite):
      raise TypeError(f"Invalid resource {resource}")
    self.sites.append(resource)
    super().assign_child_resource(resource, location=location)

  def assign_resource_to_site(self, resource: Resource, spot: int):
    if spot < 0 or spot >= self.capacity:
      raise IndexError(f"Invalid spot {spot}")
    if self.sites[spot].resource is not None:
      raise ValueError(f"spot {spot} already has a resource")

    self.sites[spot].assign_child_resource(resource, location=Coordinate.zero())

  def unassign_child_resource(self, resource):
    """ Unassign a resource from this carrier, checked by name.
    Also see :meth:`~Resource.assign_child_resource`

    Args:
      resource: The resource to unassign.

    Raises:
      ValueError: If the resource is not assigned to this carrier.
    """

    if not isinstance(resource.parent, CarrierSite) or not resource.parent.parent == self:
      raise ValueError(f"Resource {resource} is not assigned to this carrier")
    resource.unassign()

  def __getitem__(self, idx: int) -> CarrierSite:
    """ Get a site by index. """
    if not 0 <= idx < self.capacity:
      raise IndexError(f"Invalid index {idx}")
    return self.sites[idx]

  def __setitem__(self, idx, resource: Optional[Resource]):
    """ Assign a resource to this carrier. See :meth:`~Carrier.assign_child_resource` """
    if resource is None:
      if self[idx].resource is not None:
        self.unassign_child_resource(self[idx].resource)
    else:
      self.assign_resource_to_site(resource, spot=idx)

  def __delitem__(self, idx):
    """ Unassign a resource from this carrier. See :meth:`~Carrier.unassign_child_resource` """
    self.unassign_child_resource(self[idx].resource)

  def get_resources(self) -> List[Resource]:
    """ Get all resources, using self.__getitem__ (so that the location is within this carrier). """
    return [site.resource for site in self.sites if site.resource is not None]

  def get_sites(self) -> List[CarrierSite]:
    """ Get all sites. """
    return self.sites

  def __eq__(self, other):
    return super().__eq__(other) and self.sites == other.sites


class TipCarrier(Carrier):
  """ Base class for tip carriers. """
  def __init__(
    self,
    name: str,
    size_x: float,
    size_y: float,
    size_z: float,
    sites: Optional[List[CarrierSite]] = None,
    category="tip_carrier",
    model: Optional[str] = None):
    super().__init__(name, size_x, size_y, size_z,
      sites,category=category, model=model)


class PlateCarrier(Carrier):
  """ Base class for plate carriers. """
  def __init__(
    self,
    name: str,
    size_x: float,
    size_y: float,
    size_z: float,
    sites: Optional[List[CarrierSite]] = None,
    category="plate_carrier",
    model: Optional[str] = None):
    super().__init__(name, size_x, size_y, size_z,
      sites,category=category, model=model)


class MFXCarrier(Carrier):
  """ Base class for multiflex carriers (i.e. carriers with mixed-use and/or specialized sites). """
  def __init__(
    self,
    name: str,
    size_x: float,
    size_y: float,
    size_z: float,
    sites: Optional[List[CarrierSite]] = None,
    category="mfx_carrier",
    model: Optional[str] = None):
    super().__init__(name, size_x, size_y, size_z,
      sites,category=category, model=model)


class ShakerCarrier(Carrier):
  """ Base class for shaker carriers (i.e. 7-track carriers with mixed-use and/or specialized
  sites). """
  def __init__(
    self,
    name: str,
    size_x: float,
    size_y: float,
    size_z: float,
    sites: Optional[List[CarrierSite]] = None,
    category="shaker_carrier",
    model: Optional[str] = None):
    super().__init__(name, size_x, size_y, size_z,
      sites,category=category, model=model)


class TubeCarrier(Carrier):
  """ Base class for tube/sample carriers. """
  def __init__(
    self,
    name: str,
    size_x: float,
    size_y: float,
    size_z: float,
    sites: Optional[List[CarrierSite]] = None,
    category="tube_carrier",
    model: Optional[str] = None):
    super().__init__(name, size_x, size_y, size_z,
      sites,category=category, model=model)


def create_carrier_sites(
  locations: List[Coordinate],
  site_size_x: List[Union[float, int]],
  site_size_y: List[Union[float, int]]) -> List[CarrierSite]:
  """ Create a list of carrier sites with the given sizes. """

  sites = []
  for spot, (l, x, y) in enumerate(zip(locations, site_size_x, site_size_y)):
    site = CarrierSite(
      name = f"carrier-site-{spot}",
      # size_x=x, size_y=y, size_z=0, spot=spot)
      size_x=x, size_y=y, size_z=0)
    site.location = l
    sites.append(site)
  return sites


def create_homogeneous_carrier_sites(
  locations: List[Coordinate],
  site_size_x: float,
  site_size_y: float) -> List[CarrierSite]:
  """ Create a list of carrier sites with the same size. """

  n = len(locations)
  return create_carrier_sites(locations, [site_size_x] * n, [site_size_y] * n)
=======
from __future__ import annotations

import logging
from typing import Generic, List, Optional, Type, TypeVar, Union

from .coordinate import Coordinate
from .plate import Plate
from .resource import Resource
from .plate_adapter import PlateAdapter

logger = logging.getLogger("pylabrobot")


class CarrierSite(Resource):
  """ A single site within a carrier. """

  def __init__(self, name: str, size_x: float, size_y: float, size_z: float,
    category: str = "carrier_site", model: Optional[str] = None):
    super().__init__(name=name, size_x=size_x, size_y=size_y, size_z=size_z,
      category=category, model=model)
    self.resource: Optional[Resource] = None

  def assign_child_resource(
    self,
    resource: Resource,
    location: Coordinate = Coordinate.zero(),
    reassign: bool = True
  ):
    self.resource = resource
    return super().assign_child_resource(resource, location=location)

  def unassign_child_resource(self, resource):
    self.resource = None
    return super().unassign_child_resource(resource)

  def __eq__(self, other):
    return super().__eq__(other) and self.resource == other.resource


S = TypeVar("S", bound=Resource)


class Carrier(Resource, Generic[S]):
  """ Abstract base resource for carriers.

  It is recommended to always use a resource carrier to store resources, because this ensures the
  location of the resources can be calculated precisely.

  It is important to use the `__getitem__` and `__setitem__` methods to access the resources,
  because this ensures that the location of the resources is updated to be within the carrier and
  that the appropriate callbacks are called.

  Examples:
    Creating a `TipCarrier` and assigning one set of tips at location 0 (the bottom):

    >>> tip_car = TIP_CAR_480_A00(name='tip carrier')
    >>> tip_car[0] = STF_L(name='tips_1')

    Getting the tips:

    >>> tip_car[0]

    STF_L(name='tips_1')

    Deleting the tips:

    >>> del tip_car[0]

    Alternative way to delete the tips:

    >>> tip_car[0] = None

  Attributes:
    capacity: The maximum number of items that can be stored in this carrier.
  """

  def __init__(
    self,
    name: str,
    size_x: float, size_y: float, size_z: float,
    sites: Optional[List[S]] = None,
    category: Optional[str] = "carrier",
    model: Optional[str] = None):
    super().__init__(name=name, size_x=size_x, size_y=size_y, size_z=size_z, category=category,
      model=model)

    sites = sites or []

    self.sites: List[CarrierSite] = []
    for spot, site in enumerate(sites):
      site.name = f"carrier-{self.name}-spot-{spot}"
      if site.location is None:
        raise ValueError(f"site {site} has no location")
      self.assign_child_resource(site, location=site.location)

  @property
  def capacity(self):
    return len(self.sites)

  def assign_child_resource(
    self,
    resource: Resource,
    location: Coordinate,
    reassign: bool = True
  ):
    """ Assign a resource to this carrier.

    For a carrier, the only valid resource is a :class:`CarrierSite`.

    Also see :meth:`~Resource.assign_child_resource`.

    Raises:
      TypeError: If the resource is not a :class:`CarrierSite`.
    """

    if not isinstance(resource, CarrierSite):
      raise TypeError(f"Invalid resource {resource}")
    self.sites.append(resource)
    super().assign_child_resource(resource, location=location)

  def assign_resource_to_site(self, resource: Resource, spot: int):
    if spot < 0 or spot >= self.capacity:
      raise IndexError(f"Invalid spot {spot}")
    if self.sites[spot].resource is not None:
      raise ValueError(f"spot {spot} already has a resource")

    self.sites[spot].assign_child_resource(resource, location=Coordinate.zero())

  def unassign_child_resource(self, resource):
    """ Unassign a resource from this carrier, checked by name.
    Also see :meth:`~Resource.assign_child_resource`

    Args:
      resource: The resource to unassign.

    Raises:
      ValueError: If the resource is not assigned to this carrier.
    """

    if not isinstance(resource.parent, CarrierSite) or not resource.parent.parent == self:
      raise ValueError(f"Resource {resource} is not assigned to this carrier")
    resource.unassign()

  def __getitem__(self, idx: int) -> CarrierSite:
    """ Get a site by index. """
    if not 0 <= idx < self.capacity:
      raise IndexError(f"Invalid index {idx}")
    return self.sites[idx]

  def __setitem__(self, idx, resource: Optional[Resource]):
    """ Assign a resource to this carrier. See :meth:`~Carrier.assign_child_resource` """
    if resource is None:
      if self[idx].resource is not None:
        self.unassign_child_resource(self[idx].resource)
    else:
      self.assign_resource_to_site(resource, spot=idx)

  def __delitem__(self, idx):
    """ Unassign a resource from this carrier. See :meth:`~Carrier.unassign_child_resource` """
    self.unassign_child_resource(self[idx].resource)

  def get_resources(self) -> List[Resource]:
    """ Get all resources, using self.__getitem__ (so that the location is within this carrier). """
    return [site.resource for site in self.sites if site.resource is not None]

  def get_sites(self) -> List[CarrierSite]:
    """ Get all sites. """
    return self.sites

  def __eq__(self, other):
    return super().__eq__(other) and self.sites == other.sites


class TipCarrier(Carrier):
  """ Base class for tip carriers.
  Name prefix: 'TIP_'
  """
  def __init__(
    self,
    name: str,
    size_x: float,
    size_y: float,
    size_z: float,
    sites: Optional[List[CarrierSite]] = None,
    category="tip_carrier",
    model: Optional[str] = None):
    super().__init__(name, size_x, size_y, size_z,
      sites,category=category, model=model)


class PlateCarrierSite(CarrierSite):
  """ A single site within a plate carrier. """
  def __init__(self, name: str, size_x: float, size_y: float, size_z: float,
               pedestal_size_z: float = None,  # type: ignore
               category="plate_carrier_site", model: Optional[str] = None):
    super().__init__(name, size_x, size_y, size_z, category=category, model=model)
    if pedestal_size_z is None:
      raise ValueError("pedestal_size_z must be provided. See "
                       "https://docs.pylabrobot.org/plate_carriers.html#pedestal_size_z for more "
                       "information.")

    self.pedestal_size_z = pedestal_size_z
    self.resource: Optional[Plate] = None  # fix type
    # TODO: add self.pedestal_2D_offset if necessary in the future

  def assign_child_resource(self, resource: Resource, location: Coordinate = Coordinate.zero(),
                            reassign: bool = True):
    if not isinstance(resource, (Plate, PlateAdapter)):
      raise TypeError("PlateCarrierSite can only store Plate or PlateAdapter resources," + \
                      f" not {type(resource)}")

    # TODO: add conditional logic to modify Plate position based on whether
    # pedestal_size_z>plate_true_dz OR pedestal_z<pedestal_size_z IF child.category == 'plate'
    return super().assign_child_resource(resource, location, reassign)

  def serialize(self) -> dict:
    return { **super().serialize(), "pedestal_size_z": self.pedestal_size_z, }


class PlateCarrier(Carrier):
  """ Base class for plate carriers.
  Name prefix: 'PLT_'
  """
  def __init__(
    self,
    name: str,
    size_x: float,
    size_y: float,
    size_z: float,
    sites: Optional[List[PlateCarrierSite]] = None,
    category="plate_carrier",
    model: Optional[str] = None):
    super().__init__(name, size_x, size_y, size_z,
      sites,category=category, model=model)


class MFXCarrier(Carrier):
  """ Base class for multiflex carriers (i.e. carriers with mixed-use and/or specialized sites).
  Name prefix: 'MFX_'
  """
  def __init__(
    self,
    name: str,
    size_x: float,
    size_y: float,
    size_z: float,
    sites: Optional[List[CarrierSite]] = None,
    category="mfx_carrier",
    model: Optional[str] = None):
    super().__init__(name, size_x, size_y, size_z,
      sites,category=category, model=model)


class TubeCarrier(Carrier):
  """ Base class for tube/sample carriers.
  Name prefix: 'SMP_'
  """
  def __init__(
    self,
    name: str,
    size_x: float,
    size_y: float,
    size_z: float,
    sites: Optional[List[CarrierSite]] = None,
    category="tube_carrier",
    model: Optional[str] = None):
    super().__init__(name, size_x, size_y, size_z,
      sites,category=category, model=model)


class ReagentCarrier(Carrier):
  """ Base class for reagent/trough carriers.
  Name prefix: 'RGT_'
  """
  def __init__(
    self,
    name: str,
    size_x: float,
    size_y: float,
    size_z: float,
    sites: Optional[List[CarrierSite]] = None,
    category="reagent_carrier",
    model: Optional[str] = None):
    super().__init__(name, size_x, size_y, size_z,
      sites,category=category, model=model)


T = TypeVar("T", bound=CarrierSite)


def create_carrier_sites(
  klass: Type[T],
  locations: List[Coordinate],
  site_size_x: List[Union[float, int]],
  site_size_y: List[Union[float, int]],
  **kwargs
) -> List[T]:
  """ Create a list of carrier sites with the given sizes. """

  sites = []
  for spot, (l, x, y) in enumerate(zip(locations, site_size_x, site_size_y)):
    site = klass(
      name = f"carrier-site-{spot}",
      size_x=x, size_y=y, size_z=0,
      **kwargs)
    site.location = l
    sites.append(site)
  return sites


def create_homogeneous_carrier_sites(
  klass: Type[T],
  locations: List[Coordinate],
  site_size_x: float,
  site_size_y: float,
  **kwargs
) -> List[T]:
  """ Create a list of carrier sites with the same size. """

  n = len(locations)
  return create_carrier_sites(klass=klass, locations=locations, site_size_x=[site_size_x]*n,
                              site_size_y=[site_size_y]*n, **kwargs)
>>>>>>> e63b80f6
<|MERGE_RESOLUTION|>--- conflicted
+++ resolved
@@ -1,275 +1,3 @@
-<<<<<<< HEAD
-from __future__ import annotations
-
-import logging
-from typing import List, Optional, Union
-
-from .coordinate import Coordinate
-from .resource import Resource
-
-
-logger = logging.getLogger("pylabrobot")
-
-
-class CarrierSite(Resource):
-  """ A single site within a carrier. """
-
-  def __init__(self, name: str, size_x: float, size_y: float, size_z: float,
-    category: str = "carrier_site", model: Optional[str] = None):
-    super().__init__(name=name, size_x=size_x, size_y=size_y, size_z=size_z, category=category,
-      model=model)
-    self.resource: Optional[Resource] = None
-
-  def assign_child_resource(
-    self,
-    resource: Resource,
-    location: Coordinate = Coordinate.zero(),
-    reassign: bool = True
-  ):
-    self.resource = resource
-    return super().assign_child_resource(resource, location=location)
-
-  def unassign_child_resource(self, resource):
-    self.resource = None
-    return super().unassign_child_resource(resource)
-
-  def __eq__(self, other):
-    return super().__eq__(other) and self.resource == other.resource
-
-
-class Carrier(Resource):
-  """ Abstract base resource for carriers.
-
-  It is recommended to always use a resource carrier to store resources, because this ensures the
-  location of the resources can be calculated precisely.
-
-  It is important to use the `__getitem__` and `__setitem__` methods to access the resources,
-  because this ensures that the location of the resources is updated to be within the carrier and
-  that the appropriate callbacks are called.
-
-  Examples:
-    Creating a `TipCarrier` and assigning one set of tips at location 0 (the bottom):
-
-    >>> tip_car = TIP_CAR_480_A00(name='tip carrier')
-    >>> tip_car[0] = STF_L(name='tips_1')
-
-    Getting the tips:
-
-    >>> tip_car[0]
-
-    STF_L(name='tips_1')
-
-    Deleting the tips:
-
-    >>> del tip_car[0]
-
-    Alternative way to delete the tips:
-
-    >>> tip_car[0] = None
-
-  Attributes:
-    capacity: The maximum number of items that can be stored in this carrier.
-  """
-
-  def __init__(
-    self,
-    name: str,
-    size_x: float, size_y: float, size_z: float,
-    sites: Optional[List[CarrierSite]] = None,
-    category: Optional[str] = "carrier",
-    model: Optional[str] = None):
-    super().__init__(name=name, size_x=size_x, size_y=size_y, size_z=size_z, category=category,
-      model=model)
-
-    sites = sites or []
-
-    self.sites: List[CarrierSite] = []
-    for spot, site in enumerate(sites):
-      site.name = f"carrier-{self.name}-spot-{spot}"
-      if site.location is None:
-        raise ValueError(f"site {site} has no location")
-      self.assign_child_resource(site, location=site.location)
-
-  @property
-  def capacity(self):
-    return len(self.sites)
-
-  def assign_child_resource(
-    self,
-    resource: Resource,
-    location: Coordinate,
-    reassign: bool = True
-  ):
-    """ Assign a resource to this carrier.
-
-    For a carrier, the only valid resource is a :class:`CarrierSite`.
-
-    Also see :meth:`~Resource.assign_child_resource`.
-
-    Raises:
-      TypeError: If the resource is not a :class:`CarrierSite`.
-    """
-
-    if not isinstance(resource, CarrierSite):
-      raise TypeError(f"Invalid resource {resource}")
-    self.sites.append(resource)
-    super().assign_child_resource(resource, location=location)
-
-  def assign_resource_to_site(self, resource: Resource, spot: int):
-    if spot < 0 or spot >= self.capacity:
-      raise IndexError(f"Invalid spot {spot}")
-    if self.sites[spot].resource is not None:
-      raise ValueError(f"spot {spot} already has a resource")
-
-    self.sites[spot].assign_child_resource(resource, location=Coordinate.zero())
-
-  def unassign_child_resource(self, resource):
-    """ Unassign a resource from this carrier, checked by name.
-    Also see :meth:`~Resource.assign_child_resource`
-
-    Args:
-      resource: The resource to unassign.
-
-    Raises:
-      ValueError: If the resource is not assigned to this carrier.
-    """
-
-    if not isinstance(resource.parent, CarrierSite) or not resource.parent.parent == self:
-      raise ValueError(f"Resource {resource} is not assigned to this carrier")
-    resource.unassign()
-
-  def __getitem__(self, idx: int) -> CarrierSite:
-    """ Get a site by index. """
-    if not 0 <= idx < self.capacity:
-      raise IndexError(f"Invalid index {idx}")
-    return self.sites[idx]
-
-  def __setitem__(self, idx, resource: Optional[Resource]):
-    """ Assign a resource to this carrier. See :meth:`~Carrier.assign_child_resource` """
-    if resource is None:
-      if self[idx].resource is not None:
-        self.unassign_child_resource(self[idx].resource)
-    else:
-      self.assign_resource_to_site(resource, spot=idx)
-
-  def __delitem__(self, idx):
-    """ Unassign a resource from this carrier. See :meth:`~Carrier.unassign_child_resource` """
-    self.unassign_child_resource(self[idx].resource)
-
-  def get_resources(self) -> List[Resource]:
-    """ Get all resources, using self.__getitem__ (so that the location is within this carrier). """
-    return [site.resource for site in self.sites if site.resource is not None]
-
-  def get_sites(self) -> List[CarrierSite]:
-    """ Get all sites. """
-    return self.sites
-
-  def __eq__(self, other):
-    return super().__eq__(other) and self.sites == other.sites
-
-
-class TipCarrier(Carrier):
-  """ Base class for tip carriers. """
-  def __init__(
-    self,
-    name: str,
-    size_x: float,
-    size_y: float,
-    size_z: float,
-    sites: Optional[List[CarrierSite]] = None,
-    category="tip_carrier",
-    model: Optional[str] = None):
-    super().__init__(name, size_x, size_y, size_z,
-      sites,category=category, model=model)
-
-
-class PlateCarrier(Carrier):
-  """ Base class for plate carriers. """
-  def __init__(
-    self,
-    name: str,
-    size_x: float,
-    size_y: float,
-    size_z: float,
-    sites: Optional[List[CarrierSite]] = None,
-    category="plate_carrier",
-    model: Optional[str] = None):
-    super().__init__(name, size_x, size_y, size_z,
-      sites,category=category, model=model)
-
-
-class MFXCarrier(Carrier):
-  """ Base class for multiflex carriers (i.e. carriers with mixed-use and/or specialized sites). """
-  def __init__(
-    self,
-    name: str,
-    size_x: float,
-    size_y: float,
-    size_z: float,
-    sites: Optional[List[CarrierSite]] = None,
-    category="mfx_carrier",
-    model: Optional[str] = None):
-    super().__init__(name, size_x, size_y, size_z,
-      sites,category=category, model=model)
-
-
-class ShakerCarrier(Carrier):
-  """ Base class for shaker carriers (i.e. 7-track carriers with mixed-use and/or specialized
-  sites). """
-  def __init__(
-    self,
-    name: str,
-    size_x: float,
-    size_y: float,
-    size_z: float,
-    sites: Optional[List[CarrierSite]] = None,
-    category="shaker_carrier",
-    model: Optional[str] = None):
-    super().__init__(name, size_x, size_y, size_z,
-      sites,category=category, model=model)
-
-
-class TubeCarrier(Carrier):
-  """ Base class for tube/sample carriers. """
-  def __init__(
-    self,
-    name: str,
-    size_x: float,
-    size_y: float,
-    size_z: float,
-    sites: Optional[List[CarrierSite]] = None,
-    category="tube_carrier",
-    model: Optional[str] = None):
-    super().__init__(name, size_x, size_y, size_z,
-      sites,category=category, model=model)
-
-
-def create_carrier_sites(
-  locations: List[Coordinate],
-  site_size_x: List[Union[float, int]],
-  site_size_y: List[Union[float, int]]) -> List[CarrierSite]:
-  """ Create a list of carrier sites with the given sizes. """
-
-  sites = []
-  for spot, (l, x, y) in enumerate(zip(locations, site_size_x, site_size_y)):
-    site = CarrierSite(
-      name = f"carrier-site-{spot}",
-      # size_x=x, size_y=y, size_z=0, spot=spot)
-      size_x=x, size_y=y, size_z=0)
-    site.location = l
-    sites.append(site)
-  return sites
-
-
-def create_homogeneous_carrier_sites(
-  locations: List[Coordinate],
-  site_size_x: float,
-  site_size_y: float) -> List[CarrierSite]:
-  """ Create a list of carrier sites with the same size. """
-
-  n = len(locations)
-  return create_carrier_sites(locations, [site_size_x] * n, [site_size_y] * n)
-=======
 from __future__ import annotations
 
 import logging
@@ -591,5 +319,4 @@
 
   n = len(locations)
   return create_carrier_sites(klass=klass, locations=locations, site_size_x=[site_size_x]*n,
-                              site_size_y=[site_size_y]*n, **kwargs)
->>>>>>> e63b80f6
+                              site_size_y=[site_size_y]*n, **kwargs)