<<<<<<< HEAD
from pylabrobot.resources.coordinate import Coordinate
from pylabrobot.resources.carrier import TubeCarrier, create_carrier_sites


def boekel_50mL_falcon_carrier(name: str) -> TubeCarrier: # pylint: disable=invalid-name
  """ 50 mL Falcon tube carrier orientation.

  https://www.boekelsci.com/multi-tube-rack-for-50ml-conical-15ml-conical-and-
  microcentrifuge-tubes-pn-120008.html.

  Oriented in landscape mode with the male connector to the right.

  Sizes from website; carrier site locations measured with ruler.
  """

  return TubeCarrier(
    name=name,
    size_x=174,
    size_y=52,
    size_z=95,
    sites=create_carrier_sites(
      locations=[Coordinate(x=x, y=11, z=5) for x in [11, 46, 91, 127]],
      site_size_x=[30]*4,
      site_size_y=[30]*4
    ),
    model="Boekel Scientific Tube Carrier"
  )


def boekel_15mL_falcon_carrier(name: str) -> TubeCarrier: # pylint: disable=invalid-name
  """ 15 mL Falcon tube carrier orientation.

  https://www.boekelsci.com/multi-tube-rack-for-50ml-conical-15ml-conical-and-
  microcentrifuge-tubes-pn-120008.html

  Oriented in landscape mode with the male connector to the right.

  Sizes from website; carrier site locations measured with ruler.
  """

  return TubeCarrier(
    name=name,
    size_x=174,
    size_y=52,
    size_z=95,
    sites=create_carrier_sites(
      locations=[Coordinate(x=x, y=27, z=5)  for x in [5, 34, 63, 88, 118, 147]] +
                [Coordinate(x=x, y=4.5, z=5) for x in [5, 34, 63, 88, 118, 147]],
      site_size_x=[17]*16,
      site_size_y=[17]*16
    ),
    model="Boekel Scientific Tube Carrier"
  )


def boekel_1_5mL_microcentrifuge_carrier(name: str) -> TubeCarrier: # pylint: disable=invalid-name
  """ 1.5 mL microcentrifuge tube carrier orientation.

  https://www.boekelsci.com/multi-tube-rack-for-50ml-conical-15ml-conical-and-
  microcentrifuge-tubes-pn-120008.html

  Oriented in landscape mode with the male connector to the right.

  Sizes from website; carrier site locations measured with ruler.
  """

  x_locs = [4, 25, 46, 67, 88, 109, 131, 152]

  return TubeCarrier(
    name=name,
    size_x=174,
    size_y=52,
    size_z=95,
    sites=create_carrier_sites(
      locations=[Coordinate(x=x, y=57, z=5) for x in x_locs] +
                [Coordinate(x=x, y=48, z=5) for x in x_locs] +
                [Coordinate(x=x, y=39, z=5) for x in x_locs] +
                [Coordinate(x=x, y=10, z=5) for x in x_locs],
      site_size_x=[13]*32,
      site_size_y=[13]*32
    ),
    model="Boekel Scientific Tube Carrier"
  )


def boekel_mini_microcentrifuge_carrier(name: str) -> TubeCarrier: # pylint: disable=invalid-name
  """ The tiniest microcentrifuge tube carrier orientation.

  https://www.boekelsci.com/multi-tube-rack-for-50ml-conical-15ml-conical-and-
  microcentrifuge-tubes-pn-120008.html

  Oriented in landscape mode with the male connector to the right.

  Sizes from website; carrier site locations measured with ruler.
  """

  x_locs = [5, 27, 48, 70, 91, 113, 134, 154]

  return TubeCarrier(
    name=name,
    size_x=174,
    size_y=52,
    size_z=95,
    sites=create_carrier_sites(
      locations=[Coordinate(x=x, y=68.5, z=5) for x in x_locs] +
                [Coordinate(x=x, y=50, z=5) for x in x_locs] +
                [Coordinate(x=x, y=31, z=5) for x in x_locs] +
                [Coordinate(x=x, y=12, z=5) for x in x_locs],
      site_size_x=[9]*32,
      site_size_y=[9]*32
    ),
    model="Boekel Scientific Tube Carrier"
  )
=======
from pylabrobot.resources.carrier import CarrierSite, TubeCarrier, create_carrier_sites
from pylabrobot.resources.coordinate import Coordinate


def boekel_50mL_falcon_carrier(name: str) -> TubeCarrier: # pylint: disable=invalid-name
  """ 50 mL Falcon tube carrier orientation.

  https://www.boekelsci.com/multi-tube-rack-for-50ml-conical-15ml-conical-and-
  microcentrifuge-tubes-pn-120008.html.

  Oriented in landscape mode with the male connector to the right.

  Sizes from website; carrier site locations measured with ruler.
  """

  return TubeCarrier(
    name=name,
    size_x=174,
    size_y=52,
    size_z=95,
    sites=create_carrier_sites(klass=CarrierSite,
      locations=[Coordinate(x=x, y=11, z=5) for x in [11, 46, 91, 127]],
      site_size_x=[30]*4,
      site_size_y=[30]*4
    ),
    model="Boekel Scientific Tube Carrier"
  )


def boekel_15mL_falcon_carrier(name: str) -> TubeCarrier: # pylint: disable=invalid-name
  """ 15 mL Falcon tube carrier orientation.

  https://www.boekelsci.com/multi-tube-rack-for-50ml-conical-15ml-conical-and-
  microcentrifuge-tubes-pn-120008.html

  Oriented in landscape mode with the male connector to the right.

  Sizes from website; carrier site locations measured with ruler.
  """

  return TubeCarrier(
    name=name,
    size_x=174,
    size_y=52,
    size_z=95,
    sites=create_carrier_sites(klass=CarrierSite,
      locations=[Coordinate(x=x, y=27, z=5)  for x in [5, 34, 63, 88, 118, 147]] +
                [Coordinate(x=x, y=4.5, z=5) for x in [5, 34, 63, 88, 118, 147]],
      site_size_x=[17]*16,
      site_size_y=[17]*16
    ),
    model="Boekel Scientific Tube Carrier"
  )


def boekel_1_5mL_microcentrifuge_carrier(name: str) -> TubeCarrier: # pylint: disable=invalid-name
  """ 1.5 mL microcentrifuge tube carrier orientation.

  https://www.boekelsci.com/multi-tube-rack-for-50ml-conical-15ml-conical-and-
  microcentrifuge-tubes-pn-120008.html

  Oriented in landscape mode with the male connector to the right.

  Sizes from website; carrier site locations measured with ruler.
  """

  x_locs = [4, 25, 46, 67, 88, 109, 131, 152]

  return TubeCarrier(
    name=name,
    size_x=174,
    size_y=52,
    size_z=95,
    sites=create_carrier_sites(klass=CarrierSite,
      locations=[Coordinate(x=x, y=57, z=5) for x in x_locs] +
                [Coordinate(x=x, y=48, z=5) for x in x_locs] +
                [Coordinate(x=x, y=39, z=5) for x in x_locs] +
                [Coordinate(x=x, y=10, z=5) for x in x_locs],
      site_size_x=[13]*32,
      site_size_y=[13]*32
    ),
    model="Boekel Scientific Tube Carrier"
  )


def boekel_mini_microcentrifuge_carrier(name: str) -> TubeCarrier: # pylint: disable=invalid-name
  """ The tiniest microcentrifuge tube carrier orientation.

  https://www.boekelsci.com/multi-tube-rack-for-50ml-conical-15ml-conical-and-
  microcentrifuge-tubes-pn-120008.html

  Oriented in landscape mode with the male connector to the right.

  Sizes from website; carrier site locations measured with ruler.
  """

  x_locs = [5, 27, 48, 70, 91, 113, 134, 154]

  return TubeCarrier(
    name=name,
    size_x=174,
    size_y=52,
    size_z=95,
    sites=create_carrier_sites(klass=CarrierSite,
      locations=[Coordinate(x=x, y=68.5, z=5) for x in x_locs] +
                [Coordinate(x=x, y=50, z=5) for x in x_locs] +
                [Coordinate(x=x, y=31, z=5) for x in x_locs] +
                [Coordinate(x=x, y=12, z=5) for x in x_locs],
      site_size_x=[9]*32,
      site_size_y=[9]*32
    ),
    model="Boekel Scientific Tube Carrier"
  )
>>>>>>> e63b80f6
<|MERGE_RESOLUTION|>--- conflicted
+++ resolved
@@ -1,118 +1,3 @@
-<<<<<<< HEAD
-from pylabrobot.resources.coordinate import Coordinate
-from pylabrobot.resources.carrier import TubeCarrier, create_carrier_sites
-
-
-def boekel_50mL_falcon_carrier(name: str) -> TubeCarrier: # pylint: disable=invalid-name
-  """ 50 mL Falcon tube carrier orientation.
-
-  https://www.boekelsci.com/multi-tube-rack-for-50ml-conical-15ml-conical-and-
-  microcentrifuge-tubes-pn-120008.html.
-
-  Oriented in landscape mode with the male connector to the right.
-
-  Sizes from website; carrier site locations measured with ruler.
-  """
-
-  return TubeCarrier(
-    name=name,
-    size_x=174,
-    size_y=52,
-    size_z=95,
-    sites=create_carrier_sites(
-      locations=[Coordinate(x=x, y=11, z=5) for x in [11, 46, 91, 127]],
-      site_size_x=[30]*4,
-      site_size_y=[30]*4
-    ),
-    model="Boekel Scientific Tube Carrier"
-  )
-
-
-def boekel_15mL_falcon_carrier(name: str) -> TubeCarrier: # pylint: disable=invalid-name
-  """ 15 mL Falcon tube carrier orientation.
-
-  https://www.boekelsci.com/multi-tube-rack-for-50ml-conical-15ml-conical-and-
-  microcentrifuge-tubes-pn-120008.html
-
-  Oriented in landscape mode with the male connector to the right.
-
-  Sizes from website; carrier site locations measured with ruler.
-  """
-
-  return TubeCarrier(
-    name=name,
-    size_x=174,
-    size_y=52,
-    size_z=95,
-    sites=create_carrier_sites(
-      locations=[Coordinate(x=x, y=27, z=5)  for x in [5, 34, 63, 88, 118, 147]] +
-                [Coordinate(x=x, y=4.5, z=5) for x in [5, 34, 63, 88, 118, 147]],
-      site_size_x=[17]*16,
-      site_size_y=[17]*16
-    ),
-    model="Boekel Scientific Tube Carrier"
-  )
-
-
-def boekel_1_5mL_microcentrifuge_carrier(name: str) -> TubeCarrier: # pylint: disable=invalid-name
-  """ 1.5 mL microcentrifuge tube carrier orientation.
-
-  https://www.boekelsci.com/multi-tube-rack-for-50ml-conical-15ml-conical-and-
-  microcentrifuge-tubes-pn-120008.html
-
-  Oriented in landscape mode with the male connector to the right.
-
-  Sizes from website; carrier site locations measured with ruler.
-  """
-
-  x_locs = [4, 25, 46, 67, 88, 109, 131, 152]
-
-  return TubeCarrier(
-    name=name,
-    size_x=174,
-    size_y=52,
-    size_z=95,
-    sites=create_carrier_sites(
-      locations=[Coordinate(x=x, y=57, z=5) for x in x_locs] +
-                [Coordinate(x=x, y=48, z=5) for x in x_locs] +
-                [Coordinate(x=x, y=39, z=5) for x in x_locs] +
-                [Coordinate(x=x, y=10, z=5) for x in x_locs],
-      site_size_x=[13]*32,
-      site_size_y=[13]*32
-    ),
-    model="Boekel Scientific Tube Carrier"
-  )
-
-
-def boekel_mini_microcentrifuge_carrier(name: str) -> TubeCarrier: # pylint: disable=invalid-name
-  """ The tiniest microcentrifuge tube carrier orientation.
-
-  https://www.boekelsci.com/multi-tube-rack-for-50ml-conical-15ml-conical-and-
-  microcentrifuge-tubes-pn-120008.html
-
-  Oriented in landscape mode with the male connector to the right.
-
-  Sizes from website; carrier site locations measured with ruler.
-  """
-
-  x_locs = [5, 27, 48, 70, 91, 113, 134, 154]
-
-  return TubeCarrier(
-    name=name,
-    size_x=174,
-    size_y=52,
-    size_z=95,
-    sites=create_carrier_sites(
-      locations=[Coordinate(x=x, y=68.5, z=5) for x in x_locs] +
-                [Coordinate(x=x, y=50, z=5) for x in x_locs] +
-                [Coordinate(x=x, y=31, z=5) for x in x_locs] +
-                [Coordinate(x=x, y=12, z=5) for x in x_locs],
-      site_size_x=[9]*32,
-      site_size_y=[9]*32
-    ),
-    model="Boekel Scientific Tube Carrier"
-  )
-=======
 from pylabrobot.resources.carrier import CarrierSite, TubeCarrier, create_carrier_sites
 from pylabrobot.resources.coordinate import Coordinate
 
@@ -225,5 +110,4 @@
       site_size_y=[9]*32
     ),
     model="Boekel Scientific Tube Carrier"
-  )
->>>>>>> e63b80f6
+  )