--- conflicted
+++ resolved
@@ -1,1413 +1,3 @@
-<<<<<<< HEAD
-""" ML Star tip carriers """
-
-# pylint: disable=invalid-name
-# pylint: disable=line-too-long
-
-from pylabrobot.resources.carrier import TipCarrier, create_homogeneous_carrier_sites
-from pylabrobot.resources.coordinate import Coordinate
-
-
-def TIP_CAR_120BC_4mlTF_A00(name: str) -> TipCarrier:
-  """ Tip carrier with 5 4ml tip with filter racks landscape """
-  return TipCarrier(
-    name=name,
-    size_x=135.0,
-    size_y=497.0,
-    size_z=130.0,
-    sites=create_homogeneous_carrier_sites([
-        Coordinate(6.2, 10.0, 114.95),
-        Coordinate(6.2, 106.0, 114.95),
-        Coordinate(6.2, 202.0, 114.95),
-        Coordinate(6.2, 298.0, 114.95),
-        Coordinate(6.2, 394.0, 114.95)
-      ],
-      site_size_x=122.4,
-      site_size_y=82.6,
-    ),
-    model="TIP_CAR_120BC_4mlTF_A00"
-  )
-
-
-def TIP_CAR_120BC_5mlT_A00(name: str) -> TipCarrier:
-  """ Tip carrier with 5 5ml tip racks landscape """
-  return TipCarrier(
-    name=name,
-    size_x=135.0,
-    size_y=497.0,
-    size_z=130.0,
-    sites=create_homogeneous_carrier_sites([
-        Coordinate(6.2, 10.0, 114.95),
-        Coordinate(6.2, 106.0, 114.95),
-        Coordinate(6.2, 202.0, 114.95),
-        Coordinate(6.2, 298.0, 114.95),
-        Coordinate(6.2, 394.0, 114.95)
-      ],
-      site_size_x=122.4,
-      site_size_y=82.6,
-    ),
-    model="TIP_CAR_120BC_5mlT_A00"
-  )
-
-
-def TIP_CAR_288_A00(name: str) -> TipCarrier:
-  """ Carrier for 3 Racks with 96 Tips portrait  [revision A00] """
-  return TipCarrier(
-    name=name,
-    size_x=135.0,
-    size_y=497.0,
-    size_z=130.0,
-    sites=create_homogeneous_carrier_sites([
-        Coordinate(26.3, 36.3, 114.9),
-        Coordinate(26.3, 182.213, 114.9),
-        Coordinate(26.3, 328.213, 114.9)
-      ],
-      site_size_x=82.6,
-      site_size_y=122.4,
-    ),
-    model="TIP_CAR_288_A00"
-  )
-
-
-def TIP_CAR_288_B00(name: str) -> TipCarrier:
-  """ Carrier for 3 Racks with 96 Tips portrait [revision B00] """
-  return TipCarrier(
-    name=name,
-    size_x=112.5,
-    size_y=497.0,
-    size_z=130.0,
-    sites=create_homogeneous_carrier_sites([
-        Coordinate(17.1, 36.25, 115.15),
-        Coordinate(17.1, 182.25, 115.15),
-        Coordinate(17.1, 328.25, 115.15)
-      ],
-      site_size_x=82.6,
-      site_size_y=122.4,
-    ),
-    model="TIP_CAR_288_B00"
-  )
-
-
-def TIP_CAR_288_C00(name: str) -> TipCarrier:
-  """ Carrier for 3 Racks with 96 Tips portrait [revision C00] """
-  return TipCarrier(
-    name=name,
-    size_x=90.0,
-    size_y=497.0,
-    size_z=130.0,
-    sites=create_homogeneous_carrier_sites([
-        Coordinate(3.7, 36.3, 114.7),
-        Coordinate(3.7, 182.3, 114.7),
-        Coordinate(3.7, 328.3, 114.7)
-      ],
-      site_size_x=82.6,
-      site_size_y=122.4,
-    ),
-    model="TIP_CAR_288_C00"
-  )
-
-
-def TIP_CAR_288_HTF_A00(name: str) -> TipCarrier:
-  """ Tip carrier with 3 high volume tip with filter racks portrait  [revision A00] """
-  return TipCarrier(
-    name=name,
-    size_x=135.0,
-    size_y=497.0,
-    size_z=130.0,
-    sites=create_homogeneous_carrier_sites([
-        Coordinate(26.3, 36.3, 114.95),
-        Coordinate(26.3, 182.213, 114.95),
-        Coordinate(26.3, 328.213, 114.95)
-      ],
-      site_size_x=82.6,
-      site_size_y=122.4,
-    ),
-    model="TIP_CAR_288_HTF_A00"
-  )
-
-
-def TIP_CAR_288_HTF_B00(name: str) -> TipCarrier:
-  """ Tip carrier with 3 high volume tip with filter racks portrait  [revision B00] """
-  return TipCarrier(
-    name=name,
-    size_x=112.5,
-    size_y=497.0,
-    size_z=130.0,
-    sites=create_homogeneous_carrier_sites([
-        Coordinate(17.1, 36.25, 115.15),
-        Coordinate(17.1, 182.25, 115.15),
-        Coordinate(17.1, 328.25, 115.15)
-      ],
-      site_size_x=82.6,
-      site_size_y=122.4,
-    ),
-    model="TIP_CAR_288_HTF_B00"
-  )
-
-
-def TIP_CAR_288_HTF_C00(name: str) -> TipCarrier:
-  """ Tip carrier with 3 high volume tip with filter racks portrait  [revision C00] """
-  return TipCarrier(
-    name=name,
-    size_x=90.0,
-    size_y=497.0,
-    size_z=130.0,
-    sites=create_homogeneous_carrier_sites([
-        Coordinate(3.7, 36.3, 114.7),
-        Coordinate(3.7, 182.3, 114.7),
-        Coordinate(3.7, 328.3, 114.7)
-      ],
-      site_size_x=82.6,
-      site_size_y=122.4,
-    ),
-    model="TIP_CAR_288_HTF_C00"
-  )
-
-
-def TIP_CAR_288_HT_A00(name: str) -> TipCarrier:
-  """ Tip carrier with 3 high volume tip racks portrait  [revision A00] """
-  return TipCarrier(
-    name=name,
-    size_x=135.0,
-    size_y=497.0,
-    size_z=130.0,
-    sites=create_homogeneous_carrier_sites([
-        Coordinate(26.3, 36.3, 114.95),
-        Coordinate(26.3, 182.213, 114.95),
-        Coordinate(26.3, 328.213, 114.95)
-      ],
-      site_size_x=82.6,
-      site_size_y=122.4,
-    ),
-    model="TIP_CAR_288_HT_A00"
-  )
-
-
-def TIP_CAR_288_HT_B00(name: str) -> TipCarrier:
-  """ Tip carrier with 3 high volume tip racks portrait  [revision B00] """
-  return TipCarrier(
-    name=name,
-    size_x=112.5,
-    size_y=497.0,
-    size_z=130.0,
-    sites=create_homogeneous_carrier_sites([
-        Coordinate(17.1, 36.25, 115.15),
-        Coordinate(17.1, 182.25, 115.15),
-        Coordinate(17.1, 328.25, 115.15)
-      ],
-      site_size_x=82.6,
-      site_size_y=122.4,
-    ),
-    model="TIP_CAR_288_HT_B00"
-  )
-
-
-def TIP_CAR_288_HT_C00(name: str) -> TipCarrier:
-  """ Tip carrier with 3 high volume tip racks portrait  [revision C00] """
-  return TipCarrier(
-    name=name,
-    size_x=90.0,
-    size_y=497.0,
-    size_z=130.0,
-    sites=create_homogeneous_carrier_sites([
-        Coordinate(3.7, 36.3, 114.7),
-        Coordinate(3.7, 182.3, 114.7),
-        Coordinate(3.7, 328.3, 114.7)
-      ],
-      site_size_x=82.6,
-      site_size_y=122.4,
-    ),
-    model="TIP_CAR_288_HT_C00"
-  )
-
-
-def TIP_CAR_288_LTF_A00(name: str) -> TipCarrier:
-  """ Tip carrier with 3 low volume tip with filter racks portrait  [revision A00] """
-  return TipCarrier(
-    name=name,
-    size_x=135.0,
-    size_y=497.0,
-    size_z=130.0,
-    sites=create_homogeneous_carrier_sites([
-        Coordinate(26.3, 36.3, 114.95),
-        Coordinate(26.3, 182.213, 114.95),
-        Coordinate(26.3, 328.213, 114.95)
-      ],
-      site_size_x=82.6,
-      site_size_y=122.4,
-    ),
-    model="TIP_CAR_288_LTF_A00"
-  )
-
-
-def TIP_CAR_288_LTF_B00(name: str) -> TipCarrier:
-  """ Tip carrier with 3 low volume tip with filter racks portrait  [revision B00] """
-  return TipCarrier(
-    name=name,
-    size_x=112.5,
-    size_y=497.0,
-    size_z=130.0,
-    sites=create_homogeneous_carrier_sites([
-        Coordinate(17.1, 36.25, 115.15),
-        Coordinate(17.1, 182.25, 115.15),
-        Coordinate(17.1, 328.25, 115.15)
-      ],
-      site_size_x=82.6,
-      site_size_y=122.4,
-    ),
-    model="TIP_CAR_288_LTF_B00"
-  )
-
-
-def TIP_CAR_288_LTF_C00(name: str) -> TipCarrier:
-  """ Tip carrier with 3 low volume tip with filter racks portrait  [revision C00] """
-  return TipCarrier(
-    name=name,
-    size_x=90.0,
-    size_y=497.0,
-    size_z=130.0,
-    sites=create_homogeneous_carrier_sites([
-        Coordinate(3.7, 36.3, 114.7),
-        Coordinate(3.7, 182.3, 114.7),
-        Coordinate(3.7, 328.3, 114.7)
-      ],
-      site_size_x=82.6,
-      site_size_y=122.4,
-    ),
-    model="TIP_CAR_288_LTF_C00"
-  )
-
-
-def TIP_CAR_288_LT_A00(name: str) -> TipCarrier:
-  """ Tip carrier with 3 low volume tip racks portrait  [revision A00] """
-  return TipCarrier(
-    name=name,
-    size_x=135.0,
-    size_y=497.0,
-    size_z=130.0,
-    sites=create_homogeneous_carrier_sites([
-        Coordinate(26.3, 36.3, 114.9),
-        Coordinate(26.3, 182.213, 114.95),
-        Coordinate(26.3, 328.213, 114.95)
-      ],
-      site_size_x=82.6,
-      site_size_y=122.4,
-    ),
-    model="TIP_CAR_288_LT_A00"
-  )
-
-
-def TIP_CAR_288_LT_B00(name: str) -> TipCarrier:
-  """ Tip carrier with 3 low volume tip racks portrait  [revision B00] """
-  return TipCarrier(
-    name=name,
-    size_x=112.5,
-    size_y=497.0,
-    size_z=130.0,
-    sites=create_homogeneous_carrier_sites([
-        Coordinate(17.1, 36.25, 115.15),
-        Coordinate(17.1, 182.25, 115.15),
-        Coordinate(17.1, 328.25, 115.15)
-      ],
-      site_size_x=82.6,
-      site_size_y=122.4,
-    ),
-    model="TIP_CAR_288_LT_B00"
-  )
-
-
-def TIP_CAR_288_LT_C00(name: str) -> TipCarrier:
-  """ Tip carrier with 3 low volume tip racks portrait  [revision C00] """
-  return TipCarrier(
-    name=name,
-    size_x=90.0,
-    size_y=497.0,
-    size_z=130.0,
-    sites=create_homogeneous_carrier_sites([
-        Coordinate(3.7, 36.3, 114.7),
-        Coordinate(3.7, 182.3, 114.7),
-        Coordinate(3.7, 328.3, 114.7)
-      ],
-      site_size_x=82.6,
-      site_size_y=122.4,
-    ),
-    model="TIP_CAR_288_LT_C00"
-  )
-
-
-def TIP_CAR_288_STF_A00(name: str) -> TipCarrier:
-  """ Tip carrier with 3 standard volume tip with filter racks portrait  [revision A00] """
-  return TipCarrier(
-    name=name,
-    size_x=135.0,
-    size_y=497.0,
-    size_z=130.0,
-    sites=create_homogeneous_carrier_sites([
-        Coordinate(26.3, 36.3, 114.95),
-        Coordinate(26.3, 182.213, 114.95),
-        Coordinate(26.3, 328.213, 114.95)
-      ],
-      site_size_x=82.6,
-      site_size_y=122.4,
-    ),
-    model="TIP_CAR_288_STF_A00"
-  )
-
-
-def TIP_CAR_288_STF_B00(name: str) -> TipCarrier:
-  """ Tip carrier with 3 standard volume tip with filter racks portrait  [revision B00] """
-  return TipCarrier(
-    name=name,
-    size_x=112.5,
-    size_y=497.0,
-    size_z=130.0,
-    sites=create_homogeneous_carrier_sites([
-        Coordinate(17.1, 36.25, 115.15),
-        Coordinate(17.1, 182.25, 115.15),
-        Coordinate(17.1, 328.25, 115.15)
-      ],
-      site_size_x=82.6,
-      site_size_y=122.4,
-    ),
-    model="TIP_CAR_288_STF_B00"
-  )
-
-
-def TIP_CAR_288_STF_C00(name: str) -> TipCarrier:
-  """ Tip carrier with 3 standard volume tip with filter racks portrait  [revision C00] """
-  return TipCarrier(
-    name=name,
-    size_x=90.0,
-    size_y=497.0,
-    size_z=130.0,
-    sites=create_homogeneous_carrier_sites([
-        Coordinate(3.7, 36.3, 114.7),
-        Coordinate(3.7, 182.3, 114.7),
-        Coordinate(3.7, 328.3, 114.7)
-      ],
-      site_size_x=82.6,
-      site_size_y=122.4,
-    ),
-    model="TIP_CAR_288_STF_C00"
-  )
-
-
-def TIP_CAR_288_ST_A00(name: str) -> TipCarrier:
-  """ Tip carrier with 3 standard volume tip racks portrait  [revision A00] """
-  return TipCarrier(
-    name=name,
-    size_x=135.0,
-    size_y=497.0,
-    size_z=130.0,
-    sites=create_homogeneous_carrier_sites([
-        Coordinate(26.3, 36.3, 114.95),
-        Coordinate(26.3, 182.213, 114.95),
-        Coordinate(26.3, 328.213, 114.95)
-      ],
-      site_size_x=82.6,
-      site_size_y=122.4,
-    ),
-    model="TIP_CAR_288_ST_A00"
-  )
-
-
-def TIP_CAR_288_ST_B00(name: str) -> TipCarrier:
-  """ Tip carrier with 3 standard volume tip racks portrait  [revision B00] """
-  return TipCarrier(
-    name=name,
-    size_x=112.5,
-    size_y=497.0,
-    size_z=130.0,
-    sites=create_homogeneous_carrier_sites([
-        Coordinate(17.1, 36.25, 115.15),
-        Coordinate(17.1, 182.25, 115.15),
-        Coordinate(17.1, 328.25, 115.15)
-      ],
-      site_size_x=82.6,
-      site_size_y=122.4,
-    ),
-    model="TIP_CAR_288_ST_B00"
-  )
-
-
-def TIP_CAR_288_ST_C00(name: str) -> TipCarrier:
-  """ Tip carrier with 3 standard volume tip racks portrait  [revision C00] """
-  return TipCarrier(
-    name=name,
-    size_x=90.0,
-    size_y=497.0,
-    size_z=130.0,
-    sites=create_homogeneous_carrier_sites([
-        Coordinate(3.7, 36.3, 114.7),
-        Coordinate(3.7, 182.3, 114.7),
-        Coordinate(3.7, 328.3, 114.7)
-      ],
-      site_size_x=82.6,
-      site_size_y=122.4,
-    ),
-    model="TIP_CAR_288_ST_C00"
-  )
-
-
-def TIP_CAR_288_TIP_50ulF_C00(name: str) -> TipCarrier:
-  """ Tip carrier with 3 50ul tip with filter racks portrait  [revision C00] """
-  return TipCarrier(
-    name=name,
-    size_x=90.0,
-    size_y=497.0,
-    size_z=130.0,
-    sites=create_homogeneous_carrier_sites([
-        Coordinate(3.7, 36.3, 114.7),
-        Coordinate(3.7, 182.3, 114.7),
-        Coordinate(3.7, 328.3, 114.7)
-      ],
-      site_size_x=82.6,
-      site_size_y=122.4,
-    ),
-    model="TIP_CAR_288_TIP_50ulF_C00"
-  )
-
-
-def TIP_CAR_288_TIP_50ul_C00(name: str) -> TipCarrier:
-  """ Tip carrier with 3 50ul tip racks portrait  [revision C00] """
-  return TipCarrier(
-    name=name,
-    size_x=90.0,
-    size_y=497.0,
-    size_z=130.0,
-    sites=create_homogeneous_carrier_sites([
-        Coordinate(3.7, 36.3, 114.7),
-        Coordinate(3.7, 182.3, 114.7),
-        Coordinate(3.7, 328.3, 114.7)
-      ],
-      site_size_x=82.6,
-      site_size_y=122.4,
-    ),
-    model="TIP_CAR_288_TIP_50ul_C00"
-  )
-
-
-def TIP_CAR_384BC_A00(name: str) -> TipCarrier:
-  """ Tip carrier with 4 empty tip rack positions landscape, with Barcode Identification  [revision A00] """
-  return TipCarrier(
-    name=name,
-    size_x=135.0,
-    size_y=497.0,
-    size_z=130.0,
-    sites=create_homogeneous_carrier_sites([
-        Coordinate(6.3, 78.2, 114.8),
-        Coordinate(6.3, 163.1, 114.8),
-        Coordinate(6.3, 248.1, 114.8),
-        Coordinate(6.3, 333.1, 114.8)
-      ],
-      site_size_x=122.4,
-      site_size_y=82.6,
-    ),
-    model="TIP_CAR_384BC_A00"
-  )
-
-
-def TIP_CAR_384BC_HTF_A00(name: str) -> TipCarrier:
-  """ Tip carrier with 4 high volume tip with filter racks for 12/16 channel instruments """
-  return TipCarrier(
-    name=name,
-    size_x=135.0,
-    size_y=497.0,
-    size_z=130.0,
-    sites=create_homogeneous_carrier_sites([
-        Coordinate(6.3, 78.2, 114.8),
-        Coordinate(6.3, 163.1, 114.8),
-        Coordinate(6.3, 248.1, 114.8),
-        Coordinate(6.3, 333.1, 114.8)
-      ],
-      site_size_x=122.4,
-      site_size_y=82.6,
-    ),
-    model="TIP_CAR_384BC_HTF_A00"
-  )
-
-
-def TIP_CAR_384BC_HT_A00(name: str) -> TipCarrier:
-  """ Tip carrier with 4 high volume tip racks for 12/16 channel instruments """
-  return TipCarrier(
-    name=name,
-    size_x=135.0,
-    size_y=497.0,
-    size_z=130.0,
-    sites=create_homogeneous_carrier_sites([
-        Coordinate(6.3, 78.2, 114.8),
-        Coordinate(6.3, 163.1, 114.8),
-        Coordinate(6.3, 248.1, 114.8),
-        Coordinate(6.3, 333.1, 114.8)
-      ],
-      site_size_x=122.4,
-      site_size_y=82.6,
-    ),
-    model="TIP_CAR_384BC_HT_A00"
-  )
-
-
-def TIP_CAR_384BC_LTF_A00(name: str) -> TipCarrier:
-  """ Tip carrier with 4 low volume tip with filter racks for 12/16 channel instruments """
-  return TipCarrier(
-    name=name,
-    size_x=135.0,
-    size_y=497.0,
-    size_z=130.0,
-    sites=create_homogeneous_carrier_sites([
-        Coordinate(6.3, 78.2, 114.8),
-        Coordinate(6.3, 163.1, 114.8),
-        Coordinate(6.3, 248.1, 114.8),
-        Coordinate(6.3, 333.1, 114.8)
-      ],
-      site_size_x=122.4,
-      site_size_y=82.6,
-    ),
-    model="TIP_CAR_384BC_LTF_A00"
-  )
-
-
-def TIP_CAR_384BC_LT_A00(name: str) -> TipCarrier:
-  """ Tip carrier with 4 low volume tip racks for 12/16 channel instruments """
-  return TipCarrier(
-    name=name,
-    size_x=135.0,
-    size_y=497.0,
-    size_z=130.0,
-    sites=create_homogeneous_carrier_sites([
-        Coordinate(6.3, 78.2, 114.8),
-        Coordinate(6.3, 163.1, 114.8),
-        Coordinate(6.3, 248.1, 114.8),
-        Coordinate(6.3, 333.1, 114.8)
-      ],
-      site_size_x=122.4,
-      site_size_y=82.6,
-    ),
-    model="TIP_CAR_384BC_LT_A00"
-  )
-
-
-def TIP_CAR_384BC_STF_A00(name: str) -> TipCarrier:
-  """ Tip carrier with 4 standard volume tip with filter racks for 12/16 channel instruments """
-  return TipCarrier(
-    name=name,
-    size_x=135.0,
-    size_y=497.0,
-    size_z=130.0,
-    sites=create_homogeneous_carrier_sites([
-        Coordinate(6.3, 78.2, 114.8),
-        Coordinate(6.3, 163.1, 114.8),
-        Coordinate(6.3, 248.1, 114.8),
-        Coordinate(6.3, 333.1, 114.8)
-      ],
-      site_size_x=122.4,
-      site_size_y=82.6,
-    ),
-    model="TIP_CAR_384BC_STF_A00"
-  )
-
-
-def TIP_CAR_384BC_ST_A00(name: str) -> TipCarrier:
-  """ Tip carrier with 4 standard volume tip with filter racks for 12/16 channel instruments """
-  return TipCarrier(
-    name=name,
-    size_x=135.0,
-    size_y=497.0,
-    size_z=130.0,
-    sites=create_homogeneous_carrier_sites([
-        Coordinate(6.3, 78.2, 114.8),
-        Coordinate(6.3, 163.1, 114.8),
-        Coordinate(6.3, 248.1, 114.8),
-        Coordinate(6.3, 333.1, 114.8)
-      ],
-      site_size_x=122.4,
-      site_size_y=82.6,
-    ),
-    model="TIP_CAR_384BC_ST_A00"
-  )
-
-
-def TIP_CAR_384BC_TIP_50ulF_A00(name: str) -> TipCarrier:
-  """ Tip carrier with 4 50ul tip with filter racks landscape  [revision A00] """
-  return TipCarrier(
-    name=name,
-    size_x=135.0,
-    size_y=497.0,
-    size_z=130.0,
-    sites=create_homogeneous_carrier_sites([
-        Coordinate(6.3, 78.2, 114.8),
-        Coordinate(6.3, 163.1, 114.8),
-        Coordinate(6.3, 248.1, 114.8),
-        Coordinate(6.3, 333.1, 114.8)
-      ],
-      site_size_x=122.4,
-      site_size_y=82.6,
-    ),
-    model="TIP_CAR_384BC_TIP_50ulF_A00"
-  )
-
-
-def TIP_CAR_384BC_TIP_50ul_A00(name: str) -> TipCarrier:
-  """ Tip carrier with 4 50ul tip racks landscape  [revision A00] """
-  return TipCarrier(
-    name=name,
-    size_x=135.0,
-    size_y=497.0,
-    size_z=130.0,
-    sites=create_homogeneous_carrier_sites([
-        Coordinate(6.3, 78.2, 114.8),
-        Coordinate(6.3, 163.1, 114.8),
-        Coordinate(6.3, 248.1, 114.8),
-        Coordinate(6.3, 333.1, 114.8)
-      ],
-      site_size_x=122.4,
-      site_size_y=82.6,
-    ),
-    model="TIP_CAR_384BC_TIP_50ul_A00"
-  )
-
-
-def TIP_CAR_384_A00(name: str) -> TipCarrier:
-  """ Carrier for 4 Racks with 96 Tips landscape [revision A00] """
-  return TipCarrier(
-    name=name,
-    size_x=135.0,
-    size_y=497.0,
-    size_z=130.0,
-    sites=create_homogeneous_carrier_sites([
-        Coordinate(6.3, 78.2, 114.8),
-        Coordinate(6.3, 163.1, 114.8),
-        Coordinate(6.3, 248.1, 114.8),
-        Coordinate(6.3, 333.1, 114.8)
-      ],
-      site_size_x=122.4,
-      site_size_y=82.6,
-    ),
-    model="TIP_CAR_384_A00"
-  )
-
-
-def TIP_CAR_384_HT_A00(name: str) -> TipCarrier:
-  """ Tip carrier with 4 high volume tip racks for 12/16 channel instruments, no barcode identification """
-  return TipCarrier(
-    name=name,
-    size_x=135.0,
-    size_y=497.0,
-    size_z=130.0,
-    sites=create_homogeneous_carrier_sites([
-        Coordinate(6.3, 78.2, 114.8),
-        Coordinate(6.3, 163.1, 114.8),
-        Coordinate(6.3, 248.1, 114.8),
-        Coordinate(6.3, 333.1, 114.8)
-      ],
-      site_size_x=122.4,
-      site_size_y=82.6,
-    ),
-    model="TIP_CAR_384_HT_A00"
-  )
-
-
-def TIP_CAR_384_LTF_A00(name: str) -> TipCarrier:
-  """ Tip carrier with 4 low volume tip with filter racks for 12/16 channel instruments, no barcode identification """
-  return TipCarrier(
-    name=name,
-    size_x=135.0,
-    size_y=497.0,
-    size_z=130.0,
-    sites=create_homogeneous_carrier_sites([
-        Coordinate(6.3, 78.2, 114.8),
-        Coordinate(6.3, 163.1, 114.8),
-        Coordinate(6.3, 248.1, 114.8),
-        Coordinate(6.3, 333.1, 114.8)
-      ],
-      site_size_x=122.4,
-      site_size_y=82.6,
-    ),
-    model="TIP_CAR_384_LTF_A00"
-  )
-
-
-def TIP_CAR_384_LT_A00(name: str) -> TipCarrier:
-  """ Tip carrier with 4 low volume tip racks for 12/16 channel instruments, no barcode identification """
-  return TipCarrier(
-    name=name,
-    size_x=135.0,
-    size_y=497.0,
-    size_z=130.0,
-    sites=create_homogeneous_carrier_sites([
-        Coordinate(6.3, 78.2, 114.8),
-        Coordinate(6.3, 163.1, 114.8),
-        Coordinate(6.3, 248.1, 114.8),
-        Coordinate(6.3, 333.1, 114.8)
-      ],
-      site_size_x=122.4,
-      site_size_y=82.6,
-    ),
-    model="TIP_CAR_384_LT_A00"
-  )
-
-
-def TIP_CAR_384_STF_A00(name: str) -> TipCarrier:
-  """ Tip carrier with 4 standard volume tip with filter racks for 12/16 channel instruments, no barcode identification  [revision A00] """
-  return TipCarrier(
-    name=name,
-    size_x=135.0,
-    size_y=497.0,
-    size_z=130.0,
-    sites=create_homogeneous_carrier_sites([
-        Coordinate(6.3, 78.2, 114.8),
-        Coordinate(6.3, 163.1, 114.8),
-        Coordinate(6.3, 248.1, 114.8),
-        Coordinate(6.3, 333.1, 114.8)
-      ],
-      site_size_x=122.4,
-      site_size_y=82.6,
-    ),
-    model="TIP_CAR_384_STF_A00"
-  )
-
-
-def TIP_CAR_384_ST_A00(name: str) -> TipCarrier:
-  """ Tip carrier with 4 standard volume tip racks for 12/16 channel instruments, no barcode identification  [revision A00] """
-  return TipCarrier(
-    name=name,
-    size_x=135.0,
-    size_y=497.0,
-    size_z=130.0,
-    sites=create_homogeneous_carrier_sites([
-        Coordinate(6.3, 78.2, 114.8),
-        Coordinate(6.3, 163.1, 114.8),
-        Coordinate(6.3, 248.1, 114.8),
-        Coordinate(6.3, 333.1, 114.8)
-      ],
-      site_size_x=122.4,
-      site_size_y=82.6,
-    ),
-    model="TIP_CAR_384_ST_A00"
-  )
-
-
-def TIP_CAR_384_TIP_50ulF_A00(name: str) -> TipCarrier:
-  """ Tip carrier with 4 50ul tip with filter racks landscape  [revision A00] """
-  return TipCarrier(
-    name=name,
-    size_x=135.0,
-    size_y=497.0,
-    size_z=130.0,
-    sites=create_homogeneous_carrier_sites([
-        Coordinate(6.3, 78.2, 114.8),
-        Coordinate(6.3, 163.1, 114.8),
-        Coordinate(6.3, 248.1, 114.8),
-        Coordinate(6.3, 333.1, 114.8)
-      ],
-      site_size_x=122.4,
-      site_size_y=82.6,
-    ),
-    model="TIP_CAR_384_TIP_50ulF_A00"
-  )
-
-
-def TIP_CAR_384_TIP_50ul_A00(name: str) -> TipCarrier:
-  """ Tip carrier with 4 50ul tip racks landscape  [revision A00] """
-  return TipCarrier(
-    name=name,
-    size_x=135.0,
-    size_y=497.0,
-    size_z=130.0,
-    sites=create_homogeneous_carrier_sites([
-        Coordinate(6.3, 78.2, 114.8),
-        Coordinate(6.3, 163.1, 114.8),
-        Coordinate(6.3, 248.1, 114.8),
-        Coordinate(6.3, 333.1, 114.8)
-      ],
-      site_size_x=122.4,
-      site_size_y=82.6,
-    ),
-    model="TIP_CAR_384_TIP_50ul_A00"
-  )
-
-
-def TIP_CAR_480(name: str) -> TipCarrier:
-  """ Carrier for 5 Racks with 96 Tips landscape [revision A00] """
-  return TipCarrier(
-    name=name,
-    size_x=135.0,
-    size_y=497.0,
-    size_z=130.0,
-    sites=create_homogeneous_carrier_sites([
-        Coordinate(6.2, 10.0, 114.95),
-        Coordinate(6.2, 106.0, 114.95),
-        Coordinate(6.2, 202.0, 114.95),
-        Coordinate(6.2, 298.0, 114.95),
-        Coordinate(6.2, 394.0, 114.95)
-      ],
-      site_size_x=122.4,
-      site_size_y=82.6,
-    ),
-    model="TIP_CAR_480"
-  )
-
-
-def TIP_CAR_480BC_A00(name: str) -> TipCarrier:
-  """ Tip carrier with 5 tip rack positions landscape """
-  return TipCarrier(
-    name=name,
-    size_x=135.0,
-    size_y=497.0,
-    size_z=130.0,
-    sites=create_homogeneous_carrier_sites([
-        Coordinate(6.2, 10.0, 114.95),
-        Coordinate(6.2, 106.0, 114.95),
-        Coordinate(6.2, 202.0, 114.95),
-        Coordinate(6.2, 298.0, 114.95),
-        Coordinate(6.2, 394.0, 114.95)
-      ],
-      site_size_x=122.4,
-      site_size_y=82.6,
-    ),
-    model="TIP_CAR_480BC_A00"
-  )
-
-
-def TIP_CAR_480BC_HTF_A00(name: str) -> TipCarrier:
-  """ Tip carrier with 5 high volume tip with filter racks landscape """
-  return TipCarrier(
-    name=name,
-    size_x=135.0,
-    size_y=497.0,
-    size_z=130.0,
-    sites=create_homogeneous_carrier_sites([
-        Coordinate(6.2, 10.0, 114.95),
-        Coordinate(6.2, 106.0, 114.95),
-        Coordinate(6.2, 202.0, 114.95),
-        Coordinate(6.2, 298.0, 114.95),
-        Coordinate(6.2, 394.0, 114.95)
-      ],
-      site_size_x=122.4,
-      site_size_y=82.6,
-    ),
-    model="TIP_CAR_480BC_HTF_A00"
-  )
-
-
-def TIP_CAR_480BC_HT_A00(name: str) -> TipCarrier:
-  """ Tip carrier with 5 high volume tip racks landscape """
-  return TipCarrier(
-    name=name,
-    size_x=135.0,
-    size_y=497.0,
-    size_z=130.0,
-    sites=create_homogeneous_carrier_sites([
-        Coordinate(6.2, 10.0, 114.95),
-        Coordinate(6.2, 106.0, 114.95),
-        Coordinate(6.2, 202.0, 114.95),
-        Coordinate(6.2, 298.0, 114.95),
-        Coordinate(6.2, 394.0, 114.95)
-      ],
-      site_size_x=122.4,
-      site_size_y=82.6,
-    ),
-    model="TIP_CAR_480BC_HT_A00"
-  )
-
-
-def TIP_CAR_480BC_LTF_A00(name: str) -> TipCarrier:
-  """ Tip carrier with 5 low volume tip with filter racks landscape """
-  return TipCarrier(
-    name=name,
-    size_x=135.0,
-    size_y=497.0,
-    size_z=130.0,
-    sites=create_homogeneous_carrier_sites([
-        Coordinate(6.2, 10.0, 114.95),
-        Coordinate(6.2, 106.0, 114.95),
-        Coordinate(6.2, 202.0, 114.95),
-        Coordinate(6.2, 298.0, 114.95),
-        Coordinate(6.2, 394.0, 114.95)
-      ],
-      site_size_x=122.4,
-      site_size_y=82.6,
-    ),
-    model="TIP_CAR_480BC_LTF_A00"
-  )
-
-
-def TIP_CAR_480BC_LT_A00(name: str) -> TipCarrier:
-  """ Tip carrier with 5 low volume tip racks landscape """
-  return TipCarrier(
-    name=name,
-    size_x=135.0,
-    size_y=497.0,
-    size_z=130.0,
-    sites=create_homogeneous_carrier_sites([
-        Coordinate(6.2, 10.0, 114.95),
-        Coordinate(6.2, 106.0, 114.95),
-        Coordinate(6.2, 202.0, 114.95),
-        Coordinate(6.2, 298.0, 114.95),
-        Coordinate(6.2, 394.0, 114.95)
-      ],
-      site_size_x=122.4,
-      site_size_y=82.6,
-    ),
-    model="TIP_CAR_480BC_LT_A00"
-  )
-
-
-def TIP_CAR_480BC_PiercingTip150ulFilter_A00(name: str) -> TipCarrier:
-  """ Tip carrier with 5 Piercing Tips 150ul tip racks landscape """
-  return TipCarrier(
-    name=name,
-    size_x=135.0,
-    size_y=497.0,
-    size_z=130.0,
-    sites=create_homogeneous_carrier_sites([
-        Coordinate(6.2, 10.0, 114.95),
-        Coordinate(6.2, 106.0, 114.95),
-        Coordinate(6.2, 202.0, 114.95),
-        Coordinate(6.2, 298.0, 114.95),
-        Coordinate(6.2, 394.0, 114.95)
-      ],
-      site_size_x=122.4,
-      site_size_y=82.6,
-    ),
-    model="TIP_CAR_480BC_PiercingTip150ulFilter_A00"
-  )
-
-
-def TIP_CAR_480BC_PiercingTips_A00(name: str) -> TipCarrier:
-  """ Tip carrier with 5 Piercing Tips 250ul tip racks landscape """
-  return TipCarrier(
-    name=name,
-    size_x=135.0,
-    size_y=497.0,
-    size_z=130.0,
-    sites=create_homogeneous_carrier_sites([
-        Coordinate(6.2, 10.0, 114.95),
-        Coordinate(6.2, 106.0, 114.95),
-        Coordinate(6.2, 202.0, 114.95),
-        Coordinate(6.2, 298.0, 114.95),
-        Coordinate(6.2, 394.0, 114.95)
-      ],
-      site_size_x=122.4,
-      site_size_y=82.6,
-    ),
-    model="TIP_CAR_480BC_PiercingTips_A00"
-  )
-
-
-def TIP_CAR_480BC_STF_A00(name: str) -> TipCarrier:
-  """ Tip carrier with 5 standard volume tip with filter racks landscape """
-  return TipCarrier(
-    name=name,
-    size_x=135.0,
-    size_y=497.0,
-    size_z=130.0,
-    sites=create_homogeneous_carrier_sites([
-        Coordinate(6.2, 10.0, 114.95),
-        Coordinate(6.2, 106.0, 114.95),
-        Coordinate(6.2, 202.0, 114.95),
-        Coordinate(6.2, 298.0, 114.95),
-        Coordinate(6.2, 394.0, 114.95)
-      ],
-      site_size_x=122.4,
-      site_size_y=82.6,
-    ),
-    model="TIP_CAR_480BC_STF_A00"
-  )
-
-
-def TIP_CAR_480BC_ST_A00(name: str) -> TipCarrier:
-  """ Tip carrier with 5 standard volume tip racks landscape """
-  return TipCarrier(
-    name=name,
-    size_x=135.0,
-    size_y=497.0,
-    size_z=130.0,
-    sites=create_homogeneous_carrier_sites([
-        Coordinate(6.2, 10.0, 114.95),
-        Coordinate(6.2, 106.0, 114.95),
-        Coordinate(6.2, 202.0, 114.95),
-        Coordinate(6.2, 298.0, 114.95),
-        Coordinate(6.2, 394.0, 114.95)
-      ],
-      site_size_x=122.4,
-      site_size_y=82.6,
-    ),
-    model="TIP_CAR_480BC_ST_A00"
-  )
-
-
-def TIP_CAR_480BC_SlimTips300ulFilter_A00(name: str) -> TipCarrier:
-  """ Tip carrier with 5 Slim Tips 300ul with filters tip racks landscape """
-  return TipCarrier(
-    name=name,
-    size_x=135.0,
-    size_y=497.0,
-    size_z=130.0,
-    sites=create_homogeneous_carrier_sites([
-        Coordinate(6.2, 10.0, 114.95),
-        Coordinate(6.2, 106.0, 114.95),
-        Coordinate(6.2, 202.0, 114.95),
-        Coordinate(6.2, 298.0, 114.95),
-        Coordinate(6.2, 394.0, 114.95)
-      ],
-      site_size_x=122.4,
-      site_size_y=82.6,
-    ),
-    model="TIP_CAR_480BC_SlimTips300ulFilter_A00"
-  )
-
-
-def TIP_CAR_480BC_SlimTips_A00(name: str) -> TipCarrier:
-  """ Tip carrier with 5 Slim Tips 300ul tip racks landscape """
-  return TipCarrier(
-    name=name,
-    size_x=135.0,
-    size_y=497.0,
-    size_z=130.0,
-    sites=create_homogeneous_carrier_sites([
-        Coordinate(6.2, 10.0, 114.95),
-        Coordinate(6.2, 106.0, 114.95),
-        Coordinate(6.2, 202.0, 114.95),
-        Coordinate(6.2, 298.0, 114.95),
-        Coordinate(6.2, 394.0, 114.95)
-      ],
-      site_size_x=122.4,
-      site_size_y=82.6,
-    ),
-    model="TIP_CAR_480BC_SlimTips_A00"
-  )
-
-
-def TIP_CAR_480BC_TIP_50ulF_A00(name: str) -> TipCarrier:
-  """ Tip carrier with 5 50ul tip with filter racks landscape  [revision A00] """
-  return TipCarrier(
-    name=name,
-    size_x=135.0,
-    size_y=497.0,
-    size_z=130.0,
-    sites=create_homogeneous_carrier_sites([
-        Coordinate(6.2, 10.0, 114.95),
-        Coordinate(6.2, 106.0, 114.95),
-        Coordinate(6.2, 202.0, 114.95),
-        Coordinate(6.2, 298.0, 114.95),
-        Coordinate(6.2, 394.0, 114.95)
-      ],
-      site_size_x=122.4,
-      site_size_y=82.6,
-    ),
-    model="TIP_CAR_480BC_TIP_50ulF_A00"
-  )
-
-
-def TIP_CAR_480BC_TIP_50ul_A00(name: str) -> TipCarrier:
-  """ Tip carrier with 5 50ul tip racks landscape  [revision A00] """
-  return TipCarrier(
-    name=name,
-    size_x=135.0,
-    size_y=497.0,
-    size_z=130.0,
-    sites=create_homogeneous_carrier_sites([
-        Coordinate(6.2, 10.0, 114.95),
-        Coordinate(6.2, 106.0, 114.95),
-        Coordinate(6.2, 202.0, 114.95),
-        Coordinate(6.2, 298.0, 114.95),
-        Coordinate(6.2, 394.0, 114.95)
-      ],
-      site_size_x=122.4,
-      site_size_y=82.6,
-    ),
-    model="TIP_CAR_480BC_TIP_50ul_A00"
-  )
-
-
-def TIP_CAR_480_A00(name: str) -> TipCarrier:
-  """ Carrier for 5 Racks with 96 Tips landscape [revision A00] """
-  return TipCarrier(
-    name=name,
-    size_x=135.0,
-    size_y=497.0,
-    size_z=130.0,
-    sites=create_homogeneous_carrier_sites([
-        Coordinate(6.2, 10.0, 114.95),
-        Coordinate(6.2, 106.0, 114.95),
-        Coordinate(6.2, 202.0, 114.95),
-        Coordinate(6.2, 298.0, 114.95),
-        Coordinate(6.2, 394.0, 114.95)
-      ],
-      site_size_x=122.4,
-      site_size_y=82.6,
-    ),
-    model="TIP_CAR_480_A00"
-  )
-
-
-def TIP_CAR_480_HTF_A00(name: str) -> TipCarrier:
-  """ Tip carrier with 5 high volume tip with filter racks landscape  [revision A00] """
-  return TipCarrier(
-    name=name,
-    size_x=135.0,
-    size_y=497.0,
-    size_z=130.0,
-    sites=create_homogeneous_carrier_sites([
-        Coordinate(6.2, 10.0, 114.95),
-        Coordinate(6.2, 106.0, 114.95),
-        Coordinate(6.2, 202.0, 114.95),
-        Coordinate(6.2, 298.0, 114.95),
-        Coordinate(6.2, 394.0, 114.95)
-      ],
-      site_size_x=122.4,
-      site_size_y=82.6,
-    ),
-    model="TIP_CAR_480_HTF_A00"
-  )
-
-
-def TIP_CAR_480_HT_A00(name: str) -> TipCarrier:
-  """ Tip carrier with 5 high volume tip racks landscape  [revision A00] """
-  return TipCarrier(
-    name=name,
-    size_x=135.0,
-    size_y=497.0,
-    size_z=130.0,
-    sites=create_homogeneous_carrier_sites([
-        Coordinate(6.2, 10.0, 114.95),
-        Coordinate(6.2, 106.0, 114.95),
-        Coordinate(6.2, 202.0, 114.95),
-        Coordinate(6.2, 298.0, 114.95),
-        Coordinate(6.2, 394.0, 114.95)
-      ],
-      site_size_x=122.4,
-      site_size_y=82.6,
-    ),
-    model="TIP_CAR_480_HT_A00"
-  )
-
-
-def TIP_CAR_480_LTF_A00(name: str) -> TipCarrier:
-  """ Tip carrier with 5 low volume tip with filter racks landscape, no barcode identification """
-  return TipCarrier(
-    name=name,
-    size_x=135.0,
-    size_y=497.0,
-    size_z=130.0,
-    sites=create_homogeneous_carrier_sites([
-        Coordinate(6.2, 10.0, 114.95),
-        Coordinate(6.2, 106.0, 114.95),
-        Coordinate(6.2, 202.0, 114.95),
-        Coordinate(6.2, 298.0, 114.95),
-        Coordinate(6.2, 394.0, 114.95)
-      ],
-      site_size_x=122.4,
-      site_size_y=82.6,
-    ),
-    model="TIP_CAR_480_LTF_A00"
-  )
-
-
-def TIP_CAR_480_LT_A00(name: str) -> TipCarrier:
-  """ Tip carrier with 5 low volume tip racks landscape, no barcode identification """
-  return TipCarrier(
-    name=name,
-    size_x=135.0,
-    size_y=497.0,
-    size_z=130.0,
-    sites=create_homogeneous_carrier_sites([
-        Coordinate(6.2, 10.0, 114.95),
-        Coordinate(6.2, 106.0, 114.95),
-        Coordinate(6.2, 202.0, 114.95),
-        Coordinate(6.2, 298.0, 114.95),
-        Coordinate(6.2, 394.0, 114.95)
-      ],
-      site_size_x=122.4,
-      site_size_y=82.6,
-    ),
-    model="TIP_CAR_480_LT_A00"
-  )
-
-
-def TIP_CAR_480_STF_A00(name: str) -> TipCarrier:
-  """ Tip carrier with 5 standard volume tip with filter racks landscape  [revision A00] """
-  return TipCarrier(
-    name=name,
-    size_x=135.0,
-    size_y=497.0,
-    size_z=130.0,
-    sites=create_homogeneous_carrier_sites([
-        Coordinate(6.2, 10.0, 114.95),
-        Coordinate(6.2, 106.0, 114.95),
-        Coordinate(6.2, 202.0, 114.95),
-        Coordinate(6.2, 298.0, 114.95),
-        Coordinate(6.2, 394.0, 114.95)
-      ],
-      site_size_x=122.4,
-      site_size_y=82.6,
-    ),
-    model="TIP_CAR_480_STF_A00"
-  )
-
-
-def TIP_CAR_480_ST_A00(name: str) -> TipCarrier:
-  """ Tip carrier with 5 standard volume tip racks landscape  [revision A00] """
-  return TipCarrier(
-    name=name,
-    size_x=135.0,
-    size_y=497.0,
-    size_z=130.0,
-    sites=create_homogeneous_carrier_sites([
-        Coordinate(6.2, 10.0, 114.95),
-        Coordinate(6.2, 106.0, 114.95),
-        Coordinate(6.2, 202.0, 114.95),
-        Coordinate(6.2, 298.0, 114.95),
-        Coordinate(6.2, 394.0, 114.95)
-      ],
-      site_size_x=122.4,
-      site_size_y=82.6,
-    ),
-    model="TIP_CAR_480_ST_A00"
-  )
-
-
-def TIP_CAR_480_TIP_50ulF_A00(name: str) -> TipCarrier:
-  """ Tip carrier with 5 50ul tip with filter racks landscape  [revision A00] """
-  return TipCarrier(
-    name=name,
-    size_x=135.0,
-    size_y=497.0,
-    size_z=130.0,
-    sites=create_homogeneous_carrier_sites([
-        Coordinate(6.2, 10.0, 114.95),
-        Coordinate(6.2, 106.0, 114.95),
-        Coordinate(6.2, 202.0, 114.95),
-        Coordinate(6.2, 298.0, 114.95),
-        Coordinate(6.2, 394.0, 114.95)
-      ],
-      site_size_x=122.4,
-      site_size_y=82.6,
-    ),
-    model="TIP_CAR_480_TIP_50ulF_A00"
-  )
-
-
-def TIP_CAR_480_TIP_50ul_A00(name: str) -> TipCarrier:
-  """ Tip carrier with 5 50ul tip racks landscape  [revision A00] """
-  return TipCarrier(
-    name=name,
-    size_x=135.0,
-    size_y=497.0,
-    size_z=130.0,
-    sites=create_homogeneous_carrier_sites([
-        Coordinate(6.2, 10.0, 114.95),
-        Coordinate(6.2, 106.0, 114.95),
-        Coordinate(6.2, 202.0, 114.95),
-        Coordinate(6.2, 298.0, 114.95),
-        Coordinate(6.2, 394.0, 114.95)
-      ],
-      site_size_x=122.4,
-      site_size_y=82.6,
-    ),
-    model="TIP_CAR_480_TIP_50ul_A00"
-  )
-
-
-def TIP_CAR_72_4mlTF_C00(name: str) -> TipCarrier:
-  """ Tip carrier with 3 4ml tip with filter racks portrait  [revision C00] """
-  return TipCarrier(
-    name=name,
-    size_x=90.0,
-    size_y=497.0,
-    size_z=130.0,
-    sites=create_homogeneous_carrier_sites([
-        Coordinate(3.7, 36.3, 114.7),
-        Coordinate(3.7, 182.3, 114.7),
-        Coordinate(3.7, 328.3, 114.7)
-      ],
-      site_size_x=82.6,
-      site_size_y=122.4,
-    ),
-    model="TIP_CAR_72_4mlTF_C00"
-  )
-
-
-def TIP_CAR_72_5mlT_C00(name: str) -> TipCarrier:
-  """ Tip carrier with 3 5ml tip racks portrait  [revision C00] """
-  return TipCarrier(
-    name=name,
-    size_x=90.0,
-    size_y=497.0,
-    size_z=130.0,
-    sites=create_homogeneous_carrier_sites([
-        Coordinate(3.7, 36.3, 114.7),
-        Coordinate(3.7, 182.3, 114.7),
-        Coordinate(3.7, 328.3, 114.7)
-      ],
-      site_size_x=82.6,
-      site_size_y=122.4,
-    ),
-    model="TIP_CAR_72_5mlT_C00"
-  )
-
-
-def TIP_CAR_96BC_4mlTF_A00(name: str) -> TipCarrier:
-  """ Carrier for 4 4ml with filter tip racks landscape """
-  return TipCarrier(
-    name=name,
-    size_x=135.0,
-    size_y=497.0,
-    size_z=130.0,
-    sites=create_homogeneous_carrier_sites([
-        Coordinate(6.3, 78.2, 114.8),
-        Coordinate(6.3, 163.1, 114.8),
-        Coordinate(6.3, 248.1, 114.8),
-        Coordinate(6.3, 333.1, 114.8)
-      ],
-      site_size_x=122.4,
-      site_size_y=82.6,
-    ),
-    model="TIP_CAR_96BC_4mlTF_A00"
-  )
-
-
-def TIP_CAR_96BC_5mlT_A00(name: str) -> TipCarrier:
-  """ Carrier for 4 5ml tip racks landscape """
-  return TipCarrier(
-    name=name,
-    size_x=135.0,
-    size_y=497.0,
-    size_z=130.0,
-    sites=create_homogeneous_carrier_sites([
-        Coordinate(6.3, 78.2, 114.8),
-        Coordinate(6.3, 163.1, 114.8),
-        Coordinate(6.3, 248.1, 114.8),
-        Coordinate(6.3, 333.1, 114.8)
-      ],
-      site_size_x=122.4,
-      site_size_y=82.6,
-    ),
-    model="TIP_CAR_96BC_5mlT_A00"
-  )
-
-
-def TIP_CAR_NTR_A00(name: str) -> TipCarrier:
-  """ Carrier with 5 nestable tip rack positions """
-  return TipCarrier(
-    name=name,
-    size_x=135.0,
-    size_y=497.0,
-    size_z=130.0,
-    sites=create_homogeneous_carrier_sites([
-        Coordinate(6.2, 10.0, 29.0),
-        Coordinate(6.2, 106.0, 29.0),
-        Coordinate(6.2, 202.0, 29.0),
-        Coordinate(6.2, 298.0, 29.0),
-        Coordinate(6.2, 394.0, 29.0)
-      ],
-      site_size_x=122.4,
-      site_size_y=82.6,
-    ),
-    model="TIP_CAR_NTR_A00"
-  )
-=======
 """ ML Star tip carriers """
 
 # pylint: disable=invalid-name
@@ -2815,5 +1405,4 @@
       site_size_y=82.6,
     ),
     model="TIP_CAR_NTR_A00"
-  )
->>>>>>> e63b80f6
+  )