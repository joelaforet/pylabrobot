<<<<<<< HEAD
import contextlib
import copy
import sys
from typing import Callable, List, Tuple, Optional, cast

from pylabrobot.resources.errors import TooLittleLiquidError, TooLittleVolumeError
from pylabrobot.resources.liquid import Liquid
from pylabrobot.serializer import serialize, deserialize


this = sys.modules[__name__]
this.volume_tracking_enabled = False # type: ignore

def set_volume_tracking(enabled: bool):
  this.volume_tracking_enabled = enabled # type: ignore

def does_volume_tracking() -> bool:
  return this.volume_tracking_enabled # type: ignore

@contextlib.contextmanager
def no_volume_tracking():
  old_value = this.volume_tracking_enabled
  this.volume_tracking_enabled = False # type: ignore
  yield
  this.volume_tracking_enabled = old_value # type: ignore


VolumeTrackerCallback = Callable[[], None]


class VolumeTracker:
  """ A volume tracker tracks operations that change the volume in a container and raises errors
  if the volume operations are invalid. """

  def __init__(
    self,
    max_volume: float,
    liquids: Optional[List[Tuple[Optional[Liquid], float]]] = None,
    pending_liquids: Optional[List[Tuple[Optional[Liquid], float]]] = None
  ) -> None:
    self._is_disabled = False
    self.max_volume = max_volume

    self.liquids: List[Tuple[Optional[Liquid], float]] = liquids or []
    self.pending_liquids: List[Tuple[Optional[Liquid], float]] = pending_liquids or []

    self._callback: Optional[VolumeTrackerCallback] = None

  @property
  def is_disabled(self) -> bool:
    return self._is_disabled

  def disable(self) -> None:
    """ Disable the volume tracker. """
    self._is_disabled = True

  def enable(self) -> None:
    """ Enable the volume tracker. """
    self._is_disabled = False

  def set_liquids(self, liquids: List[Tuple[Optional["Liquid"], float]]) -> None:
    """ Set the liquids in the container. """
    self.liquids = liquids
    self.pending_liquids = liquids
    if self._callback is not None:
      self._callback()

  def remove_liquid(self, volume: float) -> List[Tuple[Optional["Liquid"], float]]:
    """ Remove liquid from the container. Top to bottom. """

    if volume > self.get_used_volume():
      raise TooLittleLiquidError(
        f"Container has too little liquid: {volume}uL > {self.get_used_volume()}uL.")

    removed_liquids = []
    removed_volume = 0.0
    while removed_volume < volume:
      liquid, liquid_volume = self.pending_liquids.pop()
      removed_volume += liquid_volume

      # If we have more liquid than we need, put the excess back.
      if removed_volume > volume:
        self.pending_liquids.append((liquid, removed_volume - volume))
        removed_liquids.append((liquid, liquid_volume - (removed_volume - volume)))
      else:
        removed_liquids.append((liquid, liquid_volume))

    return removed_liquids

  def add_liquid(self, liquid: Optional["Liquid"], volume: float) -> None:
    """ Add liquid to the container. """

    if volume > self.get_free_volume():
      raise TooLittleVolumeError(
        f"Container has too little volume: {volume}uL > {self.get_free_volume()}uL.")

    # If the last liquid is the same as the one we want to add, just add the volume to it.
    if len(self.pending_liquids) > 0:
      last_pending_liquid_tuple = self.pending_liquids[-1]
      if last_pending_liquid_tuple[0] == liquid:
        self.pending_liquids[-1] = (liquid, last_pending_liquid_tuple[1] + volume)
      else:
        self.pending_liquids.append((liquid, volume))
    else:
      self.pending_liquids.append((liquid, volume))

  def get_used_volume(self) -> float:
    """ Get the used volume of the container. Note that this includes pending operations. """
    return sum(volume for _, volume in self.pending_liquids)

  def get_free_volume(self) -> float:
    """ Get the free volume of the container. Note that this includes pending operations. """

    return self.max_volume - self.get_used_volume()

  def get_liquids(self, top_volume: float) -> List[Tuple[Optional[Liquid], float]]:
    """ Get the liquids in the top `top_volume` uL """

    if top_volume > self.get_used_volume():
      raise TooLittleLiquidError(f"Tracker only has {self.get_used_volume()}uL")

    liquids = []
    for liquid, volume in reversed(self.liquids):
      if top_volume == 0:
        break

      if volume > top_volume:
        liquids.append((liquid, top_volume))
        break

      top_volume -= volume
      liquids.append((liquid, volume))
    return liquids

  def commit(self) -> None:
    """ Commit the pending operations. """
    assert not self.is_disabled, "Volume tracker is disabled. Call `enable()`."

    self.liquids = copy.deepcopy(self.pending_liquids)

    if self._callback is not None:
      self._callback()

  def rollback(self) -> None:
    """ Rollback the pending operations. """
    assert not self.is_disabled, "Volume tracker is disabled. Call `enable()`."
    self.pending_liquids.clear()

  def serialize(self) -> dict:
    """ Serialize the volume tracker. """

    return {
      "liquids": [serialize(l) for l in self.liquids],
      "pending_liquids": [serialize(l) for l in self.pending_liquids],
    }

  def load_state(self, state: dict) -> None:
    """ Load the state of the volume tracker. """

    def load_liquid(data) -> Tuple[Optional["Liquid"], float]:
      return cast(Tuple["Liquid", float], tuple(deserialize(data)))

    self.liquids = [load_liquid(l) for l in state["liquids"]]
    self.pending_liquids = [load_liquid(l) for l in state["pending_liquids"]]

  def register_callback(self, callback: VolumeTrackerCallback) -> None:
    self._callback = callback
=======
import contextlib
import copy
import sys
from typing import Callable, List, Tuple, Optional, cast

from pylabrobot.resources.errors import TooLittleLiquidError, TooLittleVolumeError
from pylabrobot.resources.liquid import Liquid
from pylabrobot.serializer import serialize, deserialize


this = sys.modules[__name__]
this.volume_tracking_enabled = False # type: ignore

def set_volume_tracking(enabled: bool):
  this.volume_tracking_enabled = enabled # type: ignore

def does_volume_tracking() -> bool:
  return this.volume_tracking_enabled # type: ignore

@contextlib.contextmanager
def no_volume_tracking():
  old_value = this.volume_tracking_enabled
  this.volume_tracking_enabled = False # type: ignore
  yield
  this.volume_tracking_enabled = old_value # type: ignore


VolumeTrackerCallback = Callable[[], None]


class VolumeTracker:
  """ A volume tracker tracks operations that change the volume in a container and raises errors
  if the volume operations are invalid. """

  def __init__(
    self,
    max_volume: float,
    liquids: Optional[List[Tuple[Optional[Liquid], float]]] = None,
    pending_liquids: Optional[List[Tuple[Optional[Liquid], float]]] = None
  ) -> None:
    self._is_disabled = False
    self.max_volume = max_volume

    self.liquids: List[Tuple[Optional[Liquid], float]] = liquids or []
    self.pending_liquids: List[Tuple[Optional[Liquid], float]] = pending_liquids or []

    self._callback: Optional[VolumeTrackerCallback] = None

  @property
  def is_disabled(self) -> bool:
    return self._is_disabled

  def disable(self) -> None:
    """ Disable the volume tracker. """
    self._is_disabled = True

  def enable(self) -> None:
    """ Enable the volume tracker. """
    self._is_disabled = False

  def set_liquids(self, liquids: List[Tuple[Optional["Liquid"], float]]) -> None:
    """ Set the liquids in the container. """
    self.liquids = liquids
    self.pending_liquids = liquids
    if self._callback is not None:
      self._callback()

  def remove_liquid(self, volume: float) -> List[Tuple[Optional["Liquid"], float]]:
    """ Remove liquid from the container. Top to bottom. """

    if volume > self.get_used_volume():
      raise TooLittleLiquidError(
        f"Container has too little liquid: {volume}uL > {self.get_used_volume()}uL.")

    removed_liquids = []
    removed_volume = 0.0
    while removed_volume < volume:
      liquid, liquid_volume = self.pending_liquids.pop()
      removed_volume += liquid_volume

      # If we have more liquid than we need, put the excess back.
      if removed_volume > volume:
        self.pending_liquids.append((liquid, removed_volume - volume))
        removed_liquids.append((liquid, liquid_volume - (removed_volume - volume)))
      else:
        removed_liquids.append((liquid, liquid_volume))

    if self._callback is not None:
      self._callback()

    return removed_liquids

  def add_liquid(self, liquid: Optional["Liquid"], volume: float) -> None:
    """ Add liquid to the container. """

    if volume > self.get_free_volume():
      raise TooLittleVolumeError(
        f"Container has too little volume: {volume}uL > {self.get_free_volume()}uL.")

    # If the last liquid is the same as the one we want to add, just add the volume to it.
    if len(self.pending_liquids) > 0:
      last_pending_liquid_tuple = self.pending_liquids[-1]
      if last_pending_liquid_tuple[0] == liquid:
        self.pending_liquids[-1] = (liquid, last_pending_liquid_tuple[1] + volume)
      else:
        self.pending_liquids.append((liquid, volume))
    else:
      self.pending_liquids.append((liquid, volume))

    if self._callback is not None:
      self._callback()

  def get_used_volume(self) -> float:
    """ Get the used volume of the container. Note that this includes pending operations. """
    return sum(volume for _, volume in self.pending_liquids)

  def get_free_volume(self) -> float:
    """ Get the free volume of the container. Note that this includes pending operations. """

    return self.max_volume - self.get_used_volume()

  def get_liquids(self, top_volume: float) -> List[Tuple[Optional[Liquid], float]]:
    """ Get the liquids in the top `top_volume` uL """

    if top_volume > self.get_used_volume():
      raise TooLittleLiquidError(f"Tracker only has {self.get_used_volume()}uL")

    liquids = []
    for liquid, volume in reversed(self.liquids):
      if top_volume == 0:
        break

      if volume > top_volume:
        liquids.append((liquid, top_volume))
        break

      top_volume -= volume
      liquids.append((liquid, volume))
    return liquids

  def commit(self) -> None:
    """ Commit the pending operations. """
    assert not self.is_disabled, "Volume tracker is disabled. Call `enable()`."

    self.liquids = copy.deepcopy(self.pending_liquids)

    if self._callback is not None:
      self._callback()

  def rollback(self) -> None:
    """ Rollback the pending operations. """
    assert not self.is_disabled, "Volume tracker is disabled. Call `enable()`."
    self.pending_liquids.clear()

  def serialize(self) -> dict:
    """ Serialize the volume tracker. """

    return {
      "liquids": [serialize(l) for l in self.liquids],
      "pending_liquids": [serialize(l) for l in self.pending_liquids],
    }

  def load_state(self, state: dict) -> None:
    """ Load the state of the volume tracker. """

    def load_liquid(data) -> Tuple[Optional["Liquid"], float]:
      return cast(Tuple["Liquid", float], tuple(deserialize(data)))

    self.liquids = [load_liquid(l) for l in state["liquids"]]
    self.pending_liquids = [load_liquid(l) for l in state["pending_liquids"]]

  def register_callback(self, callback: VolumeTrackerCallback) -> None:
    self._callback = callback
>>>>>>> d3568d3a
<|MERGE_RESOLUTION|>--- conflicted
+++ resolved
@@ -1,172 +1,3 @@
-<<<<<<< HEAD
-import contextlib
-import copy
-import sys
-from typing import Callable, List, Tuple, Optional, cast
-
-from pylabrobot.resources.errors import TooLittleLiquidError, TooLittleVolumeError
-from pylabrobot.resources.liquid import Liquid
-from pylabrobot.serializer import serialize, deserialize
-
-
-this = sys.modules[__name__]
-this.volume_tracking_enabled = False # type: ignore
-
-def set_volume_tracking(enabled: bool):
-  this.volume_tracking_enabled = enabled # type: ignore
-
-def does_volume_tracking() -> bool:
-  return this.volume_tracking_enabled # type: ignore
-
-@contextlib.contextmanager
-def no_volume_tracking():
-  old_value = this.volume_tracking_enabled
-  this.volume_tracking_enabled = False # type: ignore
-  yield
-  this.volume_tracking_enabled = old_value # type: ignore
-
-
-VolumeTrackerCallback = Callable[[], None]
-
-
-class VolumeTracker:
-  """ A volume tracker tracks operations that change the volume in a container and raises errors
-  if the volume operations are invalid. """
-
-  def __init__(
-    self,
-    max_volume: float,
-    liquids: Optional[List[Tuple[Optional[Liquid], float]]] = None,
-    pending_liquids: Optional[List[Tuple[Optional[Liquid], float]]] = None
-  ) -> None:
-    self._is_disabled = False
-    self.max_volume = max_volume
-
-    self.liquids: List[Tuple[Optional[Liquid], float]] = liquids or []
-    self.pending_liquids: List[Tuple[Optional[Liquid], float]] = pending_liquids or []
-
-    self._callback: Optional[VolumeTrackerCallback] = None
-
-  @property
-  def is_disabled(self) -> bool:
-    return self._is_disabled
-
-  def disable(self) -> None:
-    """ Disable the volume tracker. """
-    self._is_disabled = True
-
-  def enable(self) -> None:
-    """ Enable the volume tracker. """
-    self._is_disabled = False
-
-  def set_liquids(self, liquids: List[Tuple[Optional["Liquid"], float]]) -> None:
-    """ Set the liquids in the container. """
-    self.liquids = liquids
-    self.pending_liquids = liquids
-    if self._callback is not None:
-      self._callback()
-
-  def remove_liquid(self, volume: float) -> List[Tuple[Optional["Liquid"], float]]:
-    """ Remove liquid from the container. Top to bottom. """
-
-    if volume > self.get_used_volume():
-      raise TooLittleLiquidError(
-        f"Container has too little liquid: {volume}uL > {self.get_used_volume()}uL.")
-
-    removed_liquids = []
-    removed_volume = 0.0
-    while removed_volume < volume:
-      liquid, liquid_volume = self.pending_liquids.pop()
-      removed_volume += liquid_volume
-
-      # If we have more liquid than we need, put the excess back.
-      if removed_volume > volume:
-        self.pending_liquids.append((liquid, removed_volume - volume))
-        removed_liquids.append((liquid, liquid_volume - (removed_volume - volume)))
-      else:
-        removed_liquids.append((liquid, liquid_volume))
-
-    return removed_liquids
-
-  def add_liquid(self, liquid: Optional["Liquid"], volume: float) -> None:
-    """ Add liquid to the container. """
-
-    if volume > self.get_free_volume():
-      raise TooLittleVolumeError(
-        f"Container has too little volume: {volume}uL > {self.get_free_volume()}uL.")
-
-    # If the last liquid is the same as the one we want to add, just add the volume to it.
-    if len(self.pending_liquids) > 0:
-      last_pending_liquid_tuple = self.pending_liquids[-1]
-      if last_pending_liquid_tuple[0] == liquid:
-        self.pending_liquids[-1] = (liquid, last_pending_liquid_tuple[1] + volume)
-      else:
-        self.pending_liquids.append((liquid, volume))
-    else:
-      self.pending_liquids.append((liquid, volume))
-
-  def get_used_volume(self) -> float:
-    """ Get the used volume of the container. Note that this includes pending operations. """
-    return sum(volume for _, volume in self.pending_liquids)
-
-  def get_free_volume(self) -> float:
-    """ Get the free volume of the container. Note that this includes pending operations. """
-
-    return self.max_volume - self.get_used_volume()
-
-  def get_liquids(self, top_volume: float) -> List[Tuple[Optional[Liquid], float]]:
-    """ Get the liquids in the top `top_volume` uL """
-
-    if top_volume > self.get_used_volume():
-      raise TooLittleLiquidError(f"Tracker only has {self.get_used_volume()}uL")
-
-    liquids = []
-    for liquid, volume in reversed(self.liquids):
-      if top_volume == 0:
-        break
-
-      if volume > top_volume:
-        liquids.append((liquid, top_volume))
-        break
-
-      top_volume -= volume
-      liquids.append((liquid, volume))
-    return liquids
-
-  def commit(self) -> None:
-    """ Commit the pending operations. """
-    assert not self.is_disabled, "Volume tracker is disabled. Call `enable()`."
-
-    self.liquids = copy.deepcopy(self.pending_liquids)
-
-    if self._callback is not None:
-      self._callback()
-
-  def rollback(self) -> None:
-    """ Rollback the pending operations. """
-    assert not self.is_disabled, "Volume tracker is disabled. Call `enable()`."
-    self.pending_liquids.clear()
-
-  def serialize(self) -> dict:
-    """ Serialize the volume tracker. """
-
-    return {
-      "liquids": [serialize(l) for l in self.liquids],
-      "pending_liquids": [serialize(l) for l in self.pending_liquids],
-    }
-
-  def load_state(self, state: dict) -> None:
-    """ Load the state of the volume tracker. """
-
-    def load_liquid(data) -> Tuple[Optional["Liquid"], float]:
-      return cast(Tuple["Liquid", float], tuple(deserialize(data)))
-
-    self.liquids = [load_liquid(l) for l in state["liquids"]]
-    self.pending_liquids = [load_liquid(l) for l in state["pending_liquids"]]
-
-  def register_callback(self, callback: VolumeTrackerCallback) -> None:
-    self._callback = callback
-=======
 import contextlib
 import copy
 import sys
@@ -339,5 +170,4 @@
     self.pending_liquids = [load_liquid(l) for l in state["pending_liquids"]]
 
   def register_callback(self, callback: VolumeTrackerCallback) -> None:
-    self._callback = callback
->>>>>>> d3568d3a
+    self._callback = callback