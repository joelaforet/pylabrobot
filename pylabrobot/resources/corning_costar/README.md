<<<<<<< HEAD

## Resource defintions: Corning - Costar

Wikipedia page: [Corning](https://en.wikipedia.org/wiki/Corning_Inc.)

> CCorning Incorporated is an American multinational technology company that specializes in specialty glass, ceramics, and related materials and technologies including advanced optics, primarily for industrial and scientific applications. The company was named Corning Glass Works until 1989. Corning divested its consumer product lines (including CorningWare and Visions Pyroceram-based cookware, Corelle Vitrelle tableware, and Pyrex glass bakeware) in 1998 by selling the Corning Consumer Products Company subsidiary (later Corelle Brands, now known as Instant Brands) to Borden.

As of 2014, Corning had five major business sectors: display technologies, environmental technologies, life sciences, optical communications, and specialty materials.

### Currently defined labware:

| Description               | Image              |
|--------------------|--------------------|
| 'Cos_6_Fb'<br>Part no.: 3516<br>[manufacturer website](https://ecatalog.corning.com/life-sciences/b2b/UK/en/Microplates/Assay-Microplates/96-Well-Microplates/Costar%C2%AE-Multiple-Well-Cell-Culture-Plates/p/3516) | <img src="ims/costar_Cos_6_Fb.jpg" alt="Cos_6_Fb" width="250"/> | `Cos_6_Fb` |
=======

## Resource defintions: Corning - Costar

Wikipedia page: [Corning](https://en.wikipedia.org/wiki/Corning_Inc.)

> CCorning Incorporated is an American multinational technology company that specializes in specialty glass, ceramics, and related materials and technologies including advanced optics, primarily for industrial and scientific applications. The company was named Corning Glass Works until 1989. Corning divested its consumer product lines (including CorningWare and Visions Pyroceram-based cookware, Corelle Vitrelle tableware, and Pyrex glass bakeware) in 1998 by selling the Corning Consumer Products Company subsidiary (later Corelle Brands, now known as Instant Brands) to Borden.

As of 2014, Corning had five major business sectors: display technologies, environmental technologies, life sciences, optical communications, and specialty materials.

### Currently defined labware:

| Description               | Image              | PLR definition |
|--------------------|--------------------|--------------------|
| 'Cos_6_MWP_16800ul_Fb'<br>Part no.: 3516<br>[manufacturer website](https://ecatalog.corning.com/life-sciences/b2b/UK/en/Microplates/Assay-Microplates/96-Well-Microplates/Costar%C2%AE-Multiple-Well-Cell-Culture-Plates/p/3516) <br><br>- Material: ? <br>- Cleanliness: 3516: sterilized by gamma irradiation <br>- Nonreversible lids with condensation rings to reduce contamination <br>- Treated for optimal cell attachment <br>- Cell growth area: 9.5 cm² (approx.) <br>- Total volume: 16.8 mL| <img src="ims/Cos_6_MWP_16800ul_Fb.jpg" alt="Cos_6_MWP_16800ul_Fb" width="250"/> | `Cos_6_MWP_16800ul_Fb` |
| 'Cos_96_DWP_2mL_Vb'<br>Part no.: 3516<br>[manufacturer website](https://ecatalog.corning.com/life-sciences/b2b/UK/en/Microplates/Assay-Microplates/96-Well-Microplates/Costar%C2%AE-Multiple-Well-Cell-Culture-Plates/p/3516) <br><br>- Material: Polypropylene <br>- Resistant to many common organic solvents (e.g., DMSO, ethanol, methanol) <br>- 3960: Sterile and DNase- and RNase-free <br>- Total volume: 2 mL <br>- Features uniform skirt heights for greater robotic gripping surface| <img src="ims/Cos_96_DWP_2mL_Vb.jpg" alt="Cos_96_DWP_2mL_Vb" width="250"/> | `Cos_96_DWP_2mL_Vb` |
>>>>>>> e63b80f6
<|MERGE_RESOLUTION|>--- conflicted
+++ resolved
@@ -1,19 +1,3 @@
-<<<<<<< HEAD
-
-## Resource defintions: Corning - Costar
-
-Wikipedia page: [Corning](https://en.wikipedia.org/wiki/Corning_Inc.)
-
-> CCorning Incorporated is an American multinational technology company that specializes in specialty glass, ceramics, and related materials and technologies including advanced optics, primarily for industrial and scientific applications. The company was named Corning Glass Works until 1989. Corning divested its consumer product lines (including CorningWare and Visions Pyroceram-based cookware, Corelle Vitrelle tableware, and Pyrex glass bakeware) in 1998 by selling the Corning Consumer Products Company subsidiary (later Corelle Brands, now known as Instant Brands) to Borden.
-
-As of 2014, Corning had five major business sectors: display technologies, environmental technologies, life sciences, optical communications, and specialty materials.
-
-### Currently defined labware:
-
-| Description               | Image              |
-|--------------------|--------------------|
-| 'Cos_6_Fb'<br>Part no.: 3516<br>[manufacturer website](https://ecatalog.corning.com/life-sciences/b2b/UK/en/Microplates/Assay-Microplates/96-Well-Microplates/Costar%C2%AE-Multiple-Well-Cell-Culture-Plates/p/3516) | <img src="ims/costar_Cos_6_Fb.jpg" alt="Cos_6_Fb" width="250"/> | `Cos_6_Fb` |
-=======
 
 ## Resource defintions: Corning - Costar
 
@@ -28,5 +12,4 @@
 | Description               | Image              | PLR definition |
 |--------------------|--------------------|--------------------|
 | 'Cos_6_MWP_16800ul_Fb'<br>Part no.: 3516<br>[manufacturer website](https://ecatalog.corning.com/life-sciences/b2b/UK/en/Microplates/Assay-Microplates/96-Well-Microplates/Costar%C2%AE-Multiple-Well-Cell-Culture-Plates/p/3516) <br><br>- Material: ? <br>- Cleanliness: 3516: sterilized by gamma irradiation <br>- Nonreversible lids with condensation rings to reduce contamination <br>- Treated for optimal cell attachment <br>- Cell growth area: 9.5 cm² (approx.) <br>- Total volume: 16.8 mL| <img src="ims/Cos_6_MWP_16800ul_Fb.jpg" alt="Cos_6_MWP_16800ul_Fb" width="250"/> | `Cos_6_MWP_16800ul_Fb` |
-| 'Cos_96_DWP_2mL_Vb'<br>Part no.: 3516<br>[manufacturer website](https://ecatalog.corning.com/life-sciences/b2b/UK/en/Microplates/Assay-Microplates/96-Well-Microplates/Costar%C2%AE-Multiple-Well-Cell-Culture-Plates/p/3516) <br><br>- Material: Polypropylene <br>- Resistant to many common organic solvents (e.g., DMSO, ethanol, methanol) <br>- 3960: Sterile and DNase- and RNase-free <br>- Total volume: 2 mL <br>- Features uniform skirt heights for greater robotic gripping surface| <img src="ims/Cos_96_DWP_2mL_Vb.jpg" alt="Cos_96_DWP_2mL_Vb" width="250"/> | `Cos_96_DWP_2mL_Vb` |
->>>>>>> e63b80f6
+| 'Cos_96_DWP_2mL_Vb'<br>Part no.: 3516<br>[manufacturer website](https://ecatalog.corning.com/life-sciences/b2b/UK/en/Microplates/Assay-Microplates/96-Well-Microplates/Costar%C2%AE-Multiple-Well-Cell-Culture-Plates/p/3516) <br><br>- Material: Polypropylene <br>- Resistant to many common organic solvents (e.g., DMSO, ethanol, methanol) <br>- 3960: Sterile and DNase- and RNase-free <br>- Total volume: 2 mL <br>- Features uniform skirt heights for greater robotic gripping surface| <img src="ims/Cos_96_DWP_2mL_Vb.jpg" alt="Cos_96_DWP_2mL_Vb" width="250"/> | `Cos_96_DWP_2mL_Vb` |