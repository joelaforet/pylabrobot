--- conflicted
+++ resolved
@@ -1,13 +1,19 @@
-<<<<<<< HEAD
 """ Corning Costar plates """
 
 # pylint: disable=invalid-name
 
 from pylabrobot.resources.plate import Plate
 from pylabrobot.resources.well import Well, WellBottomType, CrossSectionType
-from pylabrobot.resources.itemized_resource import create_equally_spaced
-
-from pylabrobot.resources.volume_functions import calculate_liquid_volume_container_1segment_round_fbottom
+from pylabrobot.resources.utils import create_equally_spaced_2d
+
+from pylabrobot.resources.volume_functions import (
+  calculate_liquid_volume_container_1segment_round_fbottom,
+  calculate_liquid_volume_container_2segments_square_vbottom
+)
+from pylabrobot.resources.height_functions import (
+  calculate_liquid_height_container_1segment_round_fbottom,
+  calculate_liquid_height_in_container_2segments_square_vbottom,
+)
 
 
 def _compute_volume_from_height_Cos_1536_10ul(h: float) -> float:
@@ -29,7 +35,7 @@
     with_lid=with_lid,
     model="Cos_1536_10ul",
     lid_height=10,
-    items=create_equally_spaced(Well,
+    items=create_equally_spaced_2d(Well,
       num_items_x=48,
       num_items_y=32,
       dx=9.675,
@@ -73,7 +79,7 @@
     with_lid=with_lid,
     model="Cos_384_DW",
     lid_height=10,
-    items=create_equally_spaced(Well,
+    items=create_equally_spaced_2d(Well,
       num_items_x=24,
       num_items_y=16,
       dx=9.95,
@@ -115,7 +121,7 @@
     with_lid=with_lid,
     model="Cos_384_PCR",
     lid_height=10,
-    items=create_equally_spaced(Well,
+    items=create_equally_spaced_2d(Well,
       num_items_x=24,
       num_items_y=16,
       dx=10.1,
@@ -157,7 +163,7 @@
     with_lid=with_lid,
     model="Cos_384_Sq",
     lid_height=10,
-    items=create_equally_spaced(Well,
+    items=create_equally_spaced_2d(Well,
       num_items_x=24,
       num_items_y=16,
       dx=10.0,
@@ -201,7 +207,7 @@
     with_lid=with_lid,
     model="Cos_384_Sq_Rd",
     lid_height=10,
-    items=create_equally_spaced(Well,
+    items=create_equally_spaced_2d(Well,
       num_items_x=24,
       num_items_y=16,
       dx=9.95,
@@ -245,7 +251,7 @@
     with_lid=with_lid,
     model="Cos_96_DW_1mL",
     lid_height=10,
-    items=create_equally_spaced(Well,
+    items=create_equally_spaced_2d(Well,
       num_items_x=12,
       num_items_y=8,
       dx=10.75,
@@ -289,7 +295,7 @@
     with_lid=with_lid,
     model="Cos_96_DW_2mL",
     lid_height=10,
-    items=create_equally_spaced(Well,
+    items=create_equally_spaced_2d(Well,
       num_items_x=12,
       num_items_y=8,
       dx=10.0,
@@ -333,7 +339,7 @@
     with_lid=with_lid,
     model="Cos_96_DW_500ul",
     lid_height=10,
-    items=create_equally_spaced(Well,
+    items=create_equally_spaced_2d(Well,
       num_items_x=12,
       num_items_y=8,
       dx=10.55,
@@ -375,7 +381,7 @@
     with_lid=with_lid,
     model="Cos_96_EZWash",
     lid_height=10,
-    items=create_equally_spaced(Well,
+    items=create_equally_spaced_2d(Well,
       num_items_x=12,
       num_items_y=8,
       dx=10.55,
@@ -417,7 +423,7 @@
     with_lid=with_lid,
     model="Cos_96_FL",
     lid_height=10,
-    items=create_equally_spaced(Well,
+    items=create_equally_spaced_2d(Well,
       num_items_x=12,
       num_items_y=8,
       dx=10.57,
@@ -451,7 +457,7 @@
     with_lid=with_lid,
     model="Cos_96_Filter",
     lid_height=10,
-    items=create_equally_spaced(Well,
+    items=create_equally_spaced_2d(Well,
       num_items_x=12,
       num_items_y=8,
       dx=10.55,
@@ -494,7 +500,7 @@
     with_lid=with_lid,
     model="Cos_96_HalfArea",
     lid_height=10,
-    items=create_equally_spaced(Well,
+    items=create_equally_spaced_2d(Well,
       num_items_x=12,
       num_items_y=8,
       dx=11.5,
@@ -538,7 +544,7 @@
     with_lid=with_lid,
     model="Cos_96_PCR",
     lid_height=10,
-    items=create_equally_spaced(Well,
+    items=create_equally_spaced_2d(Well,
       num_items_x=12,
       num_items_y=8,
       dx=11.0,
@@ -580,7 +586,7 @@
     with_lid=with_lid,
     model="Cos_96_ProtCryst",
     lid_height=10,
-    items=create_equally_spaced(Well,
+    items=create_equally_spaced_2d(Well,
       num_items_x=24,
       num_items_y=8,
       dx=10.15,
@@ -624,7 +630,7 @@
     with_lid=with_lid,
     model="Cos_96_Rd",
     lid_height=10,
-    items=create_equally_spaced(Well,
+    items=create_equally_spaced_2d(Well,
       num_items_x=12,
       num_items_y=8,
       dx=10.55,
@@ -666,7 +672,7 @@
     with_lid=with_lid,
     model="Cos_96_SpecOps",
     lid_height=10,
-    items=create_equally_spaced(Well,
+    items=create_equally_spaced_2d(Well,
       num_items_x=12,
       num_items_y=8,
       dx=10.55,
@@ -708,7 +714,7 @@
     with_lid=with_lid,
     model="Cos_96_UV",
     lid_height=10,
-    items=create_equally_spaced(Well,
+    items=create_equally_spaced_2d(Well,
       num_items_x=12,
       num_items_y=8,
       dx=10.55,
@@ -752,7 +758,7 @@
     with_lid=with_lid,
     model="Cos_96_Vb",
     lid_height=10,
-    items=create_equally_spaced(Well,
+    items=create_equally_spaced_2d(Well,
       num_items_x=12,
       num_items_y=8,
       dx=10.55,
@@ -778,25 +784,45 @@
   return Cos_96_Vb(name=name, with_lid=with_lid).rotated(90)
 
 
-def _compute_volume_from_height_Cos_6_Fb(h: float):
+############ User-defined PLR Cos plates ############
+
+
+# # # # # # # # # # Cos_6_MWP_16800ul_Fb # # # # # # # # # #
+
+def _compute_volume_from_height_Cos_6_MWP_16800ul_Fb(h: float):
   if h > 18.0:
-    raise ValueError(f"Height {h} is too large for Cos_6_Fb")
+    raise ValueError(f"Height {h} is too large for Cos_6_MWP_16800ul_Fb")
   return calculate_liquid_volume_container_1segment_round_fbottom(
     d=35.0,
     h_cylinder=18.2,
     liquid_height=h)
 
-def Cos_6_Fb(name: str, with_lid: bool = True) -> Plate:
-  # Corning-Costar product no.: 3516; well_volume=16.8 mL
+def _compute_height_from_volume_Cos_6_MWP_16800ul_Fb(liquid_volume: float):
+  if liquid_volume > 17_640: # 5% tolerance
+    raise ValueError(f"Volume {liquid_volume} is too large for Cos_6_MWP_16800ul_Fb")
+  return calculate_liquid_height_container_1segment_round_fbottom(
+    d=35.0,
+    h_cylinder=18.2,
+    liquid_volume=liquid_volume)
+
+def Cos_6_MWP_16800ul_Fb(name: str, with_lid: bool = True) -> Plate:
+  """Corning-Costar 6-well multi-well plate (MWP); product no.: 3516.
+  - Material: ?
+  - Cleanliness: 3516: sterilized by gamma irradiation
+  - Nonreversible lids with condensation rings to reduce contamination
+  - Treated for optimal cell attachment
+  - Cell growth area: 9.5 cm² (approx.)
+  - Total volume: 16.8 mL
+  """
   return Plate(
     name=name,
     size_x=127.0,
     size_y=86.0,
     size_z=19.85,
     with_lid=with_lid,
-    model="Cos_6_Fb",
+    model="Cos_6_MWP_16800ul_Fb",
     lid_height=2,
-    items=create_equally_spaced(Well,
+    items=create_equally_spaced_2d(Well,
       num_items_x=3,
       num_items_y=2,
       dx=7.0,
@@ -808,855 +834,6 @@
       size_y=35.0,
       size_z=17.5,
       bottom_type=WellBottomType.FLAT,
-      compute_volume_from_height=_compute_volume_from_height_Cos_6_Fb,
-      cross_section_type=CrossSectionType.CIRCLE
-    ),
-  )
-
-#: Azenta4titudeFrameStar_96_wellplate_skirted_L
-def Cos_6_Fb_L(name: str, with_lid: bool = True) -> Plate:
-  return Cos_6_Fb(name=name, with_lid=with_lid)
-
-#: Azenta4titudeFrameStar_96_wellplate_skirted_P
-def Cos_6_Fb_P(name: str, with_lid: bool = True) -> Plate:
-  return Cos_6_Fb(name=name, with_lid=with_lid).rotated(90)
-=======
-""" Corning Costar plates """
-
-# pylint: disable=invalid-name
-
-from pylabrobot.resources.plate import Plate
-from pylabrobot.resources.well import Well, WellBottomType, CrossSectionType
-from pylabrobot.resources.utils import create_equally_spaced_2d
-
-from pylabrobot.resources.volume_functions import (
-  calculate_liquid_volume_container_1segment_round_fbottom,
-  calculate_liquid_volume_container_2segments_square_vbottom
-)
-from pylabrobot.resources.height_functions import (
-  calculate_liquid_height_container_1segment_round_fbottom,
-  calculate_liquid_height_in_container_2segments_square_vbottom,
-)
-
-
-def _compute_volume_from_height_Cos_1536_10ul(h: float) -> float:
-  volume = min(h, 0.25)*min(h, 0.25)*(2.9845 - 1.0472*min(h, 0.25))
-  if h <= 5.75:
-    volume += (h-0.25)*3.6100
-  if h > 6.0:
-    raise ValueError(f"Height {h} is too large for Cos_1536_10ul")
-  return volume
-
-
-def Cos_1536_10ul(name: str, with_lid: bool = False) -> Plate:
-  """ Cos_1536_10ul """
-  return Plate(
-    name=name,
-    size_x=127.0,
-    size_y=86.0,
-    size_z=10.25,
-    with_lid=with_lid,
-    model="Cos_1536_10ul",
-    lid_height=10,
-    items=create_equally_spaced_2d(Well,
-      num_items_x=48,
-      num_items_y=32,
-      dx=9.675,
-      dy=7.175,
-      dz=0.5,
-      item_dx=2.25,
-      item_dy=2.25,
-      size_x=1.9,
-      size_y=1.9,
-      size_z=5.75,
-      bottom_type=WellBottomType.U,
-      cross_section_type=CrossSectionType.RECTANGLE,
-      compute_volume_from_height=_compute_volume_from_height_Cos_1536_10ul,
-    ),
-  )
-
-def Cos_1536_10ul_L(name: str, with_lid: bool = False) -> Plate:
-  """ Cos_1536_10ul """
-  return Cos_1536_10ul(name=name, with_lid=with_lid)
-
-def Cos_1536_10ul_P(name: str, with_lid: bool = False) -> Plate:
-  """ Cos_1536_10ul """
-  return Cos_1536_10ul(name=name, with_lid=with_lid).rotated(90)
-
-def _compute_volume_from_height_Cos_384_DW(h: float) -> float:
-  volume = min(h, 1.0)*min(h, 1.0)*(4.3982 - 1.0472*min(h, 1.0))
-  if h <= 24.5:
-    volume += (h-1.0)*10.0800
-  if h > 25.5:
-    raise ValueError(f"Height {h} is too large for Cos_384_DW")
-  return volume
-
-
-def Cos_384_DW(name: str, with_lid: bool = False) -> Plate:
-  """ Cos_384_DW """
-  return Plate(
-    name=name,
-    size_x=127.0,
-    size_y=86.0,
-    size_z=28.0,
-    with_lid=with_lid,
-    model="Cos_384_DW",
-    lid_height=10,
-    items=create_equally_spaced_2d(Well,
-      num_items_x=24,
-      num_items_y=16,
-      dx=9.95,
-      dy=7.85,
-      dz=1.0,
-      item_dx=4.5,
-      item_dy=4.5,
-      size_x=3.6,
-      size_y=2.8,
-      size_z=24.5,
-      bottom_type=WellBottomType.U,
-      cross_section_type=CrossSectionType.RECTANGLE,
-      compute_volume_from_height=_compute_volume_from_height_Cos_384_DW,
-    ),
-  )
-
-def Cos_384_DW_L(name: str, with_lid: bool = False) -> Plate:
-  """ Cos_384_DW """
-  return Cos_384_DW(name=name, with_lid=with_lid)
-
-def Cos_384_DW_P(name: str, with_lid: bool = False) -> Plate:
-  """ Cos_384_DW """
-  return Cos_384_DW(name=name, with_lid=with_lid).rotated(90)
-
-def _compute_volume_from_height_Cos_384_PCR(h: float) -> float:
-  volume = min(h, 9.5)*2.8510
-  if h > 9.5:
-    raise ValueError(f"Height {h} is too large for Cos_384_PCR")
-  return volume
-
-
-def Cos_384_PCR(name: str, with_lid: bool = False) -> Plate:
-  """ Cos_384_PCR """
-  return Plate(
-    name=name,
-    size_x=127.0,
-    size_y=86.0,
-    size_z=16.0,
-    with_lid=with_lid,
-    model="Cos_384_PCR",
-    lid_height=10,
-    items=create_equally_spaced_2d(Well,
-      num_items_x=24,
-      num_items_y=16,
-      dx=10.1,
-      dy=7.6,
-      dz=1.0,
-      item_dx=4.5,
-      item_dy=4.5,
-      size_x=3.3,
-      size_y=3.3,
-      size_z=9.5,
-      bottom_type=WellBottomType.V,
-      cross_section_type=CrossSectionType.CIRCLE,
-      compute_volume_from_height=_compute_volume_from_height_Cos_384_PCR,
-    ),
-  )
-
-def Cos_384_PCR_L(name: str, with_lid: bool = False) -> Plate:
-  """ Cos_384_PCR """
-  return Cos_384_PCR(name=name, with_lid=with_lid)
-
-def Cos_384_PCR_P(name: str, with_lid: bool = False) -> Plate:
-  """ Cos_384_PCR """
-  return Cos_384_PCR(name=name, with_lid=with_lid).rotated(90)
-
-def _compute_volume_from_height_Cos_384_Sq(h: float) -> float:
-  volume = min(h, 11.56)*12.2500
-  if h > 11.56:
-    raise ValueError(f"Height {h} is too large for Cos_384_Sq")
-  return volume
-
-
-def Cos_384_Sq(name: str, with_lid: bool = False) -> Plate:
-  """ Cos_384_Sq """
-  return Plate(
-    name=name,
-    size_x=127.0,
-    size_y=86.0,
-    size_z=14.24,
-    with_lid=with_lid,
-    model="Cos_384_Sq",
-    lid_height=10,
-    items=create_equally_spaced_2d(Well,
-      num_items_x=24,
-      num_items_y=16,
-      dx=10.0,
-      dy=7.5,
-      dz=1.0,
-      item_dx=4.5,
-      item_dy=4.5,
-      size_x=3.5,
-      size_y=3.5,
-      size_z=11.56,
-      bottom_type=WellBottomType.FLAT,
-      cross_section_type=CrossSectionType.RECTANGLE,
-      compute_volume_from_height=_compute_volume_from_height_Cos_384_Sq,
-    ),
-  )
-
-def Cos_384_Sq_L(name: str, with_lid: bool = False) -> Plate:
-  """ Cos_384_Sq """
-  return Cos_384_Sq(name=name, with_lid=with_lid)
-
-def Cos_384_Sq_P(name: str, with_lid: bool = False) -> Plate:
-  """ Cos_384_Sq """
-  return Cos_384_Sq(name=name, with_lid=with_lid).rotated(90)
-
-def _compute_volume_from_height_Cos_384_Sq_Rd(h: float) -> float:
-  volume = min(h, 1.0)*min(h, 1.0)*(4.3982 - 1.0472*min(h, 1.0))
-  if h <= 11.6:
-    volume += (h-1.0)*10.0800
-  if h > 12.6:
-    raise ValueError(f"Height {h} is too large for Cos_384_Sq_Rd")
-  return volume
-
-
-def Cos_384_Sq_Rd(name: str, with_lid: bool = False) -> Plate:
-  """ Cos_384_Sq_Rd """
-  return Plate(
-    name=name,
-    size_x=127.0,
-    size_y=86.0,
-    size_z=14.5,
-    with_lid=with_lid,
-    model="Cos_384_Sq_Rd",
-    lid_height=10,
-    items=create_equally_spaced_2d(Well,
-      num_items_x=24,
-      num_items_y=16,
-      dx=9.95,
-      dy=7.85,
-      dz=1.0,
-      item_dx=4.5,
-      item_dy=4.5,
-      size_x=3.6,
-      size_y=2.8,
-      size_z=11.6,
-      bottom_type=WellBottomType.U,
-      cross_section_type=CrossSectionType.RECTANGLE,
-      compute_volume_from_height=_compute_volume_from_height_Cos_384_Sq_Rd,
-    ),
-  )
-
-def Cos_384_Sq_Rd_L(name: str, with_lid: bool = False) -> Plate:
-  """ Cos_384_Sq_Rd """
-  return Cos_384_Sq_Rd(name=name, with_lid=with_lid)
-
-def Cos_384_Sq_Rd_P(name: str, with_lid: bool = False) -> Plate:
-  """ Cos_384_Sq_Rd """
-  return Cos_384_Sq_Rd(name=name, with_lid=with_lid).rotated(90)
-
-def _compute_volume_from_height_Cos_96_DW_1mL(h: float) -> float:
-  volume = min(h, 2.5)*min(h, 2.5)*(10.2102 - 1.0472*min(h, 2.5))
-  if h <= 40.0:
-    volume += (h-2.5)*33.1831
-  if h > 42.5:
-    raise ValueError(f"Height {h} is too large for Cos_96_DW_1mL")
-  return volume
-
-
-def Cos_96_DW_1mL(name: str, with_lid: bool = False) -> Plate:
-  """ Cos_96_DW_1mL """
-  return Plate(
-    name=name,
-    size_x=127.0,
-    size_y=86.0,
-    size_z=42.0,
-    with_lid=with_lid,
-    model="Cos_96_DW_1mL",
-    lid_height=10,
-    items=create_equally_spaced_2d(Well,
-      num_items_x=12,
-      num_items_y=8,
-      dx=10.75,
-      dy=8.25,
-      dz=1.0,
-      item_dx=9.0,
-      item_dy=9.0,
-      size_x=6.5,
-      size_y=6.5,
-      size_z=40.0,
-      bottom_type=WellBottomType.U,
-      cross_section_type=CrossSectionType.CIRCLE,
-      compute_volume_from_height=_compute_volume_from_height_Cos_96_DW_1mL,
-    ),
-  )
-
-def Cos_96_DW_1mL_L(name: str, with_lid: bool = False) -> Plate:
-  """ Cos_96_DW_1mL """
-  return Cos_96_DW_1mL(name=name, with_lid=with_lid)
-
-def Cos_96_DW_1mL_P(name: str, with_lid: bool = False) -> Plate:
-  """ Cos_96_DW_1mL """
-  return Cos_96_DW_1mL(name=name, with_lid=with_lid).rotated(90)
-
-def _compute_volume_from_height_Cos_96_DW_2mL(h: float) -> float:
-  volume = min(h, 4.0)*min(h, 4.0)*(12.5664 - 1.0472*min(h, 4.0))
-  if h <= 42.0:
-    volume += (h-4.0)*64.0000
-  if h > 46.0:
-    raise ValueError(f"Height {h} is too large for Cos_96_DW_2mL")
-  return volume
-
-
-def Cos_96_DW_2mL(name: str, with_lid: bool = False) -> Plate:
-  """ Cos_96_DW_2mL """
-  return Plate(
-    name=name,
-    size_x=127.0,
-    size_y=86.0,
-    size_z=43.5,
-    with_lid=with_lid,
-    model="Cos_96_DW_2mL",
-    lid_height=10,
-    items=create_equally_spaced_2d(Well,
-      num_items_x=12,
-      num_items_y=8,
-      dx=10.0,
-      dy=7.5,
-      dz=1.0,
-      item_dx=9.0,
-      item_dy=9.0,
-      size_x=8.0,
-      size_y=8.0,
-      size_z=42.0,
-      bottom_type=WellBottomType.U,
-      cross_section_type=CrossSectionType.RECTANGLE,
-      compute_volume_from_height=_compute_volume_from_height_Cos_96_DW_2mL,
-    ),
-  )
-
-def Cos_96_DW_2mL_L(name: str, with_lid: bool = False) -> Plate:
-  """ Cos_96_DW_2mL """
-  return Cos_96_DW_2mL(name=name, with_lid=with_lid)
-
-def Cos_96_DW_2mL_P(name: str, with_lid: bool = False) -> Plate:
-  """ Cos_96_DW_2mL """
-  return Cos_96_DW_2mL(name=name, with_lid=with_lid).rotated(90)
-
-def _compute_volume_from_height_Cos_96_DW_500ul(h: float) -> float:
-  volume = min(h, 1.5)*10.7233
-  if h <= 25.0:
-    volume += (h-1.5)*34.7486
-  if h > 26.5:
-    raise ValueError(f"Height {h} is too large for Cos_96_DW_500ul")
-  return volume
-
-
-def Cos_96_DW_500ul(name: str, with_lid: bool = False) -> Plate:
-  """ Cos_96_DW_500ul """
-  return Plate(
-    name=name,
-    size_x=127.0,
-    size_y=86.0,
-    size_z=27.5,
-    with_lid=with_lid,
-    model="Cos_96_DW_500ul",
-    lid_height=10,
-    items=create_equally_spaced_2d(Well,
-      num_items_x=12,
-      num_items_y=8,
-      dx=10.55,
-      dy=8.05,
-      dz=2.0,
-      item_dx=9.0,
-      item_dy=9.0,
-      size_x=6.9,
-      size_y=6.9,
-      size_z=25.0,
-      bottom_type=WellBottomType.V,
-      cross_section_type=CrossSectionType.CIRCLE,
-      compute_volume_from_height=_compute_volume_from_height_Cos_96_DW_500ul,
-    ),
-  )
-
-def Cos_96_DW_500ul_L(name: str, with_lid: bool = False) -> Plate:
-  """ Cos_96_DW_500ul """
-  return Cos_96_DW_500ul(name=name, with_lid=with_lid)
-
-def Cos_96_DW_500ul_P(name: str, with_lid: bool = False) -> Plate:
-  """ Cos_96_DW_500ul """
-  return Cos_96_DW_500ul(name=name, with_lid=with_lid).rotated(90)
-
-def _compute_volume_from_height_Cos_96_EZWash(h: float) -> float:
-  volume = min(h, 11.3)*37.3928
-  if h > 11.3:
-    raise ValueError(f"Height {h} is too large for Cos_96_EZWash")
-  return volume
-
-
-def Cos_96_EZWash(name: str, with_lid: bool = False) -> Plate:
-  """ Cos_96_EZWash """
-  return Plate(
-    name=name,
-    size_x=127.0,
-    size_y=86.0,
-    size_z=14.5,
-    with_lid=with_lid,
-    model="Cos_96_EZWash",
-    lid_height=10,
-    items=create_equally_spaced_2d(Well,
-      num_items_x=12,
-      num_items_y=8,
-      dx=10.55,
-      dy=8.05,
-      dz=1.0,
-      item_dx=9.0,
-      item_dy=9.0,
-      size_x=6.9,
-      size_y=6.9,
-      size_z=11.3,
-      bottom_type=WellBottomType.FLAT,
-      cross_section_type=CrossSectionType.CIRCLE,
-      compute_volume_from_height=_compute_volume_from_height_Cos_96_EZWash,
-    ),
-  )
-
-def Cos_96_EZWash_L(name: str, with_lid: bool = False) -> Plate:
-  """ Cos_96_EZWash """
-  return Cos_96_EZWash(name=name, with_lid=with_lid)
-
-def Cos_96_EZWash_P(name: str, with_lid: bool = False) -> Plate:
-  """ Cos_96_EZWash """
-  return Cos_96_EZWash(name=name, with_lid=with_lid).rotated(90)
-
-def _compute_volume_from_height_Cos_96_FL(h: float) -> float:
-  volume = min(h, 10.67)*34.2808
-  if h > 10.67:
-    raise ValueError(f"Height {h} is too large for Cos_96_FL")
-  return volume
-
-
-def Cos_96_FL(name: str, with_lid: bool = False) -> Plate:
-  """ Cos_96_FL """
-  return Plate(
-    name=name,
-    size_x=127.0,
-    size_y=86.0,
-    size_z=14.24,
-    with_lid=with_lid,
-    model="Cos_96_FL",
-    lid_height=10,
-    items=create_equally_spaced_2d(Well,
-      num_items_x=12,
-      num_items_y=8,
-      dx=10.57,
-      dy=8.07,
-      dz=1.0,
-      item_dx=9.0,
-      item_dy=9.0,
-      size_x=6.86,
-      size_y=6.86,
-      size_z=10.67,
-      bottom_type=WellBottomType.V,
-      cross_section_type=CrossSectionType.CIRCLE,
-      compute_volume_from_height=_compute_volume_from_height_Cos_96_FL,
-    ),
-  )
-
-def _compute_volume_from_height_Cos_96_Filter(h: float) -> float:
-  volume = min(h, 12.2)*34.7486
-  if h > 12.2:
-    raise ValueError(f"Height {h} is too large for Cos_96_Filter")
-  return volume
-
-
-def Cos_96_Filter(name: str, with_lid: bool = False) -> Plate:
-  """ Cos_96_Filter """
-  return Plate(
-    name=name,
-    size_x=127.0,
-    size_y=86.0,
-    size_z=14.5,
-    with_lid=with_lid,
-    model="Cos_96_Filter",
-    lid_height=10,
-    items=create_equally_spaced_2d(Well,
-      num_items_x=12,
-      num_items_y=8,
-      dx=10.55,
-      dy=8.05,
-      dz=2.1,
-      item_dx=9.0,
-      item_dy=9.0,
-      size_x=6.9,
-      size_y=6.9,
-      size_z=12.2,
-      bottom_type=WellBottomType.V,
-      cross_section_type=CrossSectionType.CIRCLE,
-      compute_volume_from_height=_compute_volume_from_height_Cos_96_Filter,
-    ),
-  )
-
-def Cos_96_Filter_L(name: str, with_lid: bool = False) -> Plate:
-  """ Cos_96_Filter """
-  return Cos_96_Filter(name=name, with_lid=with_lid)
-
-def Cos_96_Filter_P(name: str, with_lid: bool = False) -> Plate:
-  """ Cos_96_Filter """
-  return Cos_96_Filter(name=name, with_lid=with_lid).rotated(90)
-
-
-def _compute_volume_from_height_Cos_96_HalfArea(h: float) -> float:
-  volume = min(h, 10.7)*17.7369
-  if h > 10.7:
-    raise ValueError(f"Height {h} is too large for Cos_96_HalfArea")
-  return volume
-
-
-def Cos_96_HalfArea(name: str, with_lid: bool = False) -> Plate:
-  """ Cos_96_HalfArea """
-  return Plate(
-    name=name,
-    size_x=127.0,
-    size_y=86.0,
-    size_z=14.5,
-    with_lid=with_lid,
-    model="Cos_96_HalfArea",
-    lid_height=10,
-    items=create_equally_spaced_2d(Well,
-      num_items_x=12,
-      num_items_y=8,
-      dx=11.5,
-      dy=9.0,
-      dz=1.0,
-      item_dx=9.0,
-      item_dy=9.0,
-      size_x=5.0,
-      size_y=5.0,
-      size_z=10.7,
-      bottom_type=WellBottomType.V,
-      cross_section_type=CrossSectionType.CIRCLE,
-      compute_volume_from_height=_compute_volume_from_height_Cos_96_HalfArea,
-    ),
-  )
-
-def Cos_96_HalfArea_L(name: str, with_lid: bool = False) -> Plate:
-  """ Cos_96_HalfArea """
-  return Cos_96_HalfArea(name=name, with_lid=with_lid)
-
-def Cos_96_HalfArea_P(name: str, with_lid: bool = False) -> Plate:
-  """ Cos_96_HalfArea """
-  return Cos_96_HalfArea(name=name, with_lid=with_lid).rotated(90)
-
-def _compute_volume_from_height_Cos_96_PCR(h: float) -> float:
-  volume = min(h, 11.5)*6.5450
-  if h <= 20.5:
-    volume += (h-11.5)*23.8237
-  if h > 32.0:
-    raise ValueError(f"Height {h} is too large for Cos_96_PCR")
-  return volume
-
-
-def Cos_96_PCR(name: str, with_lid: bool = False) -> Plate:
-  """ Cos_96_PCR """
-  return Plate(
-    name=name,
-    size_x=127.0,
-    size_y=86.0,
-    size_z=22.5,
-    with_lid=with_lid,
-    model="Cos_96_PCR",
-    lid_height=10,
-    items=create_equally_spaced_2d(Well,
-      num_items_x=12,
-      num_items_y=8,
-      dx=11.0,
-      dy=8.5,
-      dz=0.5,
-      item_dx=9.0,
-      item_dy=9.0,
-      size_x=6.0,
-      size_y=6.0,
-      size_z=20.5,
-      bottom_type=WellBottomType.V,
-      cross_section_type=CrossSectionType.CIRCLE,
-      compute_volume_from_height=_compute_volume_from_height_Cos_96_PCR,
-    ),
-  )
-
-def Cos_96_PCR_L(name: str, with_lid: bool = False) -> Plate:
-  """ Cos_96_PCR """
-  return Cos_96_PCR(name=name, with_lid=with_lid)
-
-def Cos_96_PCR_P(name: str, with_lid: bool = False) -> Plate:
-  """ Cos_96_PCR """
-  return Cos_96_PCR(name=name, with_lid=with_lid).rotated(90)
-
-def _compute_volume_from_height_Cos_96_ProtCryst(h: float) -> float:
-  volume = min(h, 1.6)*7.5477
-  if h > 1.6:
-    raise ValueError(f"Height {h} is too large for Cos_96_ProtCryst")
-  return volume
-
-
-def Cos_96_ProtCryst(name: str, with_lid: bool = False) -> Plate:
-  """ Cos_96_ProtCryst """
-  return Plate(
-    name=name,
-    size_x=127.0,
-    size_y=86.0,
-    size_z=20.0,
-    with_lid=with_lid,
-    model="Cos_96_ProtCryst",
-    lid_height=10,
-    items=create_equally_spaced_2d(Well,
-      num_items_x=24,
-      num_items_y=8,
-      dx=10.15,
-      dy=9.95,
-      dz=10.0,
-      item_dx=4.5,
-      item_dy=9.0,
-      size_x=3.1,
-      size_y=3.1,
-      size_z=1.6,
-      bottom_type=WellBottomType.FLAT,
-      cross_section_type=CrossSectionType.CIRCLE,
-      compute_volume_from_height=_compute_volume_from_height_Cos_96_ProtCryst,
-    ),
-  )
-
-def Cos_96_ProtCryst_L(name: str, with_lid: bool = False) -> Plate:
-  """ Cos_96_ProtCryst """
-  return Cos_96_ProtCryst(name=name, with_lid=with_lid)
-
-def Cos_96_ProtCryst_P(name: str, with_lid: bool = False) -> Plate:
-  """ Cos_96_ProtCryst """
-  return Cos_96_ProtCryst(name=name, with_lid=with_lid).rotated(90)
-
-def _compute_volume_from_height_Cos_96_Rd(h: float) -> float:
-  volume = min(h, 0.6)*min(h, 0.6)*(10.0531 - 1.0472*min(h, 0.6))
-  if h <= 11.3:
-    volume += (h-0.6)*34.7486
-  if h > 11.9:
-    raise ValueError(f"Height {h} is too large for Cos_96_Rd")
-  return volume
-
-
-def Cos_96_Rd(name: str, with_lid: bool = False) -> Plate:
-  """ Cos_96_Rd """
-  return Plate(
-    name=name,
-    size_x=127.0,
-    size_y=86.0,
-    size_z=14.5,
-    with_lid=with_lid,
-    model="Cos_96_Rd",
-    lid_height=10,
-    items=create_equally_spaced_2d(Well,
-      num_items_x=12,
-      num_items_y=8,
-      dx=10.55,
-      dy=8.05,
-      dz=0.75,
-      item_dx=9.0,
-      item_dy=9.0,
-      size_x=6.9,
-      size_y=6.9,
-      size_z=11.3,
-      bottom_type=WellBottomType.U,
-      cross_section_type=CrossSectionType.CIRCLE,
-      compute_volume_from_height=_compute_volume_from_height_Cos_96_Rd,
-    ),
-  )
-
-def Cos_96_Rd_L(name: str, with_lid: bool = False) -> Plate:
-  """ Cos_96_Rd """
-  return Cos_96_Rd(name=name, with_lid=with_lid)
-
-def Cos_96_Rd_P(name: str, with_lid: bool = False) -> Plate:
-  """ Cos_96_Rd """
-  return Cos_96_Rd(name=name, with_lid=with_lid).rotated(90)
-
-def _compute_volume_from_height_Cos_96_SpecOps(h: float) -> float:
-  volume = min(h, 11.0)*34.7486
-  if h > 11.0:
-    raise ValueError(f"Height {h} is too large for Cos_96_SpecOps")
-  return volume
-
-
-def Cos_96_SpecOps(name: str, with_lid: bool = False) -> Plate:
-  """ Cos_96_SpecOps """
-  return Plate(
-    name=name,
-    size_x=127.0,
-    size_y=86.0,
-    size_z=14.3,
-    with_lid=with_lid,
-    model="Cos_96_SpecOps",
-    lid_height=10,
-    items=create_equally_spaced_2d(Well,
-      num_items_x=12,
-      num_items_y=8,
-      dx=10.55,
-      dy=8.05,
-      dz=0.1,
-      item_dx=9.0,
-      item_dy=9.0,
-      size_x=6.9,
-      size_y=6.9,
-      size_z=11.0,
-      bottom_type=WellBottomType.V,
-      cross_section_type=CrossSectionType.CIRCLE,
-      compute_volume_from_height=_compute_volume_from_height_Cos_96_SpecOps,
-    ),
-  )
-
-def Cos_96_SpecOps_L(name: str, with_lid: bool = False) -> Plate:
-  """ Cos_96_SpecOps """
-  return Cos_96_SpecOps(name=name, with_lid=with_lid)
-
-def Cos_96_SpecOps_P(name: str, with_lid: bool = False) -> Plate:
-  """ Cos_96_SpecOps """
-  return Cos_96_SpecOps(name=name, with_lid=with_lid).rotated(90)
-
-def _compute_volume_from_height_Cos_96_UV(h: float) -> float:
-  volume = min(h, 11.0)*34.7486
-  if h > 11.0:
-    raise ValueError(f"Height {h} is too large for Cos_96_UV")
-  return volume
-
-
-def Cos_96_UV(name: str, with_lid: bool = False) -> Plate:
-  """ Cos_96_UV """
-  return Plate(
-    name=name,
-    size_x=127.0,
-    size_y=86.0,
-    size_z=14.3,
-    with_lid=with_lid,
-    model="Cos_96_UV",
-    lid_height=10,
-    items=create_equally_spaced_2d(Well,
-      num_items_x=12,
-      num_items_y=8,
-      dx=10.55,
-      dy=8.05,
-      dz=1.0,
-      item_dx=9.0,
-      item_dy=9.0,
-      size_x=6.9,
-      size_y=6.9,
-      size_z=11.0,
-      bottom_type=WellBottomType.V,
-      cross_section_type=CrossSectionType.CIRCLE,
-      compute_volume_from_height=_compute_volume_from_height_Cos_96_UV,
-    ),
-  )
-
-def Cos_96_UV_L(name: str, with_lid: bool = False) -> Plate:
-  """ Cos_96_UV """
-  return Cos_96_UV(name=name, with_lid=with_lid)
-
-def Cos_96_UV_P(name: str, with_lid: bool = False) -> Plate:
-  """ Cos_96_UV """
-  return Cos_96_UV(name=name, with_lid=with_lid).rotated(90)
-
-def _compute_volume_from_height_Cos_96_Vb(h: float) -> float:
-  volume = min(h, 1.4)*10.5564
-  if h <= 10.9:
-    volume += (h-1.4)*36.9605
-  if h > 12.3:
-    raise ValueError(f"Height {h} is too large for Cos_96_Vb")
-  return volume
-
-
-def Cos_96_Vb(name: str, with_lid: bool = False) -> Plate:
-  """ Cos_96_Vb """
-  return Plate(
-    name=name,
-    size_x=127.0,
-    size_y=86.0,
-    size_z=14.24,
-    with_lid=with_lid,
-    model="Cos_96_Vb",
-    lid_height=10,
-    items=create_equally_spaced_2d(Well,
-      num_items_x=12,
-      num_items_y=8,
-      dx=10.55,
-      dy=8.05,
-      dz=1.0,
-      item_dx=9.0,
-      item_dy=9.0,
-      size_x=6.9,
-      size_y=6.9,
-      size_z=10.9,
-      bottom_type=WellBottomType.V,
-      cross_section_type=CrossSectionType.CIRCLE,
-      compute_volume_from_height=_compute_volume_from_height_Cos_96_Vb,
-    ),
-  )
-
-def Cos_96_Vb_L(name: str, with_lid: bool = False) -> Plate:
-  """ Cos_96_Vb """
-  return Cos_96_Vb(name=name, with_lid=with_lid)
-
-def Cos_96_Vb_P(name: str, with_lid: bool = False) -> Plate:
-  """ Cos_96_Vb """
-  return Cos_96_Vb(name=name, with_lid=with_lid).rotated(90)
-
-
-############ User-defined PLR Cos plates ############
-
-
-# # # # # # # # # # Cos_6_MWP_16800ul_Fb # # # # # # # # # #
-
-def _compute_volume_from_height_Cos_6_MWP_16800ul_Fb(h: float):
-  if h > 18.0:
-    raise ValueError(f"Height {h} is too large for Cos_6_MWP_16800ul_Fb")
-  return calculate_liquid_volume_container_1segment_round_fbottom(
-    d=35.0,
-    h_cylinder=18.2,
-    liquid_height=h)
-
-def _compute_height_from_volume_Cos_6_MWP_16800ul_Fb(liquid_volume: float):
-  if liquid_volume > 17_640: # 5% tolerance
-    raise ValueError(f"Volume {liquid_volume} is too large for Cos_6_MWP_16800ul_Fb")
-  return calculate_liquid_height_container_1segment_round_fbottom(
-    d=35.0,
-    h_cylinder=18.2,
-    liquid_volume=liquid_volume)
-
-def Cos_6_MWP_16800ul_Fb(name: str, with_lid: bool = True) -> Plate:
-  """Corning-Costar 6-well multi-well plate (MWP); product no.: 3516.
-  - Material: ?
-  - Cleanliness: 3516: sterilized by gamma irradiation
-  - Nonreversible lids with condensation rings to reduce contamination
-  - Treated for optimal cell attachment
-  - Cell growth area: 9.5 cm² (approx.)  
-  - Total volume: 16.8 mL
-  """
-  return Plate(
-    name=name,
-    size_x=127.0,
-    size_y=86.0,
-    size_z=19.85,
-    with_lid=with_lid,
-    model="Cos_6_MWP_16800ul_Fb",
-    lid_height=2,
-    items=create_equally_spaced_2d(Well,
-      num_items_x=3,
-      num_items_y=2,
-      dx=7.0,
-      dy=5.45,
-      dz=0.3,
-      item_dx=38.45,
-      item_dy=38.45,
-      size_x=35.0,
-      size_y=35.0,
-      size_z=17.5,
-      bottom_type=WellBottomType.FLAT,
       cross_section_type=CrossSectionType.CIRCLE,
       compute_volume_from_height=_compute_volume_from_height_Cos_6_MWP_16800ul_Fb,
       compute_height_from_volume=_compute_height_from_volume_Cos_6_MWP_16800ul_Fb,
@@ -1733,5 +910,4 @@
 
 def Cos_96_DWP_2mL_Vb_P(name: str, with_lid: bool = False) -> Plate:
   """ Cos_96_DWP_2mL_Vb """
-  return Cos_96_DWP_2mL_Vb(name=name, with_lid=with_lid).rotated(90)
->>>>>>> e63b80f6
+  return Cos_96_DWP_2mL_Vb(name=name, with_lid=with_lid).rotated(90)