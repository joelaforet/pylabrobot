--- conflicted
+++ resolved
@@ -1,196 +1,3 @@
-<<<<<<< HEAD
-from abc import ABCMeta, abstractmethod
-import sys
-from typing import Any, Dict, Optional, List
-
-from pylabrobot.liquid_handling.backends.backend import LiquidHandlerBackend
-from pylabrobot.resources import Resource
-from pylabrobot.liquid_handling.standard import (
-  Pickup,
-  PickupTipRack,
-  Drop,
-  DropTipRack,
-  Aspiration,
-  AspirationPlate,
-  Dispense,
-  DispensePlate,
-  Move,
-)
-from pylabrobot.serializer import serialize
-
-if sys.version_info >= (3, 8):
-  from typing import TypedDict
-else:
-  from typing_extensions import TypedDict
-
-
-class SerializingBackend(LiquidHandlerBackend, metaclass=ABCMeta):
-  """ A backend that serializes all commands received, and sends them to `self.send_command` for
-  processing. The implementation of `send_command` is left to the subclasses. """
-
-  def __init__(self, num_channels: int):
-    LiquidHandlerBackend.__init__(self)
-    self._num_channels = num_channels
-
-  @property
-  def num_channels(self) -> int:
-    return self._num_channels
-
-  @abstractmethod
-  async def send_command(
-    self,
-    command: str,
-    data: Optional[Dict[str, Any]] = None
-  ) -> Optional[dict]:
-    raise NotImplementedError
-
-  async def setup(self):
-    await super().setup()
-    await self.send_command(command="setup")
-
-  async def stop(self):
-    await self.send_command(command="stop")
-
-  def serialize(self) -> dict:
-    return {**super().serialize(), "num_channels": self.num_channels}
-
-  async def assigned_resource_callback(self, resource: Resource):
-    await self.send_command(command="resource_assigned", data={"resource": resource.serialize(),
-      "parent_name": (resource.parent.name if resource.parent else None)})
-
-  async def unassigned_resource_callback(self, name: str):
-    await self.send_command(command="resource_unassigned", data={"resource_name": name})
-
-  async def pick_up_tips(self, ops: List[Pickup], use_channels: List[int]):
-    serialized = [{
-      "resource_name": op.resource.name,
-      "offset": serialize(op.offset),
-      "tip": op.tip.serialize(),
-    } for op in ops]
-    await self.send_command(
-      command="pick_up_tips",
-      data={"channels": serialized, "use_channels": use_channels})
-
-  async def drop_tips(self, ops: List[Drop], use_channels: List[int]):
-    serialized = [{
-      "resource_name": op.resource.name,
-      "offset": serialize(op.offset),
-      "tip": op.tip.serialize(),
-    } for op in ops]
-    await self.send_command(
-      command="drop_tips",
-      data={"channels": serialized, "use_channels": use_channels})
-
-  async def aspirate(self, ops: List[Aspiration], use_channels: List[int]):
-    serialized = [{
-      "resource_name": op.resource.name,
-      "offset": serialize(op.offset),
-      "tip": serialize(op.tip),
-      "volume": op.volume,
-      "flow_rate": serialize(op.flow_rate),
-      "liquid_height": serialize(op.liquid_height),
-      "blow_out_air_volume": serialize(op.blow_out_air_volume),
-      "liquids": serialize(op.liquids),
-    } for op in ops]
-    await self.send_command(
-      command="aspirate",
-      data={"channels": serialized, "use_channels": use_channels})
-
-  async def dispense(self, ops: List[Dispense], use_channels: List[int]):
-    serialized = [{
-      "resource_name": op.resource.name,
-      "offset": serialize(op.offset),
-      "tip": serialize(op.tip),
-      "volume": op.volume,
-      "flow_rate": serialize(op.flow_rate),
-      "liquid_height": serialize(op.liquid_height),
-      "blow_out_air_volume": serialize(op.blow_out_air_volume),
-      "liquids": serialize(op.liquids),
-    } for op in ops]
-    await self.send_command(
-      command="dispense",
-      data={"channels": serialized, "use_channels": use_channels})
-
-  async def pick_up_tips96(self, pickup: PickupTipRack):
-    await self.send_command(command="pick_up_tips96", data={
-      "resource_name": pickup.resource.name, "offset": serialize(pickup.offset)})
-
-  async def drop_tips96(self, drop: DropTipRack):
-    await self.send_command(command="drop_tips96", data={
-      "resource_name": drop.resource.name, "offset": serialize(drop.offset)})
-
-  async def aspirate96(self, aspiration: AspirationPlate):
-    await self.send_command(command="aspirate96", data={"aspiration": {
-      "well_names": [well.name for well in aspiration.wells],
-      "offset": serialize(aspiration.offset),
-      "volume": aspiration.volume,
-      "flow_rate": serialize(aspiration.flow_rate),
-      "liquid_height": serialize(aspiration.liquid_height),
-      "blow_out_air_volume": serialize(aspiration.blow_out_air_volume),
-      "liquids": serialize(aspiration.liquids),
-      "tips": [serialize(tip) for tip in aspiration.tips],
-    }})
-
-  async def dispense96(self, dispense: DispensePlate):
-    await self.send_command(command="dispense96", data={"dispense": {
-      "well_names": [well.name for well in dispense.wells],
-      "offset": serialize(dispense.offset),
-      "volume": dispense.volume,
-      "flow_rate": serialize(dispense.flow_rate),
-      "liquid_height": serialize(dispense.liquid_height),
-      "blow_out_air_volume": serialize(dispense.blow_out_air_volume),
-      "liquids": serialize(dispense.liquids),
-      "tips": [serialize(tip) for tip in dispense.tips],
-    }})
-
-  async def move_resource(self, move: Move, **backend_kwargs):
-    await self.send_command(command="move", data={"move": {
-      "resource_name": move.resource.name,
-      "to": serialize(move.destination),
-      "intermediate_locations": [serialize(loc) for loc in move.intermediate_locations],
-      "resource_offset": serialize(move.resource_offset),
-      "destination_offset": serialize(move.destination_offset),
-      "pickup_distance_from_top": move.pickup_distance_from_top,
-      "get_direction": serialize(move.get_direction),
-      "put_direction": serialize(move.put_direction),
-    }}, **backend_kwargs)
-
-  async def prepare_for_manual_channel_operation(self):
-    await self.send_command(command="prepare_for_manual_channel_operation")
-
-  async def move_channel_x(self, channel: int, x: float):
-    await self.send_command(command="move_channel_x", data={"channel": channel, "x": x})
-
-  async def move_channel_y(self, channel: int, y: float):
-    await self.send_command(command="move_channel_y", data={"channel": channel, "y": y})
-
-  async def move_channel_z(self, channel: int, z: float):
-    await self.send_command(command="move_channel_z", data={"channel": channel, "z": z})
-
-
-class SerializingSavingBackend(SerializingBackend):
-  """ A backend that saves all serialized commands in `self.sent_commands`, wrote for testing. """
-
-  class Command(TypedDict):
-    command: str
-    data: Optional[Dict[str, Any]]
-
-  async def setup(self):
-    self.sent_commands: List[SerializingSavingBackend.Command] = []
-    await super().setup()
-
-  async def send_command(self, command: str, data: Optional[Dict[str, Any]] = None):
-    self.sent_commands.append({"command": command, "data": data})
-
-  def clear(self):
-    self.sent_commands = []
-
-  def get_first_data_for_command(self, command: str) -> Optional[Dict[str, Any]]:
-    for sent_command in self.sent_commands:
-      if sent_command["command"] == command:
-        return sent_command["data"]
-    return None
-=======
 from abc import ABCMeta, abstractmethod
 import sys
 from typing import Any, Dict, Optional, List, Union
@@ -391,5 +198,4 @@
     for sent_command in self.sent_commands:
       if sent_command["command"] == command:
         return sent_command["data"]
-    return None
->>>>>>> e63b80f6
+    return None