<<<<<<< HEAD
# pylint: disable=invalid-name

import asyncio
import random
import re
import sys
from typing import Dict, List, Optional, Sequence, Union, cast

from pylabrobot.liquid_handling.backends.hamilton.base import HamiltonLiquidHandler
from pylabrobot.liquid_handling.liquid_classes.hamilton import (
  HamiltonLiquidClass, get_vantage_liquid_class)
from pylabrobot.liquid_handling.standard import (
  Pickup,
  PickupTipRack,
  Drop,
  DropTipRack,
  Aspiration,
  AspirationPlate,
  Dispense,
  DispensePlate,
  Move
)
from pylabrobot.resources import Coordinate, Liquid, Resource, TipRack, Well
from pylabrobot.resources.ml_star import HamiltonTip, TipPickupMethod, TipSize


if sys.version_info >= (3, 8):
  from typing import Literal
else:
  from typing_extensions import Literal


def parse_vantage_fw_string(s: str, fmt: Optional[Dict[str, str]] = None) -> dict:
  """ Parse a Vantage firmware string into a dict.

  The identifier parameter (id<int>) is added automatically.

  `fmt` is a dict that specifies the format of the string. The keys are the parameter names and the
  values are the types. The following types are supported:

    - `"int"`: a single integer
    - `"str"`: a string
    - `"[int]"`: a list of integers
    - `"hex"`: a hexadecimal number

  Example:
    >>> parse_fw_string("id0xs30 -100 +1 1000", {"id": "int", "x": "[int]"})
    {"id": 0, "x": [30, -100, 1, 1000]}

    >>> parse_fw_string("es\"error string\"", {"es": "str"})
    {"es": "error string"}
  """

  parsed: dict = {}

  if fmt is None:
    fmt = {}

  if not isinstance(fmt, dict):
    raise TypeError(f"invalid fmt for fmt: expected dict, got {type(fmt)}")

  if "id" not in fmt:
    fmt["id"] = "int"

  for key, data_type in fmt.items():
    if data_type == "int":
      matches = re.findall(fr"{key}([-+]?\d+)", s)
      if len(matches) != 1:
        raise ValueError(f"Expected exactly one match for {key} in {s}")
      parsed[key] = int(matches[0])
    elif data_type == "str":
      matches = re.findall(fr"{key}\"(.*)\"", s)
      if len(matches) != 1:
        raise ValueError(f"Expected exactly one match for {key} in {s}")
      parsed[key] = matches[0]
    elif data_type == "[int]":
      matches = re.findall(fr"{key}((?:[-+]?[\d ]+)+)", s)
      if len(matches) != 1:
        raise ValueError(f"Expected exactly one match for {key} in {s}")
      parsed[key] = [int(x) for x in matches[0].split()]
    elif data_type == "hex":
      matches = re.findall(fr"{key}([0-9a-fA-F]+)", s)
      if len(matches) != 1:
        raise ValueError(f"Expected exactly one match for {key} in {s}")
      parsed[key] = int(matches[0], 16)
    else:
      raise ValueError(f"Unknown data type {data_type}")

  return parsed

core96_errors = {
  0: "No error",
  21: "No communication to digital potentiometer",
  25: "Wrong Flash EPROM data",
  26: "Flash EPROM not programmable",
  27: "Flash EPROM not erasable",
  28: "Flash EPROM checksum error",
  29: "Wrong FW loaded",
  30: "Undefined command",
  31: "Undefined parameter",
  32: "Parameter out of range",
  35: "Voltages out of range",
  36: "Stop during command execution",
  37: "Adjustment sensor didn't switch (no teach in signal)",
  40: "No parallel processes on level 1 permitted",
  41: "No parallel processes on level 2 permitted",
  42: "No parallel processes on level 3 permitted",
  50: "Dispensing drive initialization failed",
  51: "Dispensing drive not initialized",
  52: "Dispensing drive movement error",
  53: "Maximum volume in tip reached",
  54: "Dispensing drive position out of permitted area",
  55: "Y drive initialization failed",
  56: "Y drive not initialized",
  57: "Y drive movement error",
  58: "Y drive position out of permitted area",
  60: "Z drive initialization failed",
  61: "Z drive not initialized",
  62: "Z drive movement error",
  63: "Z drive position out of permitted area",
  65: "Squeezer drive initialization failed",
  66: "Squeezer drive not initialized",
  67: "Squeezer drive movement error",
  68: "Squeezer drive position out of permitted area",
  70: "No liquid level found",
  71: "Not enough liquid present",
  75: "No tip picked up",
  76: "Tip already picked up",
  81: "Clot detected with LLD sensor",
  82: "TADM measurement out of lower limit curve",
  83: "TADM measurement out of upper limit curve",
  84: "Not enough memory for TADM measurement",
  90: "Limit curve not resetable",
  91: "Limit curve not programmable",
  92: "Limit curve name not found",
  93: "Limit curve data incorrect",
  94: "Not enough memory for limit curve",
  95: "Not allowed limit curve index",
  96: "Limit curve already stored",
}

pip_errors = {
  22:	"Drive controller message error",
  23:	"EC drive controller setup not executed",
  25:	"wrong Flash EPROM data",
  26:	"Flash EPROM not programmable",
  27:	"Flash EPROM not erasable",
  28:	"Flash EPROM checksum error",
  29:	"wrong FW loaded",
  30:	"Undefined command",
  31:	"Undefined parameter",
  32:	"Parameter out of range",
  35:	"Voltages out of range",
  36:	"Stop during command execution",
  37:	"Adjustment sensor didn't switch (no teach in signal)",
  38:	"Movement interrupted by partner channel",
  39:	"Angle alignment offset error",
  40:	"No parallel processes on level 1 permitted",
  41:	"No parallel processes on level 2 permitted",
  42:	"No parallel processes on level 3 permitted",
  50:	"D drive initialization failed",
  51:	"D drive not initialized",
  52:	"D drive movement error",
  53:	"Maximum volume in tip reached",
  54:	"D drive position out of permitted area",
  55:	"Y drive initialization failed",
  56:	"Y drive not initialized",
  57:	"Y drive movement error",
  58:	"Y drive position out of permitted area",
  59:	"Divergance Y motion controller to linear encoder to heigh",
  60:	"Z drive initialization failed",
  61:	"Z drive not initialized",
  62:	"Z drive movement error",
  63:	"Z drive position out of permitted area",
  64:	"Limit stop not found",
  65:	"S drive initialization failed",
  66:	"S drive not initialized",
  67:	"S drive movement error",
  68:	"S drive position out of permitted area",
  69:	"Init. position adjustment error",
  70:	"No liquid level found",
  71:	"Not enough liquid present",
  74:	"Liquid at a not allowed position detected",
  75:	"No tip picked up",
  76:	"Tip already picked up",
  77:	"Tip not discarded",
  78:	"Wrong tip detected",
  79:	"Tip not correct squeezed",
  80:	"Liquid not correctly aspirated",
  81:	"Clot detected",
  82:	"TADM measurement out of lower limit curve",
  83:	"TADM measurement out of upper limit curve",
  84:	"Not enough memory for TADM measurement",
  85:	"Jet dispense pressure not reached",
  86:	"ADC algorithm error",
  90:	"Limit curve not resetable",
  91:	"Limit curve not programmable",
  92:	"Limit curve name not found",
  93:	"Limit curve data incorrect",
  94:	"Not enough memory for limit curve",
  95:	"Not allowed limit curve index",
  96:	"Limit curve already stored",
}

ipg_errors = {
  0: "No error",
  22:	"Drive controller message error",
  23:	"EC drive controller setup not executed",
  25:	"Wrong Flash EPROM data",
  26:	"Flash EPROM not programmable",
  27:	"Flash EPROM not erasable",
  28:	"Flash EPROM checksum error",
  29:	"Wrong FW loaded",
  30:	"Undefined command",
  31:	"Undefined parameter",
  32:	"Parameter out of range",
  35:	"Voltages out of range",
  36:	"Stop during command execution",
  37:	"Adjustment sensor didn't switch (no teach in signal)",
  39:	"Angle alignment offset error",
  40:	"No parallel processes on level 1 permitted",
  41:	"No parallel processes on level 2 permitted",
  42:	"No parallel processes on level 3 permitted",
  50:	"Y Drive initialization failed",
  51:	"Y Drive not initialized",
  52:	"Y Drive movement error",
  53:	"Y Drive position out of permitted area",
  54:	"Diff. motion controller and lin. encoder counter too high",
  55:	"Z Drive initialization failed",
  56:	"Z Drive not initialized",
  57:	"Z Drive movement error",
  58:	"Z Drive position out of permitted area",
  59:	"Z Drive limit stop not found",
  60:	"Rotation Drive initialization failed",
  61:	"Rotation Drive not initialized",
  62:	"Rotation Drive movement error",
  63:	"Rotation Drive position out of permitted area",
  65:	"Wrist Twist Drive initialization failed",
  66:	"Wrist Twist Drive not initialized",
  67:	"Wrist Twist Drive movement error",
  68:	"Wrist Twist Drive position out of permitted area",
  70:	"Gripper Drive initialization failed",
  71:	"Gripper Drive not initialized",
  72:	"Gripper Drive movement error",
  73:	"Gripper Drive position out of permitted area",
  80:	"Plate not found",
  81:	"Plate is still held",
  82:	"No plate is held",
}


class VantageFirmwareError(Exception):
  def __init__(self, errors, raw_response):
    self.errors = errors
    self.raw_response = raw_response

  def __str__(self):
    return f"VantageFirmwareError(errors={self.errors}, raw_response={self.raw_response})"

  def __eq__(self, __value: object) -> bool:
    return isinstance(__value, VantageFirmwareError) and \
      self.errors == __value.errors and \
      self.raw_response == __value.raw_response


def vantage_response_string_to_error(string: str) -> VantageFirmwareError:
  """ Convert a Vantage firmware response string to a VantageFirmwareError. Assumes that the
  response is an error response. """

  try:
    error_format = r"[A-Z0-9]{2}[0-9]{2}"
    error_string = parse_vantage_fw_string(string, {"es": "str"})["es"]
    error_codes = re.findall(error_format, error_string)
    errors = {}
    num_channels = 16
    for error in error_codes:
      module, error_code = error[:2], error[2:]
      error_code = int(error_code)
      for channel in range(1, num_channels + 1):
        if module == f"P{channel}":
          errors[f"Pipetting channel {channel}"] = pip_errors.get(error_code, "Unknown error")
        elif module in ("H0", "HM"):
          errors["Core 96"] = core96_errors.get(error_code, "Unknown error")
        elif module == "RM":
          errors["IPG"] = ipg_errors.get(error_code, "Unknown error")
        elif module == "AM":
          errors["Cover"] = "Unknown error"
  except ValueError:
    module_id = string[:4]
    module = modules = {
      "I1AM": "Cover",
      "C0AM": "Master",
      "A1PM": "Pip",
      "A1HM": "Core 96",
      "A1RM": "IPG",
      "A1AM": "Arm",
      "A1XM": "X-arm"
    }.get(module_id, "Unknown module")
    error_string = parse_vantage_fw_string(string, {"et": "str"})["et"]
    errors = {modules: error_string}

  return VantageFirmwareError(errors, string)

def _get_dispense_mode(jet: bool, empty: bool, blow_out: bool) -> Literal[0, 1, 2, 3, 4]:
  """ from docs:
  0 = part in jet
  1 = blow in jet (called "empty" in VENUS liquid editor)
  2 = Part at surface
  3 = Blow at surface (called "empty" in VENUS liquid editor)
  4 = Empty (truly empty)
  """

  if empty:
    return 4
  if jet:
    return 1 if blow_out else 0
  else:
    return 3 if blow_out else 2


class Vantage(HamiltonLiquidHandler):
  """ A Hamilton Vantage liquid handler. """

  def __init__(
    self,
    device_address: Optional[int] = None,
    serial_number: Optional[str] = None,
    packet_read_timeout: int = 3,
    read_timeout: int = 30,
    write_timeout: int = 30,
  ):
    """ Create a new STAR interface.

    Args:
      device_address: the USB device address of the Hamilton Vantage. Only useful if using more than
        one Hamilton machine over USB.
      serial_number: the serial number of the Hamilton Vantage.
      packet_read_timeout: timeout in seconds for reading a single packet.
      read_timeout: timeout in seconds for reading a full response.
      write_timeout: timeout in seconds for writing a command.
      num_channels: the number of pipette channels present on the robot.
    """

    super().__init__(
      device_address=device_address,
      packet_read_timeout=packet_read_timeout,
      read_timeout=read_timeout,
      write_timeout=write_timeout,
      id_product=0x8003,
      serial_number=serial_number)

    self._iswap_parked: Optional[bool] = None
    self._num_channels: Optional[int] = None
    self._traversal_height: float = 245.0

  @property
  def module_id_length(self) -> int:
    return  4

  def get_id_from_fw_response(self, resp: str) -> Optional[int]:
    """ Get the id from a firmware response. """
    parsed = parse_vantage_fw_string(resp, {"id": "int"})
    if "id" in parsed and parsed["id"] is not None:
      return int(parsed["id"])
    return None

  def check_fw_string_error(self, resp: str):
    """ Raise an error if the firmware response is an error response. """

    if "er" in resp and not "er0" in resp:
      error = vantage_response_string_to_error(resp)
      raise error

  def _parse_response(self, resp: str, fmt: Dict[str, str]) -> dict:
    """ Parse a firmware response. """
    return parse_vantage_fw_string(resp, fmt)

  async def setup(self):
    """ setup

    Creates a USB connection and finds read/write interfaces.
    """

    await super().setup()

    tip_presences = await self.query_tip_presence()
    self._num_channels = len(tip_presences)

    arm_initialized = await self.arm_request_instrument_initialization_status()
    if not arm_initialized:
      await self.arm_pre_initialize()

    # TODO: check which modules are actually installed.

    pip_channels_initialized = await self.pip_request_initialization_status()
    if not pip_channels_initialized or any(tip_presences):
      await self.pip_initialize(
        x_position=[7095]*self.num_channels,
        y_position=[3891, 3623, 3355, 3087, 2819, 2551, 2283, 2016],
        begin_z_deposit_position=[int(self._traversal_height * 10)] * self.num_channels,
        end_z_deposit_position=[1235] * self.num_channels,
        minimal_height_at_command_end=[int(self._traversal_height * 10)] * self.num_channels,
        tip_pattern=[True]*self.num_channels,
        tip_type=[1]*self.num_channels,
        TODO_DI_2=70
      )

    loading_cover_initialized = await self.loading_cover_request_initialization_status()
    if not loading_cover_initialized:
      await self.loading_cover_initialize()

    core96_initialized = await self.core96_request_initialization_status()
    if not core96_initialized:
      await self.core96_initialize(
        x_position=7347, # TODO: get trash location from deck.
        y_position=2684, # TODO: get trash location from deck.
        minimal_traverse_height_at_begin_of_command=int(self._traversal_height * 10),
        minimal_height_at_command_end=int(self._traversal_height * 10),
        end_z_deposit_position=2420,
      )

    ipg_initialized = await self.ipg_request_initialization_status()
    if not ipg_initialized:
      await self.ipg_initialize()
    if not await self.ipg_get_parking_status():
      await self.ipg_park()

  @property
  def num_channels(self) -> int:
    """ The number of channels on the robot. """
    if self._num_channels is None:
      raise RuntimeError("num_channels is not set.")
    return self._num_channels

  def set_minimum_traversal_height(self, traversal_height: float):
    """ Set the minimum traversal height for the robot.

    This refers to the bottom of the pipetting channel when no tip is present, or the bottom of the
    tip when a tip is present. This value will be used as the default value for the
    `minimal_traverse_height_at_begin_of_command` and `minimal_height_at_command_end` parameters
    unless they are explicitly set.
    """

    assert 0 < traversal_height < 285, "Traversal height must be between 0 and 285 mm"

    self._traversal_height = traversal_height

  # ============== LiquidHandlerBackend methods ==============

  async def pick_up_tips(
    self,
    ops: List[Pickup],
    use_channels: List[int],
    minimal_traverse_height_at_begin_of_command: Optional[List[int]] = None,
    minimal_height_at_command_end: Optional[List[int]] = None,
  ):
    x_positions, y_positions, tip_pattern = \
      self._ops_to_fw_positions(ops, use_channels)

    tips = [cast(HamiltonTip, op.resource.get_tip()) for op in ops]
    ttti = await self.get_ttti(tips)

    max_z = max(op.resource.get_absolute_location().z + \
                 (op.offset.z if op.offset is not None else 0) for op in ops)
    max_total_tip_length = max(op.tip.total_tip_length for op in ops)
    max_tip_length = max((op.tip.total_tip_length-op.tip.fitting_depth) for op in ops)

    # not sure why this is necessary, but it is according to log files and experiments
    if self._get_hamilton_tip([op.resource for op in ops]).tip_size == TipSize.LOW_VOLUME:
      max_tip_length += 2
    elif self._get_hamilton_tip([op.resource for op in ops]).tip_size != TipSize.STANDARD_VOLUME:
      max_tip_length -= 2

    try:
      return await self.pip_tip_pick_up(
        x_position=x_positions,
        y_position=y_positions,
        tip_pattern=tip_pattern,
        tip_type=ttti,
        begin_z_deposit_position=[int((max_z + max_total_tip_length)*10)]*len(ops),
        end_z_deposit_position=[int((max_z + max_tip_length)*10)]*len(ops),
        minimal_traverse_height_at_begin_of_command=minimal_traverse_height_at_begin_of_command or \
          [int(self._traversal_height * 10)]*len(ops),
        minimal_height_at_command_end=minimal_height_at_command_end or \
          [int(self._traversal_height * 10)]*len(ops),
        tip_handling_method=[1 for _ in tips], # always appears to be 1 # tip.pickup_method.value
        blow_out_air_volume=[0]*len(ops), # Why is this here? Who knows.
      )
    except Exception as e:
      raise e

  # @need_iswap_parked
  async def drop_tips(
    self,
    ops: List[Drop],
    use_channels: List[int],
    minimal_traverse_height_at_begin_of_command: Optional[List[int]] = None,
    minimal_height_at_command_end: Optional[List[int]] = None,
  ):
    """ Drop tips to a resource. """

    x_positions, y_positions, channels_involved = \
      self._ops_to_fw_positions(ops, use_channels)

    max_z = max(op.resource.get_absolute_location().z + \
                (op.offset.z if op.offset is not None else 0) for op in ops)

    try:
      return await self.pip_tip_discard(
        x_position=x_positions,
        y_position=y_positions,
        tip_pattern=channels_involved,
        begin_z_deposit_position=[int((max_z+10)*10)]*len(ops), # +10
        end_z_deposit_position=[int(max_z*10)]*len(ops),
        minimal_traverse_height_at_begin_of_command=minimal_traverse_height_at_begin_of_command or \
          [int(self._traversal_height * 10)]*len(ops),
        minimal_height_at_command_end=minimal_height_at_command_end or \
          [int(self._traversal_height * 10)]*len(ops),
        tip_handling_method=[0 for _ in ops], # Always appears to be 0, even in trash.
        # tip_handling_method=[TipDropMethod.DROP.value if isinstance(op.resource, TipSpot) \
        #                      else TipDropMethod.PLACE_SHIFT.value for op in ops],
        TODO_TR_2=0,
      )
    except Exception as e:
      raise e

  def _assert_valid_resources(self, resources: Sequence[Resource]) -> None:
    """ Assert that resources are in a valid location for pipetting. """
    for resource in resources:
      if resource.get_absolute_location().z < 100:
        raise ValueError(
          f"Resource {resource} is too low: {resource.get_absolute_location().z} < 100")

  async def aspirate(
    self,
    ops: List[Aspiration],
    use_channels: List[int],
    jet: Optional[List[bool]] = None,
    blow_out: Optional[List[bool]] = None,
    hlcs: Optional[List[Optional[HamiltonLiquidClass]]] = None,

    type_of_aspiration: Optional[List[int]] = None,
    minimal_traverse_height_at_begin_of_command: Optional[List[int]] = None,
    minimal_height_at_command_end: Optional[List[int]] = None,
    lld_search_height: Optional[List[int]] = None,
    clot_detection_height: Optional[List[int]] = None,
    liquid_surface_at_function_without_lld: Optional[List[int]] = None,
    pull_out_distance_to_take_transport_air_in_function_without_lld: Optional[List[int]] = None,
    tube_2nd_section_height_measured_from_zm: Optional[List[int]] = None,
    tube_2nd_section_ratio: Optional[List[int]] = None,
    minimum_height: Optional[List[int]] = None,
    immersion_depth: Optional[List[int]] = None,
    surface_following_distance: Optional[List[int]] = None,
    transport_air_volume: Optional[List[int]] = None,
    pre_wetting_volume: Optional[List[int]] = None,
    lld_mode: Optional[List[int]] = None,
    lld_sensitivity: Optional[List[int]] = None,
    pressure_lld_sensitivity: Optional[List[int]] = None,
    aspirate_position_above_z_touch_off: Optional[List[int]] = None,
    swap_speed: Optional[List[int]] = None,
    settling_time: Optional[List[int]] = None,
    mix_volume: Optional[List[int]] = None,
    mix_cycles: Optional[List[int]] = None,
    mix_position_in_z_direction_from_liquid_surface: Optional[List[int]] = None,
    mix_speed: Optional[List[int]] = None,
    surface_following_distance_during_mixing: Optional[List[int]] = None,
    TODO_DA_5: Optional[List[int]] = None,
    capacitive_mad_supervision_on_off: Optional[List[int]] = None,
    pressure_mad_supervision_on_off: Optional[List[int]] = None,
    tadm_algorithm_on_off: int = 0,
    limit_curve_index: Optional[List[int]] = None,
    recording_mode: int = 0,
  ):
    """ Aspirate from (a) resource(s).

    See :meth:`pip_aspirate` (the firmware command) for parameter documentation. This method serves
    as a wrapper for that command, and will convert operations into the appropriate format. This
    method additionally provides default values based on firmware instructions sent by Venus on
    Vantage, rather than machine default values (which are often not what you want).

    Args:
      ops: The aspiration operations.
      use_channels: The channels to use.
      blow_out: Whether to search for a "blow out" liquid class. This is only used on dispense.
        Note that in the VENUS liquid editor, the term "empty" is used for this, but in the firmware
        documentation, "empty" is used for a different mode (dm4).
      hlcs: The Hamiltonian liquid classes to use. If `None`, the liquid classes will be
        determined automatically based on the tip and liquid used.
    """

    x_positions, y_positions, channels_involved = \
      self._ops_to_fw_positions(ops, use_channels)

    if jet is None:
      jet = [False]*len(ops)
    if blow_out is None:
      blow_out = [False]*len(ops)

    if hlcs is None:
      hlcs = []
      for j, bo, op in zip(jet, blow_out, ops):
        liquid = Liquid.WATER # default to WATER
        # [-1][0]: get last liquid in well, [0] is indexing into the tuple
        if len(op.liquids) > 0 and op.liquids[-1][0] is not None:
          liquid = op.liquids[-1][0]
        hlcs.append(get_vantage_liquid_class(
          tip_volume=op.tip.maximal_volume,
          is_core=False,
          is_tip=True,
          has_filter=op.tip.has_filter,
          liquid=liquid,
          jet=j,
          blow_out=bo
        ))

    self._assert_valid_resources([op.resource for op in ops])

    # correct volumes using the liquid class
    for op, hlc in zip(ops, hlcs):
      op.volume = hlc.compute_corrected_volume(op.volume) if hlc is not None else op.volume

    well_bottoms = [op.resource.get_absolute_location().z + \
                    (op.offset.z if op.offset is not None else 0) for op in ops]
    liquid_surfaces_no_lld = [wb + (op.liquid_height or 0)
                              for wb, op in zip(well_bottoms, ops)]
    # -1 compared to STAR?
    lld_search_heights = [wb + op.resource.get_size_z() + \
                          (2.7-1 if isinstance(op.resource, Well) else 5) #?
                          for wb, op in zip(well_bottoms, ops)]

    flow_rates = [
      op.flow_rate or (hlc.aspiration_flow_rate if hlc is not None else 100)
        for op, hlc in zip(ops, hlcs)]
    blow_out_air_volumes = [int((op.blow_out_air_volume or
                            (hlc.dispense_blow_out_volume if hlc is not None else 0))*100)
                        for op, hlc in zip(ops, hlcs)]

    return await self.pip_aspirate(
      x_position=x_positions,
      y_position=y_positions,
      type_of_aspiration=type_of_aspiration or [0]*len(ops),
      tip_pattern=channels_involved,
      minimal_traverse_height_at_begin_of_command=minimal_traverse_height_at_begin_of_command or
        [int(self._traversal_height * 10)]*len(ops),
      minimal_height_at_command_end=minimal_height_at_command_end or \
        [int(self._traversal_height * 10)]*len(ops),
      lld_search_height=lld_search_height or [int(ls*10) for ls in lld_search_heights],
      clot_detection_height=clot_detection_height or [0]*len(ops),
      liquid_surface_at_function_without_lld=liquid_surface_at_function_without_lld or
        [int(lsn * 10) for lsn in liquid_surfaces_no_lld],
      pull_out_distance_to_take_transport_air_in_function_without_lld=\
        pull_out_distance_to_take_transport_air_in_function_without_lld or [109]*len(ops),
      tube_2nd_section_height_measured_from_zm=tube_2nd_section_height_measured_from_zm or
        [0]*len(ops),
      tube_2nd_section_ratio=tube_2nd_section_ratio or [0]*len(ops),
      minimum_height=minimum_height or [int(ls * 10) for ls in liquid_surfaces_no_lld],
      immersion_depth=immersion_depth or [0]*len(ops),
      surface_following_distance=surface_following_distance or [0]*len(ops),
      aspiration_volume=[int(op.volume*100) for op in ops],
      aspiration_speed=[int(fr * 10) for fr in flow_rates],
      transport_air_volume=transport_air_volume or
        [int(hlc.aspiration_air_transport_volume*10) if hlc is not None else 0
          for hlc in hlcs],
      blow_out_air_volume=blow_out_air_volumes,
      pre_wetting_volume=pre_wetting_volume or [0]*len(ops),
      lld_mode=lld_mode or [0]*len(ops),
      lld_sensitivity=lld_sensitivity or [4]*len(ops),
      pressure_lld_sensitivity=pressure_lld_sensitivity or [4]*len(ops),
      aspirate_position_above_z_touch_off=aspirate_position_above_z_touch_off or [5]*len(ops),
      swap_speed=swap_speed or [20]*len(ops),
      settling_time=settling_time or [10]*len(ops),
      mix_volume=mix_volume or [0]*len(ops),
      mix_cycles=mix_cycles or [0]*len(ops),
      mix_position_in_z_direction_from_liquid_surface=
        mix_position_in_z_direction_from_liquid_surface or [0]*len(ops),
      mix_speed=mix_speed or [2500]*len(ops),
      surface_following_distance_during_mixing=surface_following_distance_during_mixing or
        [0]*len(ops),
      TODO_DA_5=TODO_DA_5 or [0]*len(ops),
      capacitive_mad_supervision_on_off=capacitive_mad_supervision_on_off or [0]*len(ops),
      pressure_mad_supervision_on_off=pressure_mad_supervision_on_off or [0]*len(ops),
      tadm_algorithm_on_off=tadm_algorithm_on_off or 0,
      limit_curve_index=limit_curve_index or [0]*len(ops),
      recording_mode=recording_mode or 0,
    )

  async def dispense(
    self,
    ops: List[Dispense],
    use_channels: List[int],

    jet: Optional[List[bool]] = None,
    blow_out: Optional[List[bool]] = None, # "empty" in the VENUS liquid editor
    empty: Optional[List[bool]] = None, # truly "empty", does not exist in liquid editor, dm4
    hlcs: Optional[List[Optional[HamiltonLiquidClass]]] = None,

    type_of_dispensing_mode: Optional[List[int]] = None,
    minimum_height: Optional[List[int]] = None,
    pull_out_distance_to_take_transport_air_in_function_without_lld: Optional[List[int]] = None,
    immersion_depth: Optional[List[int]] = None,
    surface_following_distance: Optional[List[int]] = None,
    tube_2nd_section_height_measured_from_zm: Optional[List[int]] = None,
    tube_2nd_section_ratio: Optional[List[int]] = None,
    minimal_traverse_height_at_begin_of_command: Optional[List[int]] = None,
    minimal_height_at_command_end: Optional[List[int]] = None,
    lld_search_height: Optional[List[int]] = None,
    cut_off_speed: Optional[List[int]] = None,
    stop_back_volume: Optional[List[int]] = None,
    transport_air_volume: Optional[List[int]] = None,
    lld_mode: Optional[List[int]] = None,
    side_touch_off_distance: int = 0,
    dispense_position_above_z_touch_off: Optional[List[int]] = None,
    lld_sensitivity: Optional[List[int]] = None,
    pressure_lld_sensitivity: Optional[List[int]] = None,
    swap_speed: Optional[List[int]] = None,
    settling_time: Optional[List[int]] = None,
    mix_volume: Optional[List[int]] = None,
    mix_cycles: Optional[List[int]] = None,
    mix_position_in_z_direction_from_liquid_surface: Optional[List[int]] = None,
    mix_speed: Optional[List[int]] = None,
    surface_following_distance_during_mixing: Optional[List[int]] = None,
    TODO_DD_2: Optional[List[int]] = None,
    tadm_algorithm_on_off: int = 0,
    limit_curve_index: Optional[List[int]] = None,
    recording_mode: int = 0,
  ):
    """ Dispense to (a) resource(s).

    See :meth:`pip_dispense` (the firmware command) for parameter documentation. This method serves
    as a wrapper for that command, and will convert operations into the appropriate format. This
    method additionally provides default values based on firmware instructions sent by Venus on
    Vantage, rather than machine default values (which are often not what you want).

    Args:
      ops: The aspiration operations.
      use_channels: The channels to use.
      hlcs: The Hamiltonian liquid classes to use. If `None`, the liquid classes will be
        determined automatically based on the tip and liquid used.

      jet: Whether to use jetting for each dispense. Defaults to `False` for all. Used for
        determining the dispense mode. True for dispense mode 0 or 1.
      blow_out: Whether to use "blow out" dispense mode for each dispense. Defaults to `False` for
        all. This is labelled as "empty" in the VENUS liquid editor, but "blow out" in the firmware
        documentation. True for dispense mode 1 or 3.
      empty: Whether to use "empty" dispense mode for each dispense. Defaults to `False` for all.
        Truly empty the tip, not available in the VENUS liquid editor, but is in the firmware
        documentation. Dispense mode 4.
    """

    x_positions, y_positions, channels_involved = \
      self._ops_to_fw_positions(ops, use_channels)

    if jet is None:
      jet = [False]*len(ops)
    if empty is None:
      empty = [False]*len(ops)
    if blow_out is None:
      blow_out = [False]*len(ops)

    if hlcs is None:
      hlcs = []
      for j, bo, op in zip(jet, blow_out, ops):
        liquid = Liquid.WATER # default to WATER
        # [-1][0]: get last liquid in tip, [0] is indexing into the tuple
        if len(op.liquids) > 0 and op.liquids[-1][0] is not None:
          liquid = op.liquids[-1][0]
        hlcs.append(get_vantage_liquid_class(
          tip_volume=op.tip.maximal_volume,
          is_core=False,
          is_tip=True,
          has_filter=op.tip.has_filter,
          liquid=liquid,
          jet=j,
          blow_out=bo,
        ))

    self._assert_valid_resources([op.resource for op in ops])

    # correct volumes using the liquid class
    for op, hlc in zip(ops, hlcs):
      op.volume = hlc.compute_corrected_volume(op.volume) if hlc is not None else op.volume

    well_bottoms = [op.resource.get_absolute_location().z + \
                    (op.offset.z if op.offset is not None else 0) for op in ops]
    liquid_surfaces_no_lld = [wb + (op.liquid_height or 0)
                              for wb, op in zip(well_bottoms, ops)]
    # -1 compared to STAR?
    lld_search_heights = [wb + op.resource.get_size_z() + \
                          (2.7-1 if isinstance(op.resource, Well) else 5) #?
                          for wb, op in zip(well_bottoms, ops)]

    flow_rates = [
      op.flow_rate or (hlc.dispense_flow_rate if hlc is not None else 100)
        for op, hlc in zip(ops, hlcs)]

    blow_out_air_volumes = [int((op.blow_out_air_volume or
                                (hlc.dispense_blow_out_volume if hlc is not None else 0))*100)
                            for op, hlc in zip(ops, hlcs)]

    type_of_dispensing_mode = type_of_dispensing_mode or \
      [_get_dispense_mode(jet=jet[i], empty=empty[i], blow_out=blow_out[i])
       for i in range(len(ops))]

    return await self.pip_dispense(
      x_position=x_positions,
      y_position=y_positions,
      tip_pattern=channels_involved,
      type_of_dispensing_mode=type_of_dispensing_mode,
      minimum_height=minimum_height or [int(wb*10) for wb in well_bottoms],
      lld_search_height=lld_search_height or [int(sh*10) for sh in lld_search_heights],
      liquid_surface_at_function_without_lld=[int(ls*10) for ls in liquid_surfaces_no_lld],
      pull_out_distance_to_take_transport_air_in_function_without_lld=
        pull_out_distance_to_take_transport_air_in_function_without_lld or [50]*len(ops),
      immersion_depth=immersion_depth or [0]*len(ops),
      surface_following_distance=surface_following_distance or [21]*len(ops),
      tube_2nd_section_height_measured_from_zm=tube_2nd_section_height_measured_from_zm or
        [0]*len(ops),
      tube_2nd_section_ratio=tube_2nd_section_ratio or [0]*len(ops),
      minimal_traverse_height_at_begin_of_command=minimal_traverse_height_at_begin_of_command or
        [int(self._traversal_height * 10)]*len(ops),
      minimal_height_at_command_end=minimal_height_at_command_end or
        [int(self._traversal_height * 10)]*len(ops),
      dispense_volume=[int(op.volume * 100) for op in ops],
      dispense_speed=[int(fr*10) for fr in flow_rates],
      cut_off_speed=cut_off_speed or [2500]*len(ops),
      stop_back_volume=stop_back_volume or [0]*len(ops),
      transport_air_volume=transport_air_volume or
        [int(hlc.dispense_air_transport_volume*10) if hlc is not None else 0
        for hlc in hlcs],
      blow_out_air_volume=blow_out_air_volumes,
      lld_mode=lld_mode or [0]*len(ops),
      side_touch_off_distance=side_touch_off_distance or 0,
      dispense_position_above_z_touch_off=dispense_position_above_z_touch_off or [5]*len(ops),
      lld_sensitivity=lld_sensitivity or [1]*len(ops),
      pressure_lld_sensitivity=pressure_lld_sensitivity or [1]*len(ops),
      swap_speed=swap_speed or [10]*len(ops),
      settling_time=settling_time or [0]*len(ops),
      mix_volume=mix_volume or [0]*len(ops),
      mix_cycles=mix_cycles or [0]*len(ops),
      mix_position_in_z_direction_from_liquid_surface=
        mix_position_in_z_direction_from_liquid_surface or [0]*len(ops),
      mix_speed=mix_speed or [10]*len(ops),
      surface_following_distance_during_mixing=surface_following_distance_during_mixing or
        [0]*len(ops),
      TODO_DD_2=TODO_DD_2 or [0]*len(ops),
      tadm_algorithm_on_off=tadm_algorithm_on_off or 0,
      limit_curve_index=limit_curve_index or [0]*len(ops),
      recording_mode=recording_mode or 0,
    )

  async def pick_up_tips96(
    self,
    pickup: PickupTipRack,
    tip_handling_method: int = 0,
    z_deposit_position: float = 216.4,
    minimal_traverse_height_at_begin_of_command: Optional[int] = None,
    minimal_height_at_command_end: Optional[int] = None
  ):
    # assert self.core96_head_installed, "96 head must be installed"
    tip_spot_a1 = pickup.resource.get_item("A1")
    tip_a1 = tip_spot_a1.get_tip()
    assert isinstance(tip_a1, HamiltonTip), "Tip type must be HamiltonTip."
    ttti = await self.get_or_assign_tip_type_index(tip_a1)
    position = tip_spot_a1.get_absolute_location() + tip_spot_a1.center() + pickup.offset
    offset_z = pickup.offset.z if pickup.offset is not None else 0
    z_deposit_position = int((z_deposit_position + offset_z) * 10)

    return await self.core96_tip_pick_up(
      x_position=int(position.x * 10),
      y_position=int(position.y * 10),
      tip_type=ttti,
      tip_handling_method=tip_handling_method,
      z_deposit_position=z_deposit_position,
      minimal_traverse_height_at_begin_of_command=minimal_traverse_height_at_begin_of_command or
        int(self._traversal_height*10),
      minimal_height_at_command_end=minimal_height_at_command_end or
        int(self._traversal_height*10),
    )

  async def drop_tips96(
    self,
    drop: DropTipRack,
    z_deposit_position: float = 216.4,
    minimal_traverse_height_at_begin_of_command: Optional[int] = None,
    minimal_height_at_command_end: Optional[int] = None
  ):
    # assert self.core96_head_installed, "96 head must be installed"
    if isinstance(drop.resource, TipRack):
      tip_spot_a1 = drop.resource.get_item("A1")
      position = tip_spot_a1.get_absolute_location() + tip_spot_a1.center() + drop.offset
    else:
      raise NotImplementedError("Only TipRacks are supported for dropping tips on Vantage",
                               f"got {drop.resource}")
    offset_z = drop.offset.z if drop.offset is not None else 0
    z_deposit_position = int((z_deposit_position + offset_z) * 10)

    return await self.core96_tip_discard(
      x_position=int(position.x * 10),
      y_position=int(position.y * 10),
      z_deposit_position=z_deposit_position,
      minimal_traverse_height_at_begin_of_command=minimal_traverse_height_at_begin_of_command or
        int(self._traversal_height * 10),
      minimal_height_at_command_end=minimal_height_at_command_end or int(self._traversal_height*10)
    )

  async def aspirate96(
    self,
    aspiration: AspirationPlate,
    jet: bool = False,
    blow_out: bool = False,
    hlc: Optional[HamiltonLiquidClass] = None,

    type_of_aspiration: int = 0,
    minimal_traverse_height_at_begin_of_command: Optional[int] = None,
    minimal_height_at_command_end: Optional[int] = None,
    pull_out_distance_to_take_transport_air_in_function_without_lld: int = 50,
    tube_2nd_section_height_measured_from_zm: int = 0,
    tube_2nd_section_ratio: int = 0,
    immersion_depth: int = 0,
    surface_following_distance: int = 0,
    transport_air_volume: Optional[int] = None,
    blow_out_air_volume: Optional[int] = None,
    pre_wetting_volume: int = 0,
    lld_mode: int = 0,
    lld_sensitivity: int = 4,
    swap_speed: Optional[int] = None,
    settling_time: Optional[int] = None,
    mix_volume: int = 0,
    mix_cycles: int = 0,
    mix_position_in_z_direction_from_liquid_surface: int = 0,
    surface_following_distance_during_mixing: int = 0,
    mix_speed: int = 2000,
    limit_curve_index: int = 0,
    tadm_channel_pattern: Optional[List[bool]] = None,
    tadm_algorithm_on_off: int = 0,
    recording_mode: int = 0,
  ):
    """ Aspirate from a plate.

    Args:
      jet: Whether to find a liquid class with "jet" mode. Only used on dispense.
      blow_out: Whether to find a liquid class with "blow out" mode. Only used on dispense. Note
        that this is called "empty" in the VENUS liquid editor, but "blow out" in the firmware
        documentation.
      hlc: The Hamiltonian liquid classes to use. If `None`, the liquid classes will be
        determined automatically based on the tip and liquid used in the first well.
    """
    # assert self.core96_head_installed, "96 head must be installed"

    top_left_well = aspiration.wells[0]
    position = top_left_well.get_absolute_location() + top_left_well.center() + aspiration.offset

    liquid_height = position.z + (aspiration.liquid_height or 0)
    well_bottoms = position.z

    tip = aspiration.tips[0]
    liquid_to_be_aspirated = Liquid.WATER # default to water
    if len(aspiration.liquids[0]) > 0 and aspiration.liquids[0][-1][0] is not None:
      # first part of tuple in last liquid of first well
      liquid_to_be_aspirated = aspiration.liquids[0][-1][0]
    if hlc is None:
      hlc = get_vantage_liquid_class(
        tip_volume=tip.maximal_volume,
        is_core=True,
        is_tip=True,
        has_filter=tip.has_filter,
        liquid=liquid_to_be_aspirated,
        jet=jet,
        blow_out=blow_out
      )

    volume = hlc.compute_corrected_volume(aspiration.volume) if hlc is not None \
      else aspiration.volume

    # -1 compared to STAR?
    lld_search_height = well_bottoms + top_left_well.get_size_z() + 2.7-1

    transport_air_volume = transport_air_volume or \
      (int(hlc.aspiration_air_transport_volume*10) if hlc is not None else 0)
    blow_out_air_volume = blow_out_air_volume or \
      (int(hlc.aspiration_blow_out_volume * 100) if hlc is not None else 0)
    flow_rate = aspiration.flow_rate or (hlc.aspiration_flow_rate if hlc is not None else 250)
    swap_speed = swap_speed or (int(hlc.aspiration_swap_speed*10) if hlc is not None else 100)
    settling_time = settling_time or \
      (int(hlc.aspiration_settling_time*10) if hlc is not None else 5)

    return await self.core96_aspiration_of_liquid(
      x_position=int(position.x * 10),
      y_position=int(position.y * 10),
      type_of_aspiration=type_of_aspiration,
      minimal_traverse_height_at_begin_of_command=minimal_traverse_height_at_begin_of_command or
        int(self._traversal_height * 10),
      minimal_height_at_command_end=minimal_height_at_command_end or int(self._traversal_height*10),
      lld_search_height=int(lld_search_height * 10),
      liquid_surface_at_function_without_lld=int(liquid_height * 10),
      pull_out_distance_to_take_transport_air_in_function_without_lld=\
        pull_out_distance_to_take_transport_air_in_function_without_lld,
      minimum_height=int(well_bottoms * 10),
      tube_2nd_section_height_measured_from_zm=tube_2nd_section_height_measured_from_zm,
      tube_2nd_section_ratio=tube_2nd_section_ratio,
      immersion_depth=immersion_depth,
      surface_following_distance=surface_following_distance,
      aspiration_volume=int(volume * 100),
      aspiration_speed=int(flow_rate * 10),
      transport_air_volume=transport_air_volume,
      blow_out_air_volume=blow_out_air_volume,
      pre_wetting_volume=pre_wetting_volume,
      lld_mode=lld_mode,
      lld_sensitivity=lld_sensitivity,
      swap_speed=swap_speed,
      settling_time=settling_time,
      mix_volume=mix_volume,
      mix_cycles=mix_cycles,
      mix_position_in_z_direction_from_liquid_surface=\
        mix_position_in_z_direction_from_liquid_surface,
      surface_following_distance_during_mixing=surface_following_distance_during_mixing,
      mix_speed=mix_speed,
      limit_curve_index=limit_curve_index,
      tadm_channel_pattern=tadm_channel_pattern,
      tadm_algorithm_on_off=tadm_algorithm_on_off,
      recording_mode=recording_mode,
    )

  async def dispense96(
    self,
    dispense: DispensePlate,
    jet: bool = False,
    blow_out: bool = False, # "empty" in the VENUS liquid editor
    empty: bool = False, # truly "empty", does not exist in liquid editor, dm4

    hlc: Optional[HamiltonLiquidClass] = None,
    type_of_dispensing_mode: Optional[int] = None,
    tube_2nd_section_height_measured_from_zm: int = 0,
    tube_2nd_section_ratio: int = 0,
    pull_out_distance_to_take_transport_air_in_function_without_lld: int = 50,
    immersion_depth: int = 0,
    surface_following_distance: int = 29,
    minimal_traverse_height_at_begin_of_command: Optional[int] = None,
    minimal_height_at_command_end: Optional[int] = None,
    cut_off_speed: int = 2500,
    stop_back_volume: int = 0,
    transport_air_volume: Optional[int] = None,
    blow_out_air_volume: Optional[int] = None,
    lld_mode: int = 0,
    lld_sensitivity: int = 4,
    side_touch_off_distance: int = 0,
    swap_speed: Optional[int] = None,
    settling_time: Optional[int] = None,
    mix_volume: int = 0,
    mix_cycles: int = 0,
    mix_position_in_z_direction_from_liquid_surface: int = 0,
    surface_following_distance_during_mixing: int = 0,
    mix_speed: Optional[int] = None,
    limit_curve_index: int = 0,
    tadm_channel_pattern: Optional[List[bool]] = None,
    tadm_algorithm_on_off: int = 0,
    recording_mode: int = 0,
  ):
    """ Dispense to a plate using the 96 head.

    Args:
      jet: whether to dispense in jet mode.
      blow_out: whether to dispense in jet mode. In the VENUS liquid editor, this is called "empty".
        Dispensing mode 1 or 3.
      empty: whether to truly empty the tip. This does not exist in the liquid editor, but is in the
        firmware documentation. Dispense mode 4.
      liquid_class: the liquid class to use. If not provided, it will be determined based on the
        liquid in the first well.

      type_of_dispensing_mode: the type of dispense mode to use. If not provided, it will be
        determined based on the jet, blow_out, and empty parameters.
    """

    top_left_well = dispense.wells[0]
    position = top_left_well.get_absolute_location() + top_left_well.center() + dispense.offset

    liquid_height = position.z + (dispense.liquid_height or 0) + 10 # +10?
    well_bottoms = position.z

    tip = dispense.tips[0]
    liquid_to_be_dispensed = Liquid.WATER # default to WATER
    if len(dispense.liquids[0]) > 0 and dispense.liquids[0][-1][0] is not None:
      # first part of tuple in last liquid of first well
      liquid_to_be_dispensed = dispense.liquids[0][-1][0]
    if hlc is None:
      hlc = get_vantage_liquid_class(
        tip_volume=tip.maximal_volume,
        is_core=True,
        is_tip=True,
        has_filter=tip.has_filter,
        liquid=liquid_to_be_dispensed,
        jet=jet,
        blow_out=blow_out # see method docstring
      )
    volume = hlc.compute_corrected_volume(dispense.volume) if hlc is not None \
      else dispense.volume

    # -1 compared to STAR?
    lld_search_height = well_bottoms + top_left_well.get_size_z() + 2.7-1

    transport_air_volume = transport_air_volume or \
      (int(hlc.dispense_air_transport_volume*10) if hlc is not None else 0)
    blow_out_air_volume = blow_out_air_volume or \
      (int(hlc.dispense_blow_out_volume * 100) if hlc is not None else 0)
    flow_rate = dispense.flow_rate or (hlc.dispense_flow_rate if hlc is not None else 250)
    swap_speed = swap_speed or (int(hlc.dispense_swap_speed*10) if hlc is not None else 100)
    settling_time = settling_time or \
      (int(hlc.dispense_settling_time*10) if hlc is not None else 5)
    mix_speed = mix_speed or (int(hlc.dispense_mix_flow_rate*10) if hlc is not None else 100)
    type_of_dispensing_mode = type_of_dispensing_mode or \
      _get_dispense_mode(jet=jet, empty=empty, blow_out=blow_out)

    return await self.core96_dispensing_of_liquid(
      x_position=int(position.x * 10),
      y_position=int(position.y * 10),
      type_of_dispensing_mode=type_of_dispensing_mode,
      minimum_height=int(well_bottoms * 10),
      tube_2nd_section_height_measured_from_zm=tube_2nd_section_height_measured_from_zm,
      tube_2nd_section_ratio=tube_2nd_section_ratio,
      lld_search_height=int(lld_search_height * 10),
      liquid_surface_at_function_without_lld=int(liquid_height * 10),
      pull_out_distance_to_take_transport_air_in_function_without_lld=\
        pull_out_distance_to_take_transport_air_in_function_without_lld,
      immersion_depth=immersion_depth,
      surface_following_distance=surface_following_distance,
      minimal_traverse_height_at_begin_of_command=minimal_traverse_height_at_begin_of_command or
        int(self._traversal_height * 10),
      minimal_height_at_command_end=minimal_height_at_command_end or int(self._traversal_height*10),
      dispense_volume=int(volume * 100),
      dispense_speed=int(flow_rate * 10),
      cut_off_speed=cut_off_speed,
      stop_back_volume=stop_back_volume,
      transport_air_volume=transport_air_volume,
      blow_out_air_volume=blow_out_air_volume,
      lld_mode=lld_mode,
      lld_sensitivity=lld_sensitivity,
      side_touch_off_distance=side_touch_off_distance,
      swap_speed=swap_speed,
      settling_time=settling_time,
      mix_volume=mix_volume,
      mix_cycles=mix_cycles,
      mix_position_in_z_direction_from_liquid_surface=\
        mix_position_in_z_direction_from_liquid_surface,
      surface_following_distance_during_mixing=surface_following_distance_during_mixing,
      mix_speed=mix_speed,
      limit_curve_index=limit_curve_index,
      tadm_channel_pattern=tadm_channel_pattern,
      tadm_algorithm_on_off=tadm_algorithm_on_off,
      recording_mode=recording_mode,
    )

  async def move_resource(self, move: Move):
    await self.pick_up_resource(
      resource=move.resource,
      offset=move.resource_offset,
      pickup_distance_from_top=move.pickup_distance_from_top)

    await self.release_picked_up_resource(
      resource=move.resource,
      destination=move.destination,
      offset=move.destination_offset,
      pickup_distance_from_top=move.pickup_distance_from_top)

  async def pick_up_resource(
    self,
    resource: Resource,
    offset: Coordinate,
    pickup_distance_from_top: float,
    grip_strength: int = 81,
    plate_width_tolerance: int = 20,
    acceleration_index: int = 4,
    z_clearance_height: int = 0,
    hotel_depth: int = 0,
    minimal_height_at_command_end: int = 2840,
  ):
    """ Pick up a resource with the IPG. You probably want to use :meth:`move_resource`, which
    allows you to pick up and move a resource with a single command. """

    center = resource.get_absolute_location() + resource.center() + offset
    grip_height = center.z + resource.get_size_z() - pickup_distance_from_top
    plate_width = resource.get_size_x()

    await self.ipg_grip_plate(
      x_position=int(center.x * 10),
      y_position=int(center.y * 10),
      z_position=int(grip_height * 10),
      grip_strength=grip_strength,
      open_gripper_position=int(plate_width*10) + 32,
      plate_width=int(plate_width * 10) - 33,
      plate_width_tolerance=plate_width_tolerance,
      acceleration_index=acceleration_index,
      z_clearance_height=z_clearance_height,
      hotel_depth=hotel_depth,
      minimal_height_at_command_end=minimal_height_at_command_end,
    )

  async def move_picked_up_resource(self):
    """ Move a resource picked up with the IPG. See :meth:`pick_up_resource`.

    You probably want to use :meth:`move_resource`, which allows you to pick up and move a resource
    with a single command.
    """

    raise NotImplementedError()

  async def release_picked_up_resource(
    self,
    resource: Resource,
    destination: Coordinate,
    offset: Coordinate,
    pickup_distance_from_top: float,
    z_clearance_height: int = 0,
    press_on_distance: int = 5,
    hotel_depth: int = 0,
    minimal_height_at_command_end: int = 2840
  ):
    """ Release a resource picked up with the IPG. See :meth:`pick_up_resource`.

    You probably want to use :meth:`move_resource`, which allows you to pick up and move a resource
    with a single command.
    """

    center = destination + resource.center() + offset
    grip_height = center.z + resource.get_size_z() - pickup_distance_from_top
    plate_width = resource.get_size_x()

    await self.ipg_put_plate(
      x_position=int(center.x * 10),
      y_position=int(center.y * 10),
      z_position=int(grip_height * 10),
      z_clearance_height=z_clearance_height,
      open_gripper_position=int(plate_width*10) + 32,
      press_on_distance=press_on_distance,
      hotel_depth=hotel_depth,
      minimal_height_at_command_end=minimal_height_at_command_end
    )

  async def prepare_for_manual_channel_operation(self, channel: int):
    """ Prepare the robot for manual operation. """

    return await self.expose_channel_n(channel_index=channel + 1) # ?

  async def move_channel_x(self, channel: int, x: float): # pylint: disable=unused-argument
    """ Move the specified channel to the specified x coordinate. """

    return await self.x_arm_move_to_x_position(int(x * 10))

  async def move_channel_y(self, channel: int, y: float):
    """ Move the specified channel to the specified y coordinate. """

    return await self.position_single_channel_in_y_direction(channel + 1, int(y * 10))

  async def move_channel_z(self, channel: int, z: float):
    """ Move the specified channel to the specified z coordinate. """

    return await self.position_single_channel_in_z_direction(channel + 1, int(z * 10))

  # ============== Firmware Commands ==============

  async def set_led_color(
    self,
    mode: Union[Literal["on"], Literal["off"], Literal["blink"]],
    intensity: int,
    white: int,
    red: int,
    green: int,
    blue: int,
    uv: int,
    blink_interval: Optional[int] = None,
  ):
    """ Set the LED color.

    Args:
      mode: The mode of the LED. One of "on", "off", or "blink".
      intensity: The intensity of the LED. 0-100.
      white: The white color of the LED. 0-100.
      red: The red color of the LED. 0-100.
      green: The green color of the LED. 0-100.
      blue: The blue color of the LED. 0-100.
      uv: The UV color of the LED. 0-100.
      blink_interval: The blink interval in ms. Only used if mode is "blink".
    """

    if blink_interval is not None:
      if mode != "blink":
        raise ValueError("blink_interval is only used when mode is 'blink'.")

    return await self.send_command(
      module="C0AM",
      command="LI",
      li={
        "on": 1,
        "off": 0,
        "blink": 2,
      }[mode],
      os=intensity,
      ok=blink_interval or 750, # default non zero value
      ol=f"{white} {red} {green} {blue} {uv}",
    )

  async def set_loading_cover(self, cover_open: bool):
    """ Set the loading cover.

    Args:
      cover_open: Whether the cover should be open or closed.
    """

    return await self.send_command(
      module="I1AM",
      command="LP",
      lp=not cover_open
    )

  async def loading_cover_request_initialization_status(self) -> bool:
    """ Request the loading cover initialization status.

    This command was based on the STAR command (QW) and the VStarTranslator log.

    Returns:
      True if the cover module is initialized, False otherwise.
    """

    resp = await self.send_command(
      module="I1AM",
      command="QW",
      fmt={"qw": "int"}
    )
    return resp is not None and resp["qw"] == 1

  async def loading_cover_initialize(self):
    """ Initialize the loading cover. """

    return await self.send_command(
      module="I1AM",
      command="MI",
    )

  async def arm_request_instrument_initialization_status(self) -> bool:
    """ Request the instrument initialization status.

    This command was based on the STAR command (QW) and the VStarTranslator log. A1AM corresponds
    to "arm".

    Returns:
      True if the arm module is initialized, False otherwise.
    """

    resp = await self.send_command(module="A1AM", command="QW", fmt={"qw": "int"})
    return resp is not None and resp["qw"] == 1

  async def arm_pre_initialize(self):
    """ Initialize the arm module. """

    return await self.send_command(module="A1AM", command="MI")

  async def pip_request_initialization_status(self) -> bool:
    """ Request the pip initialization status.

    This command was based on the STAR command (QW) and the VStarTranslator log. A1PM corresponds
    to all pip channels together.

    Returns:
      True if the pip channels module is initialized, False otherwise.
    """

    resp = await self.send_command(module="A1PM", command="QW", fmt={"qw": "int"})
    return resp is not None and resp["qw"] == 1

  async def pip_initialize(
    self,
    x_position: List[int],
    y_position: List[int],
    begin_z_deposit_position: Optional[List[int]] = None,
    end_z_deposit_position: Optional[List[int]] = None,
    minimal_height_at_command_end: Optional[List[int]] = None,
    tip_pattern: Optional[List[bool]] = None,
    tip_type: Optional[List[int]] = None,
    TODO_DI_2: int = 0,
  ):
    """ Initialize

    Args:
      x_position: X Position [0.1mm].
      y_position: Y Position [0.1mm].
      begin_z_deposit_position: Begin of tip deposit process (Z- discard range) [0.1mm] ??
      end_z_deposit_position: Z deposit position [0.1mm] (collar bearing position).
      minimal_height_at_command_end: Minimal height at command end [0.1mm].
      tip_pattern: Tip pattern (channels involved). [0 = not involved, 1 = involved].
      tip_type: Tip type (see command TT).
      TODO_DI_2: Unknown.
    """

    if not all(0 <= x <= 50000 for x in x_position):
      raise ValueError("x_position must be in range 0 to 50000")

    if y_position is None:
      y_position = [3000] * self.num_channels
    elif not all(0 <= x <= 6500 for x in y_position):
      raise ValueError("y_position must be in range 0 to 6500")

    if begin_z_deposit_position is None:
      begin_z_deposit_position = [0] * self.num_channels
    elif not all(0 <= x <= 3600 for x in begin_z_deposit_position):
      raise ValueError("begin_z_deposit_position must be in range 0 to 3600")

    if end_z_deposit_position is None:
      end_z_deposit_position = [0] * self.num_channels
    elif not all(0 <= x <= 3600 for x in end_z_deposit_position):
      raise ValueError("end_z_deposit_position must be in range 0 to 3600")

    if minimal_height_at_command_end is None:
      minimal_height_at_command_end = [3600] * self.num_channels
    elif not all(0 <= x <= 3600 for x in minimal_height_at_command_end):
      raise ValueError("minimal_height_at_command_end must be in range 0 to 3600")

    if tip_pattern is None:
      tip_pattern = [False] * self.num_channels
    elif not all(0 <= x <= 1 for x in tip_pattern):
      raise ValueError("tip_pattern must be in range 0 to 1")

    if tip_type is None:
      tip_type = [4] * self.num_channels
    elif not all(0 <= x <= 199 for x in tip_type):
      raise ValueError("tip_type must be in range 0 to 199")

    if not -1000 <= TODO_DI_2 <= 1000:
      raise ValueError("TODO_DI_2 must be in range -1000 to 1000")

    return await self.send_command(
      module="A1PM",
      command="DI",
      xp=x_position,
      yp=y_position,
      tp=begin_z_deposit_position,
      tz=end_z_deposit_position,
      te=minimal_height_at_command_end,
      tm=tip_pattern,
      tt=tip_type,
      ts=TODO_DI_2,
    )

  async def define_tip_needle(
    self,
    tip_type_table_index: int,
    has_filter: bool,
    tip_length: int,
    maximum_tip_volume: int,
    tip_size: TipSize,
    pickup_method: TipPickupMethod
  ):
    """ Tip/needle definition.

    Args:
      tip_type_table_index: tip_table_index
      filter: with(out) filter
      tip_length: Tip length [0.1mm]
      maximum_tip_volume: Maximum volume of tip [0.1ul] Note! it's automatically limited to max.
        channel capacity
      tip_type: Type of tip collar (Tip type identification)
      pickup_method: pick up method.  Attention! The values set here are temporary and apply only
        until power OFF or RESET. After power ON the default values apply. (see Table 3)
    """

    if not 0 <= tip_type_table_index <= 99:
      raise ValueError("tip_type_table_index must be between 0 and 99, but is "
                       f"{tip_type_table_index}")
    if not 0 <= tip_type_table_index <= 99:
      raise ValueError("tip_type_table_index must be between 0 and 99, but is "
                       f"{tip_type_table_index}")
    if not 1 <= tip_length <= 1999:
      raise ValueError("tip_length must be between 1 and 1999, but is "
                       f"{tip_length}")
    if not 1 <= maximum_tip_volume <= 56000:
      raise ValueError("maximum_tip_volume must be between 1 and 56000, but is "
                       f"{maximum_tip_volume}")

    return await self.send_command(
      module="A1AM",
      command="TT",
      ti=f"{tip_type_table_index:02}",
      tf=has_filter,
      tl=f"{tip_length:04}",
      tv=f"{maximum_tip_volume:05}",
      tg=tip_size.value,
      tu=pickup_method.value
    )

  async def pip_aspirate(
    self,
    x_position: List[int],
    y_position: List[int],
    type_of_aspiration: Optional[List[int]] = None,
    tip_pattern: Optional[List[bool]] = None,
    minimal_traverse_height_at_begin_of_command: Optional[List[int]] = None,
    minimal_height_at_command_end: Optional[List[int]] = None,
    lld_search_height: Optional[List[int]] = None,
    clot_detection_height: Optional[List[int]] = None,
    liquid_surface_at_function_without_lld: Optional[List[int]] = None,
    pull_out_distance_to_take_transport_air_in_function_without_lld: Optional[List[int]] = None,
    tube_2nd_section_height_measured_from_zm: Optional[List[int]] = None,
    tube_2nd_section_ratio: Optional[List[int]] = None,
    minimum_height: Optional[List[int]] = None,
    immersion_depth: Optional[List[int]] = None,
    surface_following_distance: Optional[List[int]] = None,
    aspiration_volume: Optional[List[int]] = None,
    TODO_DA_2: Optional[List[int]] = None,
    aspiration_speed: Optional[List[int]] = None,
    transport_air_volume: Optional[List[int]] = None,
    blow_out_air_volume: Optional[List[int]] = None,
    pre_wetting_volume: Optional[List[int]] = None,
    lld_mode: Optional[List[int]] = None,
    lld_sensitivity: Optional[List[int]] = None,
    pressure_lld_sensitivity: Optional[List[int]] = None,
    aspirate_position_above_z_touch_off: Optional[List[int]] = None,
    TODO_DA_4: Optional[List[int]] = None,
    swap_speed: Optional[List[int]] = None,
    settling_time: Optional[List[int]] = None,
    mix_volume: Optional[List[int]] = None,
    mix_cycles: Optional[List[int]] = None,
    mix_position_in_z_direction_from_liquid_surface: Optional[List[int]] = None,
    mix_speed: Optional[List[int]] = None,
    surface_following_distance_during_mixing: Optional[List[int]] = None,
    TODO_DA_5: Optional[List[int]] = None,
    capacitive_mad_supervision_on_off: Optional[List[int]] = None,
    pressure_mad_supervision_on_off: Optional[List[int]] = None,
    tadm_algorithm_on_off: int = 0,
    limit_curve_index: Optional[List[int]] = None,
    recording_mode: int = 0,
  ):
    """ Aspiration of liquid

    Args:
      type_of_aspiration: Type of aspiration (0 = simple 1 = sequence 2 = cup emptied).
      tip_pattern: Tip pattern (channels involved). [0 = not involved, 1 = involved].
      x_position: X Position [0.1mm].
      y_position: Y Position [0.1mm].
      minimal_traverse_height_at_begin_of_command: Minimal traverse height at begin of command
        [0.1mm].
      minimal_height_at_command_end: Minimal height at command end [0.1mm].
      lld_search_height: LLD search height [0.1mm].
      clot_detection_height: (0).
      liquid_surface_at_function_without_lld: Liquid surface at function without LLD [0.1mm].
      pull_out_distance_to_take_transport_air_in_function_without_lld:
          Pull out distance to take transp. air in function without LLD [0.1mm].
      tube_2nd_section_height_measured_from_zm: Tube 2nd section height measured from zm [0.1mm].
      tube_2nd_section_ratio: Tube 2nd section ratio.
      minimum_height: Minimum height (maximum immersion depth) [0.1mm].
      immersion_depth: Immersion depth [0.1mm].
      surface_following_distance: Surface following distance [0.1mm].
      aspiration_volume: Aspiration volume [0.01ul].
      TODO_DA_2: (0).
      aspiration_speed: Aspiration speed [0.1ul]/s.
      transport_air_volume: Transport air volume [0.1ul].
      blow_out_air_volume: Blow out air volume [0.01ul].
      pre_wetting_volume: Pre wetting volume [0.1ul].
      lld_mode: LLD Mode (0 = off).
      lld_sensitivity: LLD sensitivity (1 = high, 4 = low).
      pressure_lld_sensitivity: Pressure LLD sensitivity (1= high, 4=low).
      aspirate_position_above_z_touch_off: (0).
      TODO_DA_4: (0).
      swap_speed: Swap speed (on leaving liquid) [0.1mm/s].
      settling_time: Settling time [0.1s].
      mix_volume: Mix volume [0.1ul].
      mix_cycles: Mix cycles.
      mix_position_in_z_direction_from_liquid_surface: Mix position in Z direction from liquid
        surface[0.1mm].
      mix_speed: Mix speed [0.1ul/s].
      surface_following_distance_during_mixing: Surface following distance during mixing [0.1mm].
      TODO_DA_5: (0).
      capacitive_mad_supervision_on_off: Capacitive MAD supervision on/off (0 = OFF).
      pressure_mad_supervision_on_off: Pressure MAD supervision on/off (0 = OFF).
      tadm_algorithm_on_off: TADM algorithm on/off (0 = off).
      limit_curve_index: Limit curve index.
      recording_mode: Recording mode (0 = no 1 = TADM errors only 2 = all TADM measurements).
    """

    if type_of_aspiration is None:
      type_of_aspiration = [0] * self.num_channels
    elif not all(0 <= x <= 2 for x in type_of_aspiration):
      raise ValueError("type_of_aspiration must be in range 0 to 2")

    if tip_pattern is None:
      tip_pattern = [False] * self.num_channels
    elif not all(0 <= x <= 1 for x in tip_pattern):
      raise ValueError("tip_pattern must be in range 0 to 1")

    if not all(0 <= x <= 50000 for x in x_position):
      raise ValueError("x_position must be in range 0 to 50000")

    if y_position is None:
      y_position = [3000] * self.num_channels
    elif not all(0 <= x <= 6500 for x in y_position):
      raise ValueError("y_position must be in range 0 to 6500")

    if minimal_traverse_height_at_begin_of_command is None:
      minimal_traverse_height_at_begin_of_command = [3600] * self.num_channels
    elif not all(0 <= x <= 3600 for x in minimal_traverse_height_at_begin_of_command):
      raise ValueError("minimal_traverse_height_at_begin_of_command must be in range 0 to 3600")

    if minimal_height_at_command_end is None:
      minimal_height_at_command_end = [3600] * self.num_channels
    elif not all(0 <= x <= 3600 for x in minimal_height_at_command_end):
      raise ValueError("minimal_height_at_command_end must be in range 0 to 3600")

    if lld_search_height is None:
      lld_search_height = [0] * self.num_channels
    elif not all(0 <= x <= 3600 for x in lld_search_height):
      raise ValueError("lld_search_height must be in range 0 to 3600")

    if clot_detection_height is None:
      clot_detection_height = [60] * self.num_channels
    elif not all(0 <= x <= 500 for x in clot_detection_height):
      raise ValueError("clot_detection_height must be in range 0 to 500")

    if liquid_surface_at_function_without_lld is None:
      liquid_surface_at_function_without_lld = [3600] * self.num_channels
    elif not all(0 <= x <= 3600 for x in liquid_surface_at_function_without_lld):
      raise ValueError("liquid_surface_at_function_without_lld must be in range 0 to 3600")

    if pull_out_distance_to_take_transport_air_in_function_without_lld is None:
      pull_out_distance_to_take_transport_air_in_function_without_lld = [50] * self.num_channels
    elif not all(0 <= x <= 3600 for x in
                 pull_out_distance_to_take_transport_air_in_function_without_lld):
      raise ValueError("pull_out_distance_to_take_transport_air_in_function_without_lld must be "
                       "in range 0 to 3600")

    if tube_2nd_section_height_measured_from_zm is None:
      tube_2nd_section_height_measured_from_zm = [0] * self.num_channels
    elif not all(0 <= x <= 3600 for x in tube_2nd_section_height_measured_from_zm):
      raise ValueError("tube_2nd_section_height_measured_from_zm must be in range 0 to 3600")

    if tube_2nd_section_ratio is None:
      tube_2nd_section_ratio = [0] * self.num_channels
    elif not all(0 <= x <= 10000 for x in tube_2nd_section_ratio):
      raise ValueError("tube_2nd_section_ratio must be in range 0 to 10000")

    if minimum_height is None:
      minimum_height = [3600] * self.num_channels
    elif not all(0 <= x <= 3600 for x in minimum_height):
      raise ValueError("minimum_height must be in range 0 to 3600")

    if immersion_depth is None:
      immersion_depth = [0] * self.num_channels
    elif not all(-3600 <= x <= 3600 for x in immersion_depth):
      raise ValueError("immersion_depth must be in range -3600 to 3600")

    if surface_following_distance is None:
      surface_following_distance = [0] * self.num_channels
    elif not all(0 <= x <= 3600 for x in surface_following_distance):
      raise ValueError("surface_following_distance must be in range 0 to 3600")

    if aspiration_volume is None:
      aspiration_volume = [0] * self.num_channels
    elif not all(0 <= x <= 125000 for x in aspiration_volume):
      raise ValueError("aspiration_volume must be in range 0 to 125000")

    if TODO_DA_2 is None:
      TODO_DA_2 = [0] * self.num_channels
    elif not all(0 <= x <= 125000 for x in TODO_DA_2):
      raise ValueError("TODO_DA_2 must be in range 0 to 125000")

    if aspiration_speed is None:
      aspiration_speed = [500] * self.num_channels
    elif not all(10 <= x <= 10000 for x in aspiration_speed):
      raise ValueError("aspiration_speed must be in range 10 to 10000")

    if transport_air_volume is None:
      transport_air_volume = [0] * self.num_channels
    elif not all(0 <= x <= 500 for x in transport_air_volume):
      raise ValueError("transport_air_volume must be in range 0 to 500")

    if blow_out_air_volume is None:
      blow_out_air_volume = [0] * self.num_channels
    elif not all(0 <= x <= 125000 for x in blow_out_air_volume):
      raise ValueError("blow_out_air_volume must be in range 0 to 125000")

    if pre_wetting_volume is None:
      pre_wetting_volume = [0] * self.num_channels
    elif not all(0 <= x <= 999 for x in pre_wetting_volume):
      raise ValueError("pre_wetting_volume must be in range 0 to 999")

    if lld_mode is None:
      lld_mode = [1] * self.num_channels
    elif not all(0 <= x <= 4 for x in lld_mode):
      raise ValueError("lld_mode must be in range 0 to 4")

    if lld_sensitivity is None:
      lld_sensitivity = [1] * self.num_channels
    elif not all(1 <= x <= 4 for x in lld_sensitivity):
      raise ValueError("lld_sensitivity must be in range 1 to 4")

    if pressure_lld_sensitivity is None:
      pressure_lld_sensitivity = [1] * self.num_channels
    elif not all(1 <= x <= 4 for x in pressure_lld_sensitivity):
      raise ValueError("pressure_lld_sensitivity must be in range 1 to 4")

    if aspirate_position_above_z_touch_off is None:
      aspirate_position_above_z_touch_off = [5] * self.num_channels
    elif not all(0 <= x <= 100 for x in aspirate_position_above_z_touch_off):
      raise ValueError("aspirate_position_above_z_touch_off must be in range 0 to 100")

    if TODO_DA_4 is None:
      TODO_DA_4 = [0] * self.num_channels
    elif not all(0 <= x <= 1 for x in TODO_DA_4):
      raise ValueError("TODO_DA_4 must be in range 0 to 1")

    if swap_speed is None:
      swap_speed = [100] * self.num_channels
    elif not all(3 <= x <= 1600 for x in swap_speed):
      raise ValueError("swap_speed must be in range 3 to 1600")

    if settling_time is None:
      settling_time = [5] * self.num_channels
    elif not all(0 <= x <= 99 for x in settling_time):
      raise ValueError("settling_time must be in range 0 to 99")

    if mix_volume is None:
      mix_volume = [0] * self.num_channels
    elif not all(0 <= x <= 12500 for x in mix_volume):
      raise ValueError("mix_volume must be in range 0 to 12500")

    if mix_cycles is None:
      mix_cycles = [0] * self.num_channels
    elif not all(0 <= x <= 99 for x in mix_cycles):
      raise ValueError("mix_cycles must be in range 0 to 99")

    if mix_position_in_z_direction_from_liquid_surface is None:
      mix_position_in_z_direction_from_liquid_surface = [250] * self.num_channels
    elif not all(0 <= x <= 900 for x in mix_position_in_z_direction_from_liquid_surface):
      raise ValueError("mix_position_in_z_direction_from_liquid_surface must be in range 0 to 900")

    if mix_speed is None:
      mix_speed = [500] * self.num_channels
    elif not all(10 <= x <= 10000 for x in mix_speed):
      raise ValueError("mix_speed must be in range 10 to 10000")

    if surface_following_distance_during_mixing is None:
      surface_following_distance_during_mixing = [0] * self.num_channels
    elif not all(0 <= x <= 3600 for x in surface_following_distance_during_mixing):
      raise ValueError("surface_following_distance_during_mixing must be in range 0 to 3600")

    if TODO_DA_5 is None:
      TODO_DA_5 = [0] * self.num_channels
    elif not all(0 <= x <= 1 for x in TODO_DA_5):
      raise ValueError("TODO_DA_5 must be in range 0 to 1")

    if capacitive_mad_supervision_on_off is None:
      capacitive_mad_supervision_on_off = [0] * self.num_channels
    elif not all(0 <= x <= 1 for x in capacitive_mad_supervision_on_off):
      raise ValueError("capacitive_mad_supervision_on_off must be in range 0 to 1")

    if pressure_mad_supervision_on_off is None:
      pressure_mad_supervision_on_off = [0] * self.num_channels
    elif not all(0 <= x <= 1 for x in pressure_mad_supervision_on_off):
      raise ValueError("pressure_mad_supervision_on_off must be in range 0 to 1")

    if not 0 <= tadm_algorithm_on_off <= 1:
      raise ValueError("tadm_algorithm_on_off must be in range 0 to 1")

    if limit_curve_index is None:
      limit_curve_index = [0] * self.num_channels
    elif not all(0 <= x <= 999 for x in limit_curve_index):
      raise ValueError("limit_curve_index must be in range 0 to 999")

    if not 0 <= recording_mode <= 2:
      raise ValueError("recording_mode must be in range 0 to 2")

    return await self.send_command(
      module="A1PM",
      command="DA",
      at=type_of_aspiration,
      tm=tip_pattern,
      xp=x_position,
      yp=y_position,
      th=minimal_traverse_height_at_begin_of_command,
      te=minimal_height_at_command_end,
      lp=lld_search_height,
      ch=clot_detection_height,
      zl=liquid_surface_at_function_without_lld,
      po=pull_out_distance_to_take_transport_air_in_function_without_lld,
      zu=tube_2nd_section_height_measured_from_zm,
      zr=tube_2nd_section_ratio,
      zx=minimum_height,
      ip=immersion_depth,
      fp=surface_following_distance,
      av=aspiration_volume,
      # ar=TODO_DA_2, # this parameters is not used by VoV
      as_=aspiration_speed,
      ta=transport_air_volume,
      ba=blow_out_air_volume,
      oa=pre_wetting_volume,
      lm=lld_mode,
      ll=lld_sensitivity,
      lv=pressure_lld_sensitivity,
      zo=aspirate_position_above_z_touch_off,
      # lg=TODO_DA_4,
      de=swap_speed,
      wt=settling_time,
      mv=mix_volume,
      mc=mix_cycles,
      mp=mix_position_in_z_direction_from_liquid_surface,
      ms=mix_speed,
      mh=surface_following_distance_during_mixing,
      la=TODO_DA_5,
      lb=capacitive_mad_supervision_on_off,
      lc=pressure_mad_supervision_on_off,
      gj=tadm_algorithm_on_off,
      gi=limit_curve_index,
      gk=recording_mode,
    )

  async def pip_dispense(
    self,
    x_position: List[int],
    y_position: List[int],
    type_of_dispensing_mode: Optional[List[int]] = None,
    tip_pattern: Optional[List[bool]] = None,
    minimum_height: Optional[List[int]] = None,
    lld_search_height: Optional[List[int]] = None,
    liquid_surface_at_function_without_lld: Optional[List[int]] = None,
    pull_out_distance_to_take_transport_air_in_function_without_lld: Optional[List[int]] = None,
    immersion_depth: Optional[List[int]] = None,
    surface_following_distance: Optional[List[int]] = None,
    tube_2nd_section_height_measured_from_zm: Optional[List[int]] = None,
    tube_2nd_section_ratio: Optional[List[int]] = None,
    minimal_traverse_height_at_begin_of_command: Optional[List[int]] = None,
    minimal_height_at_command_end: Optional[List[int]] = None,
    dispense_volume: Optional[List[int]] = None,
    dispense_speed: Optional[List[int]] = None,
    cut_off_speed: Optional[List[int]] = None,
    stop_back_volume: Optional[List[int]] = None,
    transport_air_volume: Optional[List[int]] = None,
    blow_out_air_volume: Optional[List[int]] = None,
    lld_mode: Optional[List[int]] = None,
    side_touch_off_distance: int = 0,
    dispense_position_above_z_touch_off: Optional[List[int]] = None,
    lld_sensitivity: Optional[List[int]] = None,
    pressure_lld_sensitivity: Optional[List[int]] = None,
    swap_speed: Optional[List[int]] = None,
    settling_time: Optional[List[int]] = None,
    mix_volume: Optional[List[int]] = None,
    mix_cycles: Optional[List[int]] = None,
    mix_position_in_z_direction_from_liquid_surface: Optional[List[int]] = None,
    mix_speed: Optional[List[int]] = None,
    surface_following_distance_during_mixing: Optional[List[int]] = None,
    TODO_DD_2: Optional[List[int]] = None,
    tadm_algorithm_on_off: int = 0,
    limit_curve_index: Optional[List[int]] = None,
    recording_mode: int = 0,
  ):
    """ Dispensing of liquid

    Args:
      type_of_dispensing_mode: Type of dispensing mode 0 = part in jet 1 = blow in jet 2 = Part at
          surface 3 = Blow at surface 4 = Empty.
      tip_pattern: Tip pattern (channels involved). [0 = not involved, 1 = involved].
      x_position: X Position [0.1mm].
      y_position: Y Position [0.1mm].
      minimum_height: Minimum height (maximum immersion depth) [0.1mm].
      lld_search_height: LLD search height [0.1mm].
      liquid_surface_at_function_without_lld: Liquid surface at function without LLD [0.1mm].
      pull_out_distance_to_take_transport_air_in_function_without_lld:
          Pull out distance to take transp. air in function without LLD [0.1mm]
        .
      immersion_depth: Immersion depth [0.1mm].
      surface_following_distance: Surface following distance [0.1mm].
      tube_2nd_section_height_measured_from_zm: Tube 2nd section height measured from zm [0.1mm].
      tube_2nd_section_ratio: Tube 2nd section ratio.
      minimal_traverse_height_at_begin_of_command: Minimal traverse height at begin of command
        [0.1mm].
      minimal_height_at_command_end: Minimal height at command end [0.1mm].
      dispense_volume: Dispense volume [0.01ul].
      dispense_speed: Dispense speed [0.1ul/s].
      cut_off_speed: Cut off speed [0.1ul/s].
      stop_back_volume: Stop back volume [0.1ul].
      transport_air_volume: Transport air volume [0.1ul].
      blow_out_air_volume: Blow out air volume [0.01ul].
      lld_mode: LLD Mode (0 = off).
      side_touch_off_distance: Side touch off distance [0.1mm].
      dispense_position_above_z_touch_off: (0).
      lld_sensitivity: LLD sensitivity (1 = high, 4 = low).
      pressure_lld_sensitivity: Pressure LLD sensitivity (1= high, 4=low).
      swap_speed: Swap speed (on leaving liquid) [0.1mm/s].
      settling_time: Settling time [0.1s].
      mix_volume: Mix volume [0.1ul].
      mix_cycles: Mix cycles.
      mix_position_in_z_direction_from_liquid_surface: Mix position in Z direction from liquid
        surface[0.1mm].
      mix_speed: Mix speed [0.1ul/s].
      surface_following_distance_during_mixing: Surface following distance during mixing [0.1mm].
      TODO_DD_2: (0).
      tadm_algorithm_on_off: TADM algorithm on/off (0 = off).
      limit_curve_index: Limit curve index.
      recording_mode:
          Recording mode (0 = no 1 = TADM errors only 2 = all TADM measurements)
        .
    """

    if type_of_dispensing_mode is None:
      type_of_dispensing_mode = [0] * self.num_channels
    elif not all(0 <= x <= 4 for x in type_of_dispensing_mode):
      raise ValueError("type_of_dispensing_mode must be in range 0 to 4")

    if tip_pattern is None:
      tip_pattern = [False] * self.num_channels
    elif not all(0 <= x <= 1 for x in tip_pattern):
      raise ValueError("tip_pattern must be in range 0 to 1")

    if not all(0 <= x <= 50000 for x in x_position):
      raise ValueError("x_position must be in range 0 to 50000")

    if y_position is None:
      y_position = [3000] * self.num_channels
    elif not all(0 <= x <= 6500 for x in y_position):
      raise ValueError("y_position must be in range 0 to 6500")

    if minimum_height is None:
      minimum_height = [3600] * self.num_channels
    elif not all(0 <= x <= 3600 for x in minimum_height):
      raise ValueError("minimum_height must be in range 0 to 3600")

    if lld_search_height is None:
      lld_search_height = [0] * self.num_channels
    elif not all(0 <= x <= 3600 for x in lld_search_height):
      raise ValueError("lld_search_height must be in range 0 to 3600")

    if liquid_surface_at_function_without_lld is None:
      liquid_surface_at_function_without_lld = [3600] * self.num_channels
    elif not all(0 <= x <= 3600 for x in liquid_surface_at_function_without_lld):
      raise ValueError("liquid_surface_at_function_without_lld must be in range 0 to 3600")

    if pull_out_distance_to_take_transport_air_in_function_without_lld is None:
      pull_out_distance_to_take_transport_air_in_function_without_lld = [50] * self.num_channels
    elif not all(0 <= x <= 3600 for x in
                  pull_out_distance_to_take_transport_air_in_function_without_lld):
      raise ValueError("pull_out_distance_to_take_transport_air_in_function_without_lld must be "
                       "in range 0 to 3600")

    if immersion_depth is None:
      immersion_depth = [0] * self.num_channels
    elif not all(-3600 <= x <= 3600 for x in immersion_depth):
      raise ValueError("immersion_depth must be in range -3600 to 3600")

    if surface_following_distance is None:
      surface_following_distance = [0] * self.num_channels
    elif not all(0 <= x <= 3600 for x in surface_following_distance):
      raise ValueError("surface_following_distance must be in range 0 to 3600")

    if tube_2nd_section_height_measured_from_zm is None:
      tube_2nd_section_height_measured_from_zm = [0] * self.num_channels
    elif not all(0 <= x <= 3600 for x in tube_2nd_section_height_measured_from_zm):
      raise ValueError("tube_2nd_section_height_measured_from_zm must be in range 0 to 3600")

    if tube_2nd_section_ratio is None:
      tube_2nd_section_ratio = [0] * self.num_channels
    elif not all(0 <= x <= 10000 for x in tube_2nd_section_ratio):
      raise ValueError("tube_2nd_section_ratio must be in range 0 to 10000")

    if minimal_traverse_height_at_begin_of_command is None:
      minimal_traverse_height_at_begin_of_command = [3600] * self.num_channels
    elif not all(0 <= x <= 3600 for x in minimal_traverse_height_at_begin_of_command):
      raise ValueError("minimal_traverse_height_at_begin_of_command must be in range 0 to 3600")

    if minimal_height_at_command_end is None:
      minimal_height_at_command_end = [3600] * self.num_channels
    elif not all(0 <= x <= 3600 for x in minimal_height_at_command_end):
      raise ValueError("minimal_height_at_command_end must be in range 0 to 3600")

    if dispense_volume is None:
      dispense_volume = [0] * self.num_channels
    elif not all(0 <= x <= 125000 for x in dispense_volume):
      raise ValueError("dispense_volume must be in range 0 to 125000")

    if dispense_speed is None:
      dispense_speed = [500] * self.num_channels
    elif not all(10 <= x <= 10000 for x in dispense_speed):
      raise ValueError("dispense_speed must be in range 10 to 10000")

    if cut_off_speed is None:
      cut_off_speed = [250] * self.num_channels
    elif not all(10 <= x <= 10000 for x in cut_off_speed):
      raise ValueError("cut_off_speed must be in range 10 to 10000")

    if stop_back_volume is None:
      stop_back_volume = [0] * self.num_channels
    elif not all(0 <= x <= 180 for x in stop_back_volume):
      raise ValueError("stop_back_volume must be in range 0 to 180")

    if transport_air_volume is None:
      transport_air_volume = [0] * self.num_channels
    elif not all(0 <= x <= 500 for x in transport_air_volume):
      raise ValueError("transport_air_volume must be in range 0 to 500")

    if blow_out_air_volume is None:
      blow_out_air_volume = [0] * self.num_channels
    elif not all(0 <= x <= 125000 for x in blow_out_air_volume):
      raise ValueError("blow_out_air_volume must be in range 0 to 125000")

    if lld_mode is None:
      lld_mode = [1] * self.num_channels
    elif not all(0 <= x <= 4 for x in lld_mode):
      raise ValueError("lld_mode must be in range 0 to 4")

    if not 0 <= side_touch_off_distance <= 45:
      raise ValueError("side_touch_off_distance must be in range 0 to 45")

    if dispense_position_above_z_touch_off is None:
      dispense_position_above_z_touch_off = [5] * self.num_channels
    elif not all(0 <= x <= 100 for x in dispense_position_above_z_touch_off):
      raise ValueError("dispense_position_above_z_touch_off must be in range 0 to 100")

    if lld_sensitivity is None:
      lld_sensitivity = [1] * self.num_channels
    elif not all(1 <= x <= 4 for x in lld_sensitivity):
      raise ValueError("lld_sensitivity must be in range 1 to 4")

    if pressure_lld_sensitivity is None:
      pressure_lld_sensitivity = [1] * self.num_channels
    elif not all(1 <= x <= 4 for x in pressure_lld_sensitivity):
      raise ValueError("pressure_lld_sensitivity must be in range 1 to 4")

    if swap_speed is None:
      swap_speed = [100] * self.num_channels
    elif not all(3 <= x <= 1600 for x in swap_speed):
      raise ValueError("swap_speed must be in range 3 to 1600")

    if settling_time is None:
      settling_time = [5] * self.num_channels
    elif not all(0 <= x <= 99 for x in settling_time):
      raise ValueError("settling_time must be in range 0 to 99")

    if mix_volume is None:
      mix_volume = [0] * self.num_channels
    elif not all(0 <= x <= 12500 for x in mix_volume):
      raise ValueError("mix_volume must be in range 0 to 12500")

    if mix_cycles is None:
      mix_cycles = [0] * self.num_channels
    elif not all(0 <= x <= 99 for x in mix_cycles):
      raise ValueError("mix_cycles must be in range 0 to 99")

    if mix_position_in_z_direction_from_liquid_surface is None:
      mix_position_in_z_direction_from_liquid_surface = [250] * self.num_channels
    elif not all(0 <= x <= 900 for x in mix_position_in_z_direction_from_liquid_surface):
      raise ValueError("mix_position_in_z_direction_from_liquid_surface must be in range 0 to 900")

    if mix_speed is None:
      mix_speed = [500] * self.num_channels
    elif not all(10 <= x <= 10000 for x in mix_speed):
      raise ValueError("mix_speed must be in range 10 to 10000")

    if surface_following_distance_during_mixing is None:
      surface_following_distance_during_mixing = [0] * self.num_channels
    elif not all(0 <= x <= 3600 for x in surface_following_distance_during_mixing):
      raise ValueError("surface_following_distance_during_mixing must be in range 0 to 3600")

    if TODO_DD_2 is None:
      TODO_DD_2 = [0] * self.num_channels
    elif not all(0 <= x <= 1 for x in TODO_DD_2):
      raise ValueError("TODO_DD_2 must be in range 0 to 1")

    if not 0 <= tadm_algorithm_on_off <= 1:
      raise ValueError("tadm_algorithm_on_off must be in range 0 to 1")

    if limit_curve_index is None:
      limit_curve_index = [0] * self.num_channels
    elif not all(0 <= x <= 999 for x in limit_curve_index):
      raise ValueError("limit_curve_index must be in range 0 to 999")

    if not 0 <= recording_mode <= 2:
      raise ValueError("recording_mode must be in range 0 to 2")

    return await self.send_command(
      module="A1PM",
      command="DD",
      dm=type_of_dispensing_mode,
      tm=tip_pattern,
      xp=x_position,
      yp=y_position,
      zx=minimum_height,
      lp=lld_search_height,
      zl=liquid_surface_at_function_without_lld,
      po=pull_out_distance_to_take_transport_air_in_function_without_lld,
      ip=immersion_depth,
      fp=surface_following_distance,
      zu=tube_2nd_section_height_measured_from_zm,
      zr=tube_2nd_section_ratio,
      th=minimal_traverse_height_at_begin_of_command,
      te=minimal_height_at_command_end,
      dv=[f"{vol:04}" for vol in dispense_volume], # it appears at least 4 digits are needed
      ds=dispense_speed,
      ss=cut_off_speed,
      rv=stop_back_volume,
      ta=transport_air_volume,
      ba=blow_out_air_volume,
      lm=lld_mode,
      dj=side_touch_off_distance,
      zo=dispense_position_above_z_touch_off,
      ll=lld_sensitivity,
      lv=pressure_lld_sensitivity,
      de=swap_speed,
      wt=settling_time,
      mv=mix_volume,
      mc=mix_cycles,
      mp=mix_position_in_z_direction_from_liquid_surface,
      ms=mix_speed,
      mh=surface_following_distance_during_mixing,
      la=TODO_DD_2,
      gj=tadm_algorithm_on_off,
      gi=limit_curve_index,
      gk=recording_mode,
    )

  async def simultaneous_aspiration_dispensation_of_liquid(
    self,
    x_position: List[int],
    y_position: List[int],
    type_of_aspiration: Optional[List[int]] = None,
    type_of_dispensing_mode: Optional[List[int]] = None,
    tip_pattern: Optional[List[bool]] = None,
    TODO_DM_1: Optional[List[int]] = None,
    minimal_traverse_height_at_begin_of_command: Optional[List[int]] = None,
    minimal_height_at_command_end: Optional[List[int]] = None,
    lld_search_height: Optional[List[int]] = None,
    clot_detection_height: Optional[List[int]] = None,
    liquid_surface_at_function_without_lld: Optional[List[int]] = None,
    pull_out_distance_to_take_transport_air_in_function_without_lld: Optional[List[int]] = None,
    minimum_height: Optional[List[int]] = None,
    immersion_depth: Optional[List[int]] = None,
    surface_following_distance: Optional[List[int]] = None,
    tube_2nd_section_height_measured_from_zm: Optional[List[int]] = None,
    tube_2nd_section_ratio: Optional[List[int]] = None,
    aspiration_volume: Optional[List[int]] = None,
    TODO_DM_3: Optional[List[int]] = None,
    aspiration_speed: Optional[List[int]] = None,
    dispense_volume: Optional[List[int]] = None,
    dispense_speed: Optional[List[int]] = None,
    cut_off_speed: Optional[List[int]] = None,
    stop_back_volume: Optional[List[int]] = None,
    transport_air_volume: Optional[List[int]] = None,
    blow_out_air_volume: Optional[List[int]] = None,
    pre_wetting_volume: Optional[List[int]] = None,
    lld_mode: Optional[List[int]] = None,
    aspirate_position_above_z_touch_off: Optional[List[int]] = None,
    lld_sensitivity: Optional[List[int]] = None,
    pressure_lld_sensitivity: Optional[List[int]] = None,
    swap_speed: Optional[List[int]] = None,
    settling_time: Optional[List[int]] = None,
    mix_volume: Optional[List[int]] = None,
    mix_cycles: Optional[List[int]] = None,
    mix_position_in_z_direction_from_liquid_surface: Optional[List[int]] = None,
    mix_speed: Optional[List[int]] = None,
    surface_following_distance_during_mixing: Optional[List[int]] = None,
    TODO_DM_5: Optional[List[int]] = None,
    capacitive_mad_supervision_on_off: Optional[List[int]] = None,
    pressure_mad_supervision_on_off: Optional[List[int]] = None,
    tadm_algorithm_on_off: int = 0,
    limit_curve_index: Optional[List[int]] = None,
    recording_mode: int = 0,
  ):
    """ Simultaneous aspiration & dispensation of liquid

    Args:
      type_of_aspiration: Type of aspiration (0 = simple 1 = sequence 2 = cup emptied).
      type_of_dispensing_mode: Type of dispensing mode 0 = part in jet 1 = blow in jet 2 = Part at
          surface 3 = Blow at surface 4 = Empty.
      tip_pattern: Tip pattern (channels involved). [0 = not involved, 1 = involved].
      TODO_DM_1: (0).
      x_position: X Position [0.1mm].
      y_position: Y Position [0.1mm].
      minimal_traverse_height_at_begin_of_command: Minimal traverse height at begin of command
        [0.1mm].
      minimal_height_at_command_end: Minimal height at command end [0.1mm].
      lld_search_height: LLD search height [0.1mm].
      clot_detection_height: (0).
      liquid_surface_at_function_without_lld: Liquid surface at function without LLD [0.1mm].
      pull_out_distance_to_take_transport_air_in_function_without_lld:
          Pull out distance to take transp. air in function without LLD [0.1mm]
        .
      minimum_height: Minimum height (maximum immersion depth) [0.1mm].
      immersion_depth: Immersion depth [0.1mm].
      surface_following_distance: Surface following distance [0.1mm].
      tube_2nd_section_height_measured_from_zm: Tube 2nd section height measured from zm [0.1mm].
      tube_2nd_section_ratio: Tube 2nd section ratio.
      aspiration_volume: Aspiration volume [0.01ul].
      TODO_DM_3: (0).
      aspiration_speed: Aspiration speed [0.1ul]/s.
      dispense_volume: Dispense volume [0.01ul].
      dispense_speed: Dispense speed [0.1ul/s].
      cut_off_speed: Cut off speed [0.1ul/s].
      stop_back_volume: Stop back volume [0.1ul].
      transport_air_volume: Transport air volume [0.1ul].
      blow_out_air_volume: Blow out air volume [0.01ul].
      pre_wetting_volume: Pre wetting volume [0.1ul].
      lld_mode: LLD Mode (0 = off).
      aspirate_position_above_z_touch_off: (0).
      lld_sensitivity: LLD sensitivity (1 = high, 4 = low).
      pressure_lld_sensitivity: Pressure LLD sensitivity (1= high, 4=low).
      swap_speed: Swap speed (on leaving liquid) [0.1mm/s].
      settling_time: Settling time [0.1s].
      mix_volume: Mix volume [0.1ul].
      mix_cycles: Mix cycles.
      mix_position_in_z_direction_from_liquid_surface: Mix position in Z direction from liquid
        surface[0.1mm].
      mix_speed: Mix speed [0.1ul/s].
      surface_following_distance_during_mixing: Surface following distance during mixing [0.1mm].
      TODO_DM_5: (0).
      capacitive_mad_supervision_on_off: Capacitive MAD supervision on/off (0 = OFF).
      pressure_mad_supervision_on_off: Pressure MAD supervision on/off (0 = OFF).
      tadm_algorithm_on_off: TADM algorithm on/off (0 = off).
      limit_curve_index: Limit curve index.
      recording_mode:
          Recording mode (0 = no 1 = TADM errors only 2 = all TADM measurements)
        .
    """

    if type_of_aspiration is None:
      type_of_aspiration = [0] * self.num_channels
    elif not all(0 <= x <= 2 for x in type_of_aspiration):
      raise ValueError("type_of_aspiration must be in range 0 to 2")

    if type_of_dispensing_mode is None:
      type_of_dispensing_mode = [0] * self.num_channels
    elif not all(0 <= x <= 4 for x in type_of_dispensing_mode):
      raise ValueError("type_of_dispensing_mode must be in range 0 to 4")

    if tip_pattern is None:
      tip_pattern = [False] * self.num_channels
    elif not all(0 <= x <= 1 for x in tip_pattern):
      raise ValueError("tip_pattern must be in range 0 to 1")

    if TODO_DM_1 is None:
      TODO_DM_1 = [0] * self.num_channels
    elif not all(0 <= x <= 1 for x in TODO_DM_1):
      raise ValueError("TODO_DM_1 must be in range 0 to 1")

    if not all(0 <= x <= 50000 for x in x_position):
      raise ValueError("x_position must be in range 0 to 50000")

    if y_position is None:
      y_position = [3000] * self.num_channels
    elif not all(0 <= x <= 6500 for x in y_position):
      raise ValueError("y_position must be in range 0 to 6500")

    if minimal_traverse_height_at_begin_of_command is None:
      minimal_traverse_height_at_begin_of_command = [3600] * self.num_channels
    elif not all(0 <= x <= 3600 for x in minimal_traverse_height_at_begin_of_command):
      raise ValueError("minimal_traverse_height_at_begin_of_command must be in range 0 to 3600")

    if minimal_height_at_command_end is None:
      minimal_height_at_command_end = [3600] * self.num_channels
    elif not all(0 <= x <= 3600 for x in minimal_height_at_command_end):
      raise ValueError("minimal_height_at_command_end must be in range 0 to 3600")

    if lld_search_height is None:
      lld_search_height = [0] * self.num_channels
    elif not all(0 <= x <= 3600 for x in lld_search_height):
      raise ValueError("lld_search_height must be in range 0 to 3600")

    if clot_detection_height is None:
      clot_detection_height = [60] * self.num_channels
    elif not all(0 <= x <= 500 for x in clot_detection_height):
      raise ValueError("clot_detection_height must be in range 0 to 500")

    if liquid_surface_at_function_without_lld is None:
      liquid_surface_at_function_without_lld = [3600] * self.num_channels
    elif not all(0 <= x <= 3600 for x in liquid_surface_at_function_without_lld):
      raise ValueError("liquid_surface_at_function_without_lld must be in range 0 to 3600")

    if pull_out_distance_to_take_transport_air_in_function_without_lld is None:
      pull_out_distance_to_take_transport_air_in_function_without_lld = [50] * self.num_channels
    elif not all(0 <= x <= 3600
      for x in pull_out_distance_to_take_transport_air_in_function_without_lld):
      raise ValueError("pull_out_distance_to_take_transport_air_in_function_without_lld must be "
                       "in range 0 to 3600")

    if minimum_height is None:
      minimum_height = [3600] * self.num_channels
    elif not all(0 <= x <= 3600 for x in minimum_height):
      raise ValueError("minimum_height must be in range 0 to 3600")

    if immersion_depth is None:
      immersion_depth = [0] * self.num_channels
    elif not all(-3600 <= x <= 3600 for x in immersion_depth):
      raise ValueError("immersion_depth must be in range -3600 to 3600")

    if surface_following_distance is None:
      surface_following_distance = [0] * self.num_channels
    elif not all(0 <= x <= 3600 for x in surface_following_distance):
      raise ValueError("surface_following_distance must be in range 0 to 3600")

    if tube_2nd_section_height_measured_from_zm is None:
      tube_2nd_section_height_measured_from_zm = [0] * self.num_channels
    elif not all(0 <= x <= 3600 for x in tube_2nd_section_height_measured_from_zm):
      raise ValueError("tube_2nd_section_height_measured_from_zm must be in range 0 to 3600")

    if tube_2nd_section_ratio is None:
      tube_2nd_section_ratio = [0] * self.num_channels
    elif not all(0 <= x <= 10000 for x in tube_2nd_section_ratio):
      raise ValueError("tube_2nd_section_ratio must be in range 0 to 10000")

    if aspiration_volume is None:
      aspiration_volume = [0] * self.num_channels
    elif not all(0 <= x <= 125000 for x in aspiration_volume):
      raise ValueError("aspiration_volume must be in range 0 to 125000")

    if TODO_DM_3 is None:
      TODO_DM_3 = [0] * self.num_channels
    elif not all(0 <= x <= 125000 for x in TODO_DM_3):
      raise ValueError("TODO_DM_3 must be in range 0 to 125000")

    if aspiration_speed is None:
      aspiration_speed = [500] * self.num_channels
    elif not all(10 <= x <= 10000 for x in aspiration_speed):
      raise ValueError("aspiration_speed must be in range 10 to 10000")

    if dispense_volume is None:
      dispense_volume = [0] * self.num_channels
    elif not all(0 <= x <= 125000 for x in dispense_volume):
      raise ValueError("dispense_volume must be in range 0 to 125000")

    if dispense_speed is None:
      dispense_speed = [500] * self.num_channels
    elif not all(10 <= x <= 10000 for x in dispense_speed):
      raise ValueError("dispense_speed must be in range 10 to 10000")

    if cut_off_speed is None:
      cut_off_speed = [250] * self.num_channels
    elif not all(10 <= x <= 10000 for x in cut_off_speed):
      raise ValueError("cut_off_speed must be in range 10 to 10000")

    if stop_back_volume is None:
      stop_back_volume = [0] * self.num_channels
    elif not all(0 <= x <= 180 for x in stop_back_volume):
      raise ValueError("stop_back_volume must be in range 0 to 180")

    if transport_air_volume is None:
      transport_air_volume = [0] * self.num_channels
    elif not all(0 <= x <= 500 for x in transport_air_volume):
      raise ValueError("transport_air_volume must be in range 0 to 500")

    if blow_out_air_volume is None:
      blow_out_air_volume = [0] * self.num_channels
    elif not all(0 <= x <= 125000 for x in blow_out_air_volume):
      raise ValueError("blow_out_air_volume must be in range 0 to 125000")

    if pre_wetting_volume is None:
      pre_wetting_volume = [0] * self.num_channels
    elif not all(0 <= x <= 999 for x in pre_wetting_volume):
      raise ValueError("pre_wetting_volume must be in range 0 to 999")

    if lld_mode is None:
      lld_mode = [1] * self.num_channels
    elif not all(0 <= x <= 4 for x in lld_mode):
      raise ValueError("lld_mode must be in range 0 to 4")

    if aspirate_position_above_z_touch_off is None:
      aspirate_position_above_z_touch_off = [5] * self.num_channels
    elif not all(0 <= x <= 100 for x in aspirate_position_above_z_touch_off):
      raise ValueError("aspirate_position_above_z_touch_off must be in range 0 to 100")

    if lld_sensitivity is None:
      lld_sensitivity = [1] * self.num_channels
    elif not all(1 <= x <= 4 for x in lld_sensitivity):
      raise ValueError("lld_sensitivity must be in range 1 to 4")

    if pressure_lld_sensitivity is None:
      pressure_lld_sensitivity = [1] * self.num_channels
    elif not all(1 <= x <= 4 for x in pressure_lld_sensitivity):
      raise ValueError("pressure_lld_sensitivity must be in range 1 to 4")

    if swap_speed is None:
      swap_speed = [100] * self.num_channels
    elif not all(3 <= x <= 1600 for x in swap_speed):
      raise ValueError("swap_speed must be in range 3 to 1600")

    if settling_time is None:
      settling_time = [5] * self.num_channels
    elif not all(0 <= x <= 99 for x in settling_time):
      raise ValueError("settling_time must be in range 0 to 99")

    if mix_volume is None:
      mix_volume = [0] * self.num_channels
    elif not all(0 <= x <= 12500 for x in mix_volume):
      raise ValueError("mix_volume must be in range 0 to 12500")

    if mix_cycles is None:
      mix_cycles = [0] * self.num_channels
    elif not all(0 <= x <= 99 for x in mix_cycles):
      raise ValueError("mix_cycles must be in range 0 to 99")

    if mix_position_in_z_direction_from_liquid_surface is None:
      mix_position_in_z_direction_from_liquid_surface = [250] * self.num_channels
    elif not all(0 <= x <= 900 for x in mix_position_in_z_direction_from_liquid_surface):
      raise ValueError("mix_position_in_z_direction_from_liquid_surface must be in range 0 to 900")

    if mix_speed is None:
      mix_speed = [500] * self.num_channels
    elif not all(10 <= x <= 10000 for x in mix_speed):
      raise ValueError("mix_speed must be in range 10 to 10000")

    if surface_following_distance_during_mixing is None:
      surface_following_distance_during_mixing = [0] * self.num_channels
    elif not all(0 <= x <= 3600 for x in surface_following_distance_during_mixing):
      raise ValueError("surface_following_distance_during_mixing must be in range 0 to 3600")

    if TODO_DM_5 is None:
      TODO_DM_5 = [0] * self.num_channels
    elif not all(0 <= x <= 1 for x in TODO_DM_5):
      raise ValueError("TODO_DM_5 must be in range 0 to 1")

    if capacitive_mad_supervision_on_off is None:
      capacitive_mad_supervision_on_off = [0] * self.num_channels
    elif not all(0 <= x <= 1 for x in capacitive_mad_supervision_on_off):
      raise ValueError("capacitive_mad_supervision_on_off must be in range 0 to 1")

    if pressure_mad_supervision_on_off is None:
      pressure_mad_supervision_on_off = [0] * self.num_channels
    elif not all(0 <= x <= 1 for x in pressure_mad_supervision_on_off):
      raise ValueError("pressure_mad_supervision_on_off must be in range 0 to 1")

    if not 0 <= tadm_algorithm_on_off <= 1:
      raise ValueError("tadm_algorithm_on_off must be in range 0 to 1")

    if limit_curve_index is None:
      limit_curve_index = [0] * self.num_channels
    elif not all(0 <= x <= 999 for x in limit_curve_index):
      raise ValueError("limit_curve_index must be in range 0 to 999")

    if not 0 <= recording_mode <= 2:
      raise ValueError("recording_mode must be in range 0 to 2")

    return await self.send_command(
      module="A1PM",
      command="DM",
      at=type_of_aspiration,
      dm=type_of_dispensing_mode,
      tm=tip_pattern,
      dd=TODO_DM_1,
      xp=x_position,
      yp=y_position,
      th=minimal_traverse_height_at_begin_of_command,
      te=minimal_height_at_command_end,
      lp=lld_search_height,
      ch=clot_detection_height,
      zl=liquid_surface_at_function_without_lld,
      po=pull_out_distance_to_take_transport_air_in_function_without_lld,
      zx=minimum_height,
      ip=immersion_depth,
      fp=surface_following_distance,
      zu=tube_2nd_section_height_measured_from_zm,
      zr=tube_2nd_section_ratio,
      av=aspiration_volume,
      ar=TODO_DM_3,
      as_=aspiration_speed,
      dv=dispense_volume,
      ds=dispense_speed,
      ss=cut_off_speed,
      rv=stop_back_volume,
      ta=transport_air_volume,
      ba=blow_out_air_volume,
      oa=pre_wetting_volume,
      lm=lld_mode,
      zo=aspirate_position_above_z_touch_off,
      ll=lld_sensitivity,
      lv=pressure_lld_sensitivity,
      de=swap_speed,
      wt=settling_time,
      mv=mix_volume,
      mc=mix_cycles,
      mp=mix_position_in_z_direction_from_liquid_surface,
      ms=mix_speed,
      mh=surface_following_distance_during_mixing,
      la=TODO_DM_5,
      lb=capacitive_mad_supervision_on_off,
      lc=pressure_mad_supervision_on_off,
      gj=tadm_algorithm_on_off,
      gi=limit_curve_index,
      gk=recording_mode,
    )

  async def dispense_on_fly(
    self,
    y_position: List[int],
    tip_pattern: Optional[List[bool]] = None,
    first_shoot_x_pos: int = 0, #1
    dispense_on_fly_pos_command_end: int = 0, # 2
    x_acceleration_distance_before_first_shoot: int = 100, # 3
    space_between_shoots: int = 900, # 4
    x_speed: int = 270,
    number_of_shoots: int = 1, # 5
    minimal_traverse_height_at_begin_of_command: Optional[List[int]] = None,
    minimal_height_at_command_end: Optional[List[int]] = None,
    liquid_surface_at_function_without_lld: Optional[List[int]] = None,
    dispense_volume: Optional[List[int]] = None,
    dispense_speed: Optional[List[int]] = None,
    cut_off_speed: Optional[List[int]] = None,
    stop_back_volume: Optional[List[int]] = None,
    transport_air_volume: Optional[List[int]] = None,
    tadm_algorithm_on_off: int = 0,
    limit_curve_index: Optional[List[int]] = None,
    recording_mode: int = 0,
  ):
    """ Dispense on fly

    Args:
      tip_pattern: Tip pattern (channels involved). [0 = not involved, 1 = involved].
      first_shoot_x_pos: First shoot X-position [0.1mm]
      dispense_on_fly_pos_command_end: Dispense on fly position on command end [0.1mm]
      x_acceleration_distance_before_first_shoot: X- acceleration distance before first shoot
        [0.1mm] Space between shoots (raster pitch) [0.01mm]
      space_between_shoots: Space between shoots (raster pitch) [0.01mm]
      x_speed: X speed [0.1mm/s].
      number_of_shoots: Number of shoots
      minimal_traverse_height_at_begin_of_command: Minimal traverse height at begin of command
        [0.1mm].
      minimal_height_at_command_end: Minimal height at command end [0.1mm].
      y_position: Y Position [0.1mm].
      liquid_surface_at_function_without_lld: Liquid surface at function without LLD [0.1mm].
      dispense_volume: Dispense volume [0.01ul].
      dispense_speed: Dispense speed [0.1ul/s].
      cut_off_speed: Cut off speed [0.1ul/s].
      stop_back_volume: Stop back volume [0.1ul].
      transport_air_volume: Transport air volume [0.1ul].
      tadm_algorithm_on_off: TADM algorithm on/off (0 = off).
      limit_curve_index: Limit curve index.
      recording_mode: Recording mode (0 = no 1 = TADM errors only 2 = all TADM measurements).
    """

    if tip_pattern is None:
      tip_pattern = [False] * self.num_channels
    elif not all(0 <= x <= 1 for x in tip_pattern):
      raise ValueError("tip_pattern must be in range 0 to 1")

    if not -50000 <= first_shoot_x_pos <= 50000:
      raise ValueError("first_shoot_x_pos must be in range -50000 to 50000")

    if not -50000 <= dispense_on_fly_pos_command_end <= 50000:
      raise ValueError("dispense_on_fly_pos_command_end must be in range -50000 to 50000")

    if not 0 <= x_acceleration_distance_before_first_shoot <= 900:
      raise ValueError("x_acceleration_distance_before_first_shoot must be in range 0 to 900")

    if not 1 <= space_between_shoots <= 2500:
      raise ValueError("space_between_shoots must be in range 1 to 2500")

    if not 20 <= x_speed <= 25000:
      raise ValueError("x_speed must be in range 20 to 25000")

    if not 1 <= number_of_shoots <= 48:
      raise ValueError("number_of_shoots must be in range 1 to 48")

    if minimal_traverse_height_at_begin_of_command is None:
      minimal_traverse_height_at_begin_of_command = [3600] * self.num_channels
    elif not all(0 <= x <= 3600 for x in minimal_traverse_height_at_begin_of_command):
      raise ValueError("minimal_traverse_height_at_begin_of_command must be in range 0 to 3600")

    if minimal_height_at_command_end is None:
      minimal_height_at_command_end = [3600] * self.num_channels
    elif not all(0 <= x <= 3600 for x in minimal_height_at_command_end):
      raise ValueError("minimal_height_at_command_end must be in range 0 to 3600")

    if y_position is None:
      y_position = [3000] * self.num_channels
    elif not all(0 <= x <= 6500 for x in y_position):
      raise ValueError("y_position must be in range 0 to 6500")

    if liquid_surface_at_function_without_lld is None:
      liquid_surface_at_function_without_lld = [3600] * self.num_channels
    elif not all(0 <= x <= 3600 for x in liquid_surface_at_function_without_lld):
      raise ValueError("liquid_surface_at_function_without_lld must be in range 0 to 3600")

    if dispense_volume is None:
      dispense_volume = [0] * self.num_channels
    elif not all(0 <= x <= 125000 for x in dispense_volume):
      raise ValueError("dispense_volume must be in range 0 to 125000")

    if dispense_speed is None:
      dispense_speed = [500] * self.num_channels
    elif not all(10 <= x <= 10000 for x in dispense_speed):
      raise ValueError("dispense_speed must be in range 10 to 10000")

    if cut_off_speed is None:
      cut_off_speed = [250] * self.num_channels
    elif not all(10 <= x <= 10000 for x in cut_off_speed):
      raise ValueError("cut_off_speed must be in range 10 to 10000")

    if stop_back_volume is None:
      stop_back_volume = [0] * self.num_channels
    elif not all(0 <= x <= 180 for x in stop_back_volume):
      raise ValueError("stop_back_volume must be in range 0 to 180")

    if transport_air_volume is None:
      transport_air_volume = [0] * self.num_channels
    elif not all(0 <= x <= 500 for x in transport_air_volume):
      raise ValueError("transport_air_volume must be in range 0 to 500")

    if not 0 <= tadm_algorithm_on_off <= 1:
      raise ValueError("tadm_algorithm_on_off must be in range 0 to 1")

    if limit_curve_index is None:
      limit_curve_index = [0] * self.num_channels
    elif not all(0 <= x <= 999 for x in limit_curve_index):
      raise ValueError("limit_curve_index must be in range 0 to 999")

    if not 0 <= recording_mode <= 2:
      raise ValueError("recording_mode must be in range 0 to 2")

    return await self.send_command(
      module="A1PM",
      command="DF",
      tm=tip_pattern,
      xa=first_shoot_x_pos,
      xf=dispense_on_fly_pos_command_end,
      xh=x_acceleration_distance_before_first_shoot,
      xy=space_between_shoots,
      xv=x_speed,
      xi=number_of_shoots,
      th=minimal_traverse_height_at_begin_of_command,
      te=minimal_height_at_command_end,
      yp=y_position,
      zl=liquid_surface_at_function_without_lld,
      dv=dispense_volume,
      ds=dispense_speed,
      ss=cut_off_speed,
      rv=stop_back_volume,
      ta=transport_air_volume,
      gj=tadm_algorithm_on_off,
      gi=limit_curve_index,
      gk=recording_mode,
    )

  async def nano_pulse_dispense(
    self,
    x_position: List[int],
    y_position: List[int],
    TODO_DB_0: Optional[List[int]] = None,
    liquid_surface_at_function_without_lld: Optional[List[int]] = None,
    minimal_traverse_height_at_begin_of_command: Optional[List[int]] = None,
    minimal_height_at_command_end: Optional[List[int]] = None,
    TODO_DB_1: Optional[List[int]] = None,
    TODO_DB_2: Optional[List[int]] = None,
    TODO_DB_3: Optional[List[int]] = None,
    TODO_DB_4: Optional[List[int]] = None,
    TODO_DB_5: Optional[List[int]] = None,
    TODO_DB_6: Optional[List[int]] = None,
    TODO_DB_7: Optional[List[int]] = None,
    TODO_DB_8: Optional[List[int]] = None,
    TODO_DB_9: Optional[List[int]] = None,
    TODO_DB_10: Optional[List[int]] = None,
    TODO_DB_11: Optional[List[int]] = None,
    TODO_DB_12: Optional[List[int]] = None,
  ):
    """ Nano pulse dispense

    Args:
      TODO_DB_0: (0).
      x_position: X Position [0.1mm].
      y_position: Y Position [0.1mm].
      liquid_surface_at_function_without_lld: Liquid surface at function without LLD [0.1mm].
      minimal_traverse_height_at_begin_of_command: Minimal traverse height at begin of command
        [0.1mm].
      minimal_height_at_command_end: Minimal height at command end [0.1mm].
      TODO_DB_1: (0).
      TODO_DB_2: (0).
      TODO_DB_3: (0).
      TODO_DB_4: (0).
      TODO_DB_5: (0).
      TODO_DB_6: (0).
      TODO_DB_7: (0).
      TODO_DB_8: (0).
      TODO_DB_9: (0).
      TODO_DB_10: (0).
      TODO_DB_11: (0).
      TODO_DB_12: (0).
    """

    if TODO_DB_0 is None:
      TODO_DB_0 = [1] * self.num_channels
    elif not all(0 <= x <= 1 for x in TODO_DB_0):
      raise ValueError("TODO_DB_0 must be in range 0 to 1")

    if not all(0 <= x <= 50000 for x in x_position):
      raise ValueError("x_position must be in range 0 to 50000")

    if y_position is None:
      y_position = [3000] * self.num_channels
    elif not all(0 <= x <= 6500 for x in y_position):
      raise ValueError("y_position must be in range 0 to 6500")

    if liquid_surface_at_function_without_lld is None:
      liquid_surface_at_function_without_lld = [3600] * self.num_channels
    elif not all(0 <= x <= 3600 for x in liquid_surface_at_function_without_lld):
      raise ValueError("liquid_surface_at_function_without_lld must be in range 0 to 3600")

    if minimal_traverse_height_at_begin_of_command is None:
      minimal_traverse_height_at_begin_of_command = [3600] * self.num_channels
    elif not all(0 <= x <= 3600 for x in minimal_traverse_height_at_begin_of_command):
      raise ValueError("minimal_traverse_height_at_begin_of_command must be in range 0 to 3600")

    if minimal_height_at_command_end is None:
      minimal_height_at_command_end = [3600] * self.num_channels
    elif not all(0 <= x <= 3600 for x in minimal_height_at_command_end):
      raise ValueError("minimal_height_at_command_end must be in range 0 to 3600")

    if TODO_DB_1 is None:
      TODO_DB_1 = [0] * self.num_channels
    elif not all(0 <= x <= 20000 for x in TODO_DB_1):
      raise ValueError("TODO_DB_1 must be in range 0 to 20000")

    if TODO_DB_2 is None:
      TODO_DB_2 = [0] * self.num_channels
    elif not all(0 <= x <= 1 for x in TODO_DB_2):
      raise ValueError("TODO_DB_2 must be in range 0 to 1")

    if TODO_DB_3 is None:
      TODO_DB_3 = [0] * self.num_channels
    elif not all(0 <= x <= 10000 for x in TODO_DB_3):
      raise ValueError("TODO_DB_3 must be in range 0 to 10000")

    if TODO_DB_4 is None:
      TODO_DB_4 = [0] * self.num_channels
    elif not all(0 <= x <= 100 for x in TODO_DB_4):
      raise ValueError("TODO_DB_4 must be in range 0 to 100")

    if TODO_DB_5 is None:
      TODO_DB_5 = [0] * self.num_channels
    elif not all(0 <= x <= 1 for x in TODO_DB_5):
      raise ValueError("TODO_DB_5 must be in range 0 to 1")

    if TODO_DB_6 is None:
      TODO_DB_6 = [0] * self.num_channels
    elif not all(0 <= x <= 10000 for x in TODO_DB_6):
      raise ValueError("TODO_DB_6 must be in range 0 to 10000")

    if TODO_DB_7 is None:
      TODO_DB_7 = [0] * self.num_channels
    elif not all(0 <= x <= 100 for x in TODO_DB_7):
      raise ValueError("TODO_DB_7 must be in range 0 to 100")

    if TODO_DB_8 is None:
      TODO_DB_8 = [0] * self.num_channels
    elif not all(0 <= x <= 1 for x in TODO_DB_8):
      raise ValueError("TODO_DB_8 must be in range 0 to 1")

    if TODO_DB_9 is None:
      TODO_DB_9 = [0] * self.num_channels
    elif not all(0 <= x <= 10000 for x in TODO_DB_9):
      raise ValueError("TODO_DB_9 must be in range 0 to 10000")

    if TODO_DB_10 is None:
      TODO_DB_10 = [0] * self.num_channels
    elif not all(0 <= x <= 100 for x in TODO_DB_10):
      raise ValueError("TODO_DB_10 must be in range 0 to 100")

    if TODO_DB_11 is None:
      TODO_DB_11 = [0] * self.num_channels
    elif not all(0 <= x <= 3600 for x in TODO_DB_11):
      raise ValueError("TODO_DB_11 must be in range 0 to 3600")

    if TODO_DB_12 is None:
      TODO_DB_12 = [1] * self.num_channels
    elif not all(0 <= x <= 1 for x in TODO_DB_12):
      raise ValueError("TODO_DB_12 must be in range 0 to 1")

    return await self.send_command(
      module="A1PM",
      command="DB",
      tm=TODO_DB_0,
      xp=x_position,
      yp=y_position,
      zl=liquid_surface_at_function_without_lld,
      th=minimal_traverse_height_at_begin_of_command,
      te=minimal_height_at_command_end,
      pe=TODO_DB_1,
      pd=TODO_DB_2,
      pf=TODO_DB_3,
      pg=TODO_DB_4,
      ph=TODO_DB_5,
      pj=TODO_DB_6,
      pk=TODO_DB_7,
      pl=TODO_DB_8,
      pp=TODO_DB_9,
      pq=TODO_DB_10,
      pi=TODO_DB_11,
      pm=TODO_DB_12,
    )

  async def wash_tips(
    self,
    x_position: List[int],
    y_position: List[int],
    tip_pattern: Optional[List[bool]] = None,
    minimal_traverse_height_at_begin_of_command: Optional[List[int]] = None,
    liquid_surface_at_function_without_lld: Optional[List[int]] = None,
    aspiration_volume: Optional[List[int]] = None,
    aspiration_speed: Optional[List[int]] = None,
    dispense_speed: Optional[List[int]] = None,
    swap_speed: Optional[List[int]] = None,
    soak_time: int = 0,
    wash_cycles: int = 0,
    minimal_height_at_command_end: Optional[List[int]] = None,
  ):
    """ Wash tips

    Args:
      tip_pattern: Tip pattern (channels involved). [0 = not involved, 1 = involved].
      x_position: X Position [0.1mm].
      y_position: Y Position [0.1mm].
      minimal_traverse_height_at_begin_of_command: Minimal traverse height at begin of command
        [0.1mm].
      liquid_surface_at_function_without_lld: Liquid surface at function without LLD [0.1mm].
      aspiration_volume: Aspiration volume [0.01ul].
      aspiration_speed: Aspiration speed [0.1ul]/s.
      dispense_speed: Dispense speed [0.1ul/s].
      swap_speed: Swap speed (on leaving liquid) [0.1mm/s].
      soak_time: (0).
      wash_cycles: (0).
      minimal_height_at_command_end: Minimal height at command end [0.1mm].
    """

    if tip_pattern is None:
      tip_pattern = [False] * self.num_channels
    elif not all(0 <= x <= 1 for x in tip_pattern):
      raise ValueError("tip_pattern must be in range 0 to 1")

    if not all(0 <= x <= 50000 for x in x_position):
      raise ValueError("x_position must be in range 0 to 50000")

    if y_position is None:
      y_position = [3000] * self.num_channels
    elif not all(0 <= x <= 6500 for x in y_position):
      raise ValueError("y_position must be in range 0 to 6500")

    if minimal_traverse_height_at_begin_of_command is None:
      minimal_traverse_height_at_begin_of_command = [3600] * self.num_channels
    elif not all(0 <= x <= 3600 for x in minimal_traverse_height_at_begin_of_command):
      raise ValueError("minimal_traverse_height_at_begin_of_command must be in range 0 to 3600")

    if liquid_surface_at_function_without_lld is None:
      liquid_surface_at_function_without_lld = [3600] * self.num_channels
    elif not all(0 <= x <= 3600 for x in liquid_surface_at_function_without_lld):
      raise ValueError("liquid_surface_at_function_without_lld must be in range 0 to 3600")

    if aspiration_volume is None:
      aspiration_volume = [0] * self.num_channels
    elif not all(0 <= x <= 125000 for x in aspiration_volume):
      raise ValueError("aspiration_volume must be in range 0 to 125000")

    if aspiration_speed is None:
      aspiration_speed = [500] * self.num_channels
    elif not all(10 <= x <= 10000 for x in aspiration_speed):
      raise ValueError("aspiration_speed must be in range 10 to 10000")

    if dispense_speed is None:
      dispense_speed = [500] * self.num_channels
    elif not all(10 <= x <= 10000 for x in dispense_speed):
      raise ValueError("dispense_speed must be in range 10 to 10000")

    if swap_speed is None:
      swap_speed = [100] * self.num_channels
    elif not all(3 <= x <= 1600 for x in swap_speed):
      raise ValueError("swap_speed must be in range 3 to 1600")

    if not 0 <= soak_time <= 3600:
      raise ValueError("soak_time must be in range 0 to 3600")

    if not 0 <= wash_cycles <= 99:
      raise ValueError("wash_cycles must be in range 0 to 99")

    if minimal_height_at_command_end is None:
      minimal_height_at_command_end = [3600] * self.num_channels
    elif not all(0 <= x <= 3600 for x in minimal_height_at_command_end):
      raise ValueError("minimal_height_at_command_end must be in range 0 to 3600")

    return await self.send_command(
      module="A1PM",
      command="DW",
      tm=tip_pattern,
      xp=x_position,
      yp=y_position,
      th=minimal_traverse_height_at_begin_of_command,
      zl=liquid_surface_at_function_without_lld,
      av=aspiration_volume,
      as_=aspiration_speed,
      ds=dispense_speed,
      de=swap_speed,
      sa=soak_time,
      dc=wash_cycles,
      te=minimal_height_at_command_end,
    )

  async def pip_tip_pick_up(
    self,
    x_position: List[int],
    y_position: List[int],
    tip_pattern: Optional[List[bool]] = None,
    tip_type: Optional[List[int]] = None,
    begin_z_deposit_position: Optional[List[int]] = None,
    end_z_deposit_position: Optional[List[int]] = None,
    minimal_traverse_height_at_begin_of_command: Optional[List[int]] = None,
    minimal_height_at_command_end: Optional[List[int]] = None,
    blow_out_air_volume: Optional[List[int]] = None,
    tip_handling_method: Optional[List[int]] = None,
  ):
    """ Tip Pick up

    Args:
      x_position: X Position [0.1mm].
      y_position: Y Position [0.1mm].
      tip_pattern: Tip pattern (channels involved). [0 = not involved, 1 = involved].
      tip_type: Tip type (see command TT).
      begin_z_deposit_position: (0).
      end_z_deposit_position: Z deposit position [0.1mm] (collar bearing position).
      minimal_traverse_height_at_begin_of_command: Minimal traverse height at begin of command
       [0.1mm].
      minimal_height_at_command_end: Minimal height at command end [0.1mm].
      blow_out_air_volume: Blow out air volume [0.01ul].
      tip_handling_method: Tip handling method. (Unconfirmed, but likely: 0 = auto selection (see
        command TT parameter tu), 1 = pick up out of rack, 2 = pick up out of wash liquid (slowly))
    """

    if not all(0 <= x <= 50000 for x in x_position):
      raise ValueError("x_position must be in range 0 to 50000")

    if y_position is None:
      y_position = [3000] * self.num_channels
    elif not all(0 <= x <= 6500 for x in y_position):
      raise ValueError("y_position must be in range 0 to 6500")

    if tip_pattern is None:
      tip_pattern = [False] * self.num_channels
    elif not all(0 <= x <= 1 for x in tip_pattern):
      raise ValueError("tip_pattern must be in range 0 to 1")

    if tip_type is None:
      tip_type = [4] * self.num_channels
    elif not all(0 <= x <= 199 for x in tip_type):
      raise ValueError("tip_type must be in range 0 to 199")

    if begin_z_deposit_position is None:
      begin_z_deposit_position = [0] * self.num_channels
    elif not all(0 <= x <= 3600 for x in begin_z_deposit_position):
      raise ValueError("begin_z_deposit_position must be in range 0 to 3600")

    if end_z_deposit_position is None:
      end_z_deposit_position = [0] * self.num_channels
    elif not all(0 <= x <= 3600 for x in end_z_deposit_position):
      raise ValueError("end_z_deposit_position must be in range 0 to 3600")

    if minimal_traverse_height_at_begin_of_command is None:
      minimal_traverse_height_at_begin_of_command = [3600] * self.num_channels
    elif not all(0 <= x <= 3600 for x in minimal_traverse_height_at_begin_of_command):
      raise ValueError("minimal_traverse_height_at_begin_of_command must be in range 0 to 3600")

    if minimal_height_at_command_end is None:
      minimal_height_at_command_end = [3600] * self.num_channels
    elif not all(0 <= x <= 3600 for x in minimal_height_at_command_end):
      raise ValueError("minimal_height_at_command_end must be in range 0 to 3600")

    if blow_out_air_volume is None:
      blow_out_air_volume = [0] * self.num_channels
    elif not all(0 <= x <= 125000 for x in blow_out_air_volume):
      raise ValueError("blow_out_air_volume must be in range 0 to 125000")

    if tip_handling_method is None:
      tip_handling_method = [0] * self.num_channels
    elif not all(0 <= x <= 9 for x in tip_handling_method):
      raise ValueError("tip_handling_method must be in range 0 to 9")

    return await self.send_command(
      module="A1PM",
      command="TP",
      xp=x_position,
      yp=y_position,
      tm=tip_pattern,
      tt=tip_type,
      tp=begin_z_deposit_position,
      tz=end_z_deposit_position,
      th=minimal_traverse_height_at_begin_of_command,
      te=minimal_height_at_command_end,
      ba=blow_out_air_volume,
      td=tip_handling_method,
    )

  async def pip_tip_discard(
    self,
    x_position: List[int],
    y_position: List[int],
    begin_z_deposit_position: Optional[List[int]] = None,
    end_z_deposit_position: Optional[List[int]] = None,
    minimal_traverse_height_at_begin_of_command: Optional[List[int]] = None,
    minimal_height_at_command_end: Optional[List[int]] = None,
    tip_pattern: Optional[List[bool]] = None,
    TODO_TR_2: int = 0,
    tip_handling_method: Optional[List[int]] = None,
  ):
    """ Tip Discard

    Args:
      x_position: X Position [0.1mm].
      y_position: Y Position [0.1mm].
      begin_z_deposit_position: (0).
      end_z_deposit_position: Z deposit position [0.1mm] (collar bearing position).
      minimal_traverse_height_at_begin_of_command: Minimal traverse height at begin of command
        [0.1mm].
      minimal_height_at_command_end: Minimal height at command end [0.1mm].
      tip_pattern: Tip pattern (channels involved). [0 = not involved, 1 = involved].
      TODO_TR_2: (0).
      tip_handling_method: Tip handling method.
    """

    if not all(0 <= x <= 50000 for x in x_position):
      raise ValueError("x_position must be in range 0 to 50000")

    if y_position is None:
      y_position = [3000] * self.num_channels
    elif not all(0 <= x <= 6500 for x in y_position):
      raise ValueError("y_position must be in range 0 to 6500")

    if begin_z_deposit_position is None:
      begin_z_deposit_position = [0] * self.num_channels
    elif not all(0 <= x <= 3600 for x in begin_z_deposit_position):
      raise ValueError("begin_z_deposit_position must be in range 0 to 3600")

    if end_z_deposit_position is None:
      end_z_deposit_position = [0] * self.num_channels
    elif not all(0 <= x <= 3600 for x in end_z_deposit_position):
      raise ValueError("end_z_deposit_position must be in range 0 to 3600")

    if minimal_traverse_height_at_begin_of_command is None:
      minimal_traverse_height_at_begin_of_command = [3600] * self.num_channels
    elif not all(0 <= x <= 3600 for x in minimal_traverse_height_at_begin_of_command):
      raise ValueError("minimal_traverse_height_at_begin_of_command must be in range 0 to 3600")

    if minimal_height_at_command_end is None:
      minimal_height_at_command_end = [3600] * self.num_channels
    elif not all(0 <= x <= 3600 for x in minimal_height_at_command_end):
      raise ValueError("minimal_height_at_command_end must be in range 0 to 3600")

    if tip_pattern is None:
      tip_pattern = [False] * self.num_channels
    elif not all(0 <= x <= 1 for x in tip_pattern):
      raise ValueError("tip_pattern must be in range 0 to 1")

    if not -1000 <= TODO_TR_2 <= 1000:
      raise ValueError("TODO_TR_2 must be in range -1000 to 1000")

    if tip_handling_method is None:
      tip_handling_method = [0] * self.num_channels
    elif not all(0 <= x <= 9 for x in tip_handling_method):
      raise ValueError("tip_handling_method must be in range 0 to 9")

    return await self.send_command(
      module="A1PM",
      command="TR",
      xp=x_position,
      yp=y_position,
      tp=begin_z_deposit_position,
      tz=end_z_deposit_position,
      th=minimal_traverse_height_at_begin_of_command,
      te=minimal_height_at_command_end,
      tm=tip_pattern,
      ts=TODO_TR_2,
      td=tip_handling_method,
    )

  async def search_for_teach_in_signal_in_x_direction(
    self,
    channel_index: int = 1,
    x_search_distance: int = 0,
    x_speed: int = 270,
  ):
    """ Search for Teach in signal in X direction

    Args:
      channel_index: Channel index.
      x_search_distance: X search distance [0.1mm].
      x_speed: X speed [0.1mm/s].
    """

    if not 1 <= channel_index <= 16:
      raise ValueError("channel_index must be in range 1 to 16")

    if not -50000 <= x_search_distance <= 50000:
      raise ValueError("x_search_distance must be in range -50000 to 50000")

    if not 20 <= x_speed <= 25000:
      raise ValueError("x_speed must be in range 20 to 25000")

    return await self.send_command(
      module="A1PM",
      command="DL",
      pn=channel_index,
      xs=x_search_distance,
      xv=x_speed,
    )

  async def position_all_channels_in_y_direction(
    self,
    y_position: List[int],
  ):
    """ Position all channels in Y direction

    Args:
      y_position: Y Position [0.1mm].
    """

    if y_position is None:
      y_position = [3000] * self.num_channels
    elif not all(0 <= x <= 6500 for x in y_position):
      raise ValueError("y_position must be in range 0 to 6500")

    return await self.send_command(
      module="A1PM",
      command="DY",
      yp=y_position,
    )

  async def position_all_channels_in_z_direction(
    self,
    z_position: Optional[List[int]] = None,
  ):
    """ Position all channels in Z direction

    Args:
      z_position: Z Position [0.1mm].
    """

    if z_position is None:
      z_position = [0] * self.num_channels
    elif not all(0 <= x <= 3600 for x in z_position):
      raise ValueError("z_position must be in range 0 to 3600")

    return await self.send_command(
      module="A1PM",
      command="DZ",
      zp=z_position,
    )

  async def position_single_channel_in_y_direction(
    self,
    channel_index: int = 1,
    y_position: int = 3000,
  ):
    """ Position single channel in Y direction

    Args:
      channel_index: Channel index.
      y_position: Y Position [0.1mm].
    """

    if not 1 <= channel_index <= 16:
      raise ValueError("channel_index must be in range 1 to 16")

    if not 0 <= y_position <= 6500:
      raise ValueError("y_position must be in range 0 to 6500")

    return await self.send_command(
      module="A1PM",
      command="DV",
      pn=channel_index,
      yj=y_position,
    )

  async def position_single_channel_in_z_direction(
    self,
    channel_index: int = 1,
    z_position: int = 0,
  ):
    """ Position single channel in Z direction

    Args:
      channel_index: Channel index.
      z_position: Z Position [0.1mm].
    """

    if not 1 <= channel_index <= 16:
      raise ValueError("channel_index must be in range 1 to 16")

    if not 0 <= z_position <= 3600:
      raise ValueError("z_position must be in range 0 to 3600")

    return await self.send_command(
      module="A1PM",
      command="DU",
      pn=channel_index,
      zj=z_position,
    )

  async def move_to_defined_position(
    self,
    x_position: List[int],
    y_position: List[int],
    tip_pattern: Optional[List[bool]] = None,
    minimal_traverse_height_at_begin_of_command: Optional[List[int]] = None,
    z_position: Optional[List[int]] = None,
  ):
    """ Move to defined position

    Args:
      tip_pattern: Tip pattern (channels involved). [0 = not involved, 1 = involved].
      x_position: X Position [0.1mm].
      y_position: Y Position [0.1mm].
      minimal_traverse_height_at_begin_of_command: Minimal traverse height at begin of command
        [0.1mm].
      z_position: Z Position [0.1mm].
    """

    if tip_pattern is None:
      tip_pattern = [False] * self.num_channels
    elif not all(0 <= x <= 1 for x in tip_pattern):
      raise ValueError("tip_pattern must be in range 0 to 1")

    if not all(0 <= x <= 50000 for x in x_position):
      raise ValueError("x_position must be in range 0 to 50000")

    if y_position is None:
      y_position = [3000] * self.num_channels
    elif not all(0 <= x <= 6500 for x in y_position):
      raise ValueError("y_position must be in range 0 to 6500")

    if minimal_traverse_height_at_begin_of_command is None:
      minimal_traverse_height_at_begin_of_command = [3600] * self.num_channels
    elif not all(0 <= x <= 3600 for x in minimal_traverse_height_at_begin_of_command):
      raise ValueError("minimal_traverse_height_at_begin_of_command must be in range 0 to 3600")

    if z_position is None:
      z_position = [0] * self.num_channels
    elif not all(0 <= x <= 3600 for x in z_position):
      raise ValueError("z_position must be in range 0 to 3600")

    return await self.send_command(
      module="A1PM",
      command="DN",
      tm=tip_pattern,
      xp=x_position,
      yp=y_position,
      th=minimal_traverse_height_at_begin_of_command,
      zp=z_position,
    )

  async def teach_rack_using_channel_n(
    self,
    channel_index: int = 1,
    gap_center_x_direction: int = 0,
    gap_center_y_direction: int = 3000,
    gap_center_z_direction: int = 0,
    minimal_height_at_command_end: Optional[List[int]] = None,
  ):
    """ Teach rack using channel n

    Attention! Channels not involved must first be taken out of measurement range.

    Args:
      channel_index: Channel index.
      gap_center_x_direction: Gap center X direction [0.1mm].
      gap_center_y_direction: Gap center Y direction [0.1mm].
      gap_center_z_direction: Gap center Z direction [0.1mm].
      minimal_height_at_command_end: Minimal height at command end [0.1mm].
    """

    if not 1 <= channel_index <= 16:
      raise ValueError("channel_index must be in range 1 to 16")

    if not -50000 <= gap_center_x_direction <= 50000:
      raise ValueError("gap_center_x_direction must be in range -50000 to 50000")

    if not 0 <= gap_center_y_direction <= 6500:
      raise ValueError("gap_center_y_direction must be in range 0 to 6500")

    if not 0 <= gap_center_z_direction <= 3600:
      raise ValueError("gap_center_z_direction must be in range 0 to 3600")

    if minimal_height_at_command_end is None:
      minimal_height_at_command_end = [3600] * self.num_channels
    elif not all(0 <= x <= 3600 for x in minimal_height_at_command_end):
      raise ValueError("minimal_height_at_command_end must be in range 0 to 3600")

    return await self.send_command(
      module="A1PM",
      command="DT",
      pn=channel_index,
      xa=gap_center_x_direction,
      yj=gap_center_y_direction,
      zj=gap_center_z_direction,
      te=minimal_height_at_command_end,
    )

  async def expose_channel_n(
    self,
    channel_index: int = 1,
  ):
    """ Expose channel n

    Args:
      channel_index: Channel index.
    """

    if not 1 <= channel_index <= 16:
      raise ValueError("channel_index must be in range 1 to 16")

    return await self.send_command(
      module="A1PM",
      command="DQ",
      pn=channel_index,
    )

  async def calculates_check_sums_and_compares_them_with_the_value_saved_in_flash_eprom(
    self,
    TODO_DC_0: int = 0,
    TODO_DC_1: int = 3000,
    tip_type: Optional[List[int]] = None,
    TODO_DC_2: Optional[List[int]] = None,
    z_deposit_position: Optional[List[int]] = None,
    minimal_traverse_height_at_begin_of_command: Optional[List[int]] = None,
    first_pip_channel_node_no: int = 1,
  ):
    """ Calculates check sums and compares them with the value saved in Flash EPROM

    Args:
      TODO_DC_0: (0).
      TODO_DC_1: (0).
      tip_type: Tip type (see command TT).
      TODO_DC_2: (0).
      z_deposit_position: Z deposit position [0.1mm] (collar bearing position).
      minimal_traverse_height_at_begin_of_command: Minimal traverse height at begin of command
        [0.1mm].
      first_pip_channel_node_no: First (lower) pip. channel node no. (0 = disabled).
    """

    if not -50000 <= TODO_DC_0 <= 50000:
      raise ValueError("TODO_DC_0 must be in range -50000 to 50000")

    if not 0 <= TODO_DC_1 <= 6500:
      raise ValueError("TODO_DC_1 must be in range 0 to 6500")

    if tip_type is None:
      tip_type = [4] * self.num_channels
    elif not all(0 <= x <= 199 for x in tip_type):
      raise ValueError("tip_type must be in range 0 to 199")

    if TODO_DC_2 is None:
      TODO_DC_2 = [0] * self.num_channels
    elif not all(0 <= x <= 3600 for x in TODO_DC_2):
      raise ValueError("TODO_DC_2 must be in range 0 to 3600")

    if z_deposit_position is None:
      z_deposit_position = [0] * self.num_channels
    elif not all(0 <= x <= 3600 for x in z_deposit_position):
      raise ValueError("z_deposit_position must be in range 0 to 3600")

    if minimal_traverse_height_at_begin_of_command is None:
      minimal_traverse_height_at_begin_of_command = [3600] * self.num_channels
    elif not all(0 <= x <= 3600 for x in minimal_traverse_height_at_begin_of_command):
      raise ValueError("minimal_traverse_height_at_begin_of_command must be in range 0 to 3600")

    if not 1 <= first_pip_channel_node_no <= 16:
      raise ValueError("first_pip_channel_node_no must be in range 1 to 16")

    return await self.send_command(
      module="A1PM",
      command="DC",
      xa=TODO_DC_0,
      yj=TODO_DC_1,
      tt=tip_type,
      tp=TODO_DC_2,
      tz=z_deposit_position,
      th=minimal_traverse_height_at_begin_of_command,
      pa=first_pip_channel_node_no,
    )

  async def discard_core_gripper_tool(
    self,
    gripper_tool_x_position: int = 0,
    first_gripper_tool_y_pos: int = 3000,
    tip_type: Optional[List[int]] = None,
    begin_z_deposit_position: Optional[List[int]] = None,
    end_z_deposit_position: Optional[List[int]] = None,
    minimal_traverse_height_at_begin_of_command: Optional[List[int]] = None,
    first_pip_channel_node_no: int = 1,
    minimal_height_at_command_end: Optional[List[int]] = None,
  ):
    """ Discard CoRe gripper tool

    Args:
      gripper_tool_x_position: (0).
      first_gripper_tool_y_pos: First (lower channel) CoRe gripper tool Y pos. [0.1mm]
      tip_type: Tip type (see command TT).
      begin_z_deposit_position: (0).
      end_z_deposit_position: Z deposit position [0.1mm] (collar bearing position).
      minimal_traverse_height_at_begin_of_command: Minimal traverse height at begin of command
        [0.1mm].
      first_pip_channel_node_no: First (lower) pip. channel node no. (0 = disabled).
      minimal_height_at_command_end: Minimal height at command end [0.1mm].
    """

    if not -50000 <= gripper_tool_x_position <= 50000:
      raise ValueError("gripper_tool_x_position must be in range -50000 to 50000")

    if not 0 <= first_gripper_tool_y_pos <= 6500:
      raise ValueError("first_gripper_tool_y_pos must be in range 0 to 6500")

    if tip_type is None:
      tip_type = [4] * self.num_channels
    elif not all(0 <= x <= 199 for x in tip_type):
      raise ValueError("tip_type must be in range 0 to 199")

    if begin_z_deposit_position is None:
      begin_z_deposit_position = [0] * self.num_channels
    elif not all(0 <= x <= 3600 for x in begin_z_deposit_position):
      raise ValueError("begin_z_deposit_position must be in range 0 to 3600")

    if end_z_deposit_position is None:
      end_z_deposit_position = [0] * self.num_channels
    elif not all(0 <= x <= 3600 for x in end_z_deposit_position):
      raise ValueError("end_z_deposit_position must be in range 0 to 3600")

    if minimal_traverse_height_at_begin_of_command is None:
      minimal_traverse_height_at_begin_of_command = [3600] * self.num_channels
    elif not all(0 <= x <= 3600 for x in minimal_traverse_height_at_begin_of_command):
      raise ValueError("minimal_traverse_height_at_begin_of_command must be in range 0 to 3600")

    if not 1 <= first_pip_channel_node_no <= 16:
      raise ValueError("first_pip_channel_node_no must be in range 1 to 16")

    if minimal_height_at_command_end is None:
      minimal_height_at_command_end = [3600] * self.num_channels
    elif not all(0 <= x <= 3600 for x in minimal_height_at_command_end):
      raise ValueError("minimal_height_at_command_end must be in range 0 to 3600")

    return await self.send_command(
      module="A1PM",
      command="DJ",
      xa=gripper_tool_x_position,
      yj=first_gripper_tool_y_pos,
      tt=tip_type,
      tp=begin_z_deposit_position,
      tz=end_z_deposit_position,
      th=minimal_traverse_height_at_begin_of_command,
      pa=first_pip_channel_node_no,
      te=minimal_height_at_command_end,
    )

  async def grip_plate(
    self,
    plate_center_x_direction: int = 0,
    plate_center_y_direction: int = 3000,
    plate_center_z_direction: int = 0,
    z_speed: int = 1287,
    open_gripper_position: int = 860,
    plate_width: int = 800,
    acceleration_index: int = 4,
    grip_strength: int = 30,
    minimal_traverse_height_at_begin_of_command: Optional[List[int]] = None,
    minimal_height_at_command_end: Optional[List[int]] = None,
  ):
    """ Grip plate

    Args:
      plate_center_x_direction: Plate center X direction [0.1mm].
      plate_center_y_direction: Plate center Y direction [0.1mm].
      plate_center_z_direction: Plate center Z direction [0.1mm].
      z_speed: Z speed [0.1mm/sec].
      open_gripper_position: Open gripper position [0.1mm].
      plate_width: Plate width [0.1mm].
      acceleration_index: Acceleration index.
      grip_strength: Grip strength (0 = low 99 = high).
      minimal_traverse_height_at_begin_of_command: Minimal traverse height at begin of command
        [0.1mm].
      minimal_height_at_command_end: Minimal height at command end [0.1mm].
    """

    if not -50000 <= plate_center_x_direction <= 50000:
      raise ValueError("plate_center_x_direction must be in range -50000 to 50000")

    if not 0 <= plate_center_y_direction <= 6500:
      raise ValueError("plate_center_y_direction must be in range 0 to 6500")

    if not 0 <= plate_center_z_direction <= 3600:
      raise ValueError("plate_center_z_direction must be in range 0 to 3600")

    if not 3 <= z_speed <= 1600:
      raise ValueError("z_speed must be in range 3 to 1600")

    if not 0 <= open_gripper_position <= 9999:
      raise ValueError("open_gripper_position must be in range 0 to 9999")

    if not 0 <= plate_width <= 9999:
      raise ValueError("plate_width must be in range 0 to 9999")

    if not 0 <= acceleration_index <= 4:
      raise ValueError("acceleration_index must be in range 0 to 4")

    if not 0 <= grip_strength <= 99:
      raise ValueError("grip_strength must be in range 0 to 99")

    if minimal_traverse_height_at_begin_of_command is None:
      minimal_traverse_height_at_begin_of_command = [3600] * self.num_channels
    elif not all(0 <= x <= 3600 for x in minimal_traverse_height_at_begin_of_command):
      raise ValueError("minimal_traverse_height_at_begin_of_command must be in range 0 to 3600")

    if minimal_height_at_command_end is None:
      minimal_height_at_command_end = [3600] * self.num_channels
    elif not all(0 <= x <= 3600 for x in minimal_height_at_command_end):
      raise ValueError("minimal_height_at_command_end must be in range 0 to 3600")

    return await self.send_command(
      module="A1PM",
      command="DG",
      xa=plate_center_x_direction,
      yj=plate_center_y_direction,
      zj=plate_center_z_direction,
      zy=z_speed,
      yo=open_gripper_position,
      yg=plate_width,
      ai=acceleration_index,
      yw=grip_strength,
      th=minimal_traverse_height_at_begin_of_command,
      te=minimal_height_at_command_end,
    )

  async def put_plate(
    self,
    plate_center_x_direction: int = 0,
    plate_center_y_direction: int = 3000,
    plate_center_z_direction: int = 0,
    press_on_distance: int = 5,
    z_speed: int = 1287,
    open_gripper_position: int = 860,
    minimal_traverse_height_at_begin_of_command: Optional[List[int]] = None,
    minimal_height_at_command_end: Optional[List[int]] = None,
  ):
    """ Put plate

    Args:
      plate_center_x_direction: Plate center X direction [0.1mm].
      plate_center_y_direction: Plate center Y direction [0.1mm].
      plate_center_z_direction: Plate center Z direction [0.1mm].
      press_on_distance: Press on distance [0.1mm].
      z_speed: Z speed [0.1mm/sec].
      open_gripper_position: Open gripper position [0.1mm].
      minimal_traverse_height_at_begin_of_command: Minimal traverse height at begin of command
        [0.1mm].
      minimal_height_at_command_end: Minimal height at command end [0.1mm].
    """

    if not -50000 <= plate_center_x_direction <= 50000:
      raise ValueError("plate_center_x_direction must be in range -50000 to 50000")

    if not 0 <= plate_center_y_direction <= 6500:
      raise ValueError("plate_center_y_direction must be in range 0 to 6500")

    if not 0 <= plate_center_z_direction <= 3600:
      raise ValueError("plate_center_z_direction must be in range 0 to 3600")

    if not 0 <= press_on_distance <= 999:
      raise ValueError("press_on_distance must be in range 0 to 999")

    if not 3 <= z_speed <= 1600:
      raise ValueError("z_speed must be in range 3 to 1600")

    if not 0 <= open_gripper_position <= 9999:
      raise ValueError("open_gripper_position must be in range 0 to 9999")

    if minimal_traverse_height_at_begin_of_command is None:
      minimal_traverse_height_at_begin_of_command = [3600] * self.num_channels
    elif not all(0 <= x <= 3600 for x in minimal_traverse_height_at_begin_of_command):
      raise ValueError("minimal_traverse_height_at_begin_of_command must be in range 0 to 3600")

    if minimal_height_at_command_end is None:
      minimal_height_at_command_end = [3600] * self.num_channels
    elif not all(0 <= x <= 3600 for x in minimal_height_at_command_end):
      raise ValueError("minimal_height_at_command_end must be in range 0 to 3600")

    return await self.send_command(
      module="A1PM",
      command="DR",
      xa=plate_center_x_direction,
      yj=plate_center_y_direction,
      zj=plate_center_z_direction,
      zi=press_on_distance,
      zy=z_speed,
      yo=open_gripper_position,
      th=minimal_traverse_height_at_begin_of_command,
      te=minimal_height_at_command_end,
    )

  async def move_to_position(
    self,
    plate_center_x_direction: int = 0,
    plate_center_y_direction: int = 3000,
    plate_center_z_direction: int = 0,
    z_speed: int = 1287,
    minimal_traverse_height_at_begin_of_command: Optional[List[int]] = None,
  ):
    """ Move to position

    Args:
      plate_center_x_direction: Plate center X direction [0.1mm].
      plate_center_y_direction: Plate center Y direction [0.1mm].
      plate_center_z_direction: Plate center Z direction [0.1mm].
      z_speed: Z speed [0.1mm/sec].
      minimal_traverse_height_at_begin_of_command: Minimal traverse height at begin of command
        [0.1mm].
    """

    if not -50000 <= plate_center_x_direction <= 50000:
      raise ValueError("plate_center_x_direction must be in range -50000 to 50000")

    if not 0 <= plate_center_y_direction <= 6500:
      raise ValueError("plate_center_y_direction must be in range 0 to 6500")

    if not 0 <= plate_center_z_direction <= 3600:
      raise ValueError("plate_center_z_direction must be in range 0 to 3600")

    if not 3 <= z_speed <= 1600:
      raise ValueError("z_speed must be in range 3 to 1600")

    if minimal_traverse_height_at_begin_of_command is None:
      minimal_traverse_height_at_begin_of_command = [3600] * self.num_channels
    elif not all(0 <= x <= 3600 for x in minimal_traverse_height_at_begin_of_command):
      raise ValueError("minimal_traverse_height_at_begin_of_command must be in range 0 to 3600")

    return await self.send_command(
      module="A1PM",
      command="DH",
      xa=plate_center_x_direction,
      yj=plate_center_y_direction,
      zj=plate_center_z_direction,
      zy=z_speed,
      th=minimal_traverse_height_at_begin_of_command,
    )

  async def release_object(
    self,
    first_pip_channel_node_no: int = 1,
  ):
    """ Release object

    Args:
      first_pip_channel_node_no: First (lower) pip. channel node no. (0 = disabled).
    """

    if not 1 <= first_pip_channel_node_no <= 16:
      raise ValueError("first_pip_channel_node_no must be in range 1 to 16")

    return await self.send_command(
      module="A1PM",
      command="DO",
      pa=first_pip_channel_node_no,
    )

  async def set_any_parameter_within_this_module(self):
    """ Set any parameter within this module """

    return await self.send_command(
      module="A1PM",
      command="AA",
    )

  async def request_y_positions_of_all_channels(self):
    """ Request Y Positions of all channels """

    return await self.send_command(
      module="A1PM",
      command="RY",
    )

  async def request_y_position_of_channel_n(self, channel_index: int = 1):
    """ Request Y Position of channel n """

    return await self.send_command(
      module="A1PM",
      command="RB",
      pn=channel_index,
    )

  async def request_z_positions_of_all_channels(self):
    """ Request Z Positions of all channels """

    return await self.send_command(
      module="A1PM",
      command="RZ",
    )

  async def request_z_position_of_channel_n(self, channel_index: int = 1):
    """ Request Z Position of channel n """

    return await self.send_command(
      module="A1PM",
      command="RD",
      pn=channel_index,
    )

  async def query_tip_presence(self) -> List[bool]:
    """ Query Tip presence """

    resp = await self.send_command(module="A1PM", command="QA", fmt={"rt": "[int]"})
    presences_int = cast(List[int], resp["rt"])
    return [bool(p) for p in presences_int]

  async def request_height_of_last_lld(self):
    """ Request height of last LLD """

    return await self.send_command(
      module="A1PM",
      command="RL",
    )

  async def request_channel_dispense_on_fly_status(self):
    """ Request channel dispense on fly status """

    return await self.send_command(
      module="A1PM",
      command="QF",
    )

  async def core96_request_initialization_status(self) -> bool:
    """ Request CoRe96 initialization status

    This method is inferred from I1AM and A1AM commands ("QW").

    Returns:
      bool: True if initialized, False otherwise.
    """

    resp = await self.send_command(module="A1HM", command="QW", fmt={"qw": "int"})
    return resp is not None and resp["qw"] == 1

  async def core96_initialize(
    self,
    x_position: int = 5000,
    y_position: int = 5000,
    z_position: int = 0,
    minimal_traverse_height_at_begin_of_command: int = 3900,
    minimal_height_at_command_end: int = 3900,
    end_z_deposit_position: int = 0,
    tip_type: int = 4,
  ):
    """ Initialize 96 head.

    Args:
      x_position: X Position [0.1mm].
      y_position: Y Position [0.1mm].
      z_position: Z Position [0.1mm].
      minimal_traverse_height_at_begin_of_command: Minimal traverse height at begin of command
        [0.1mm].
      minimal_height_at_command_end: Minimal height at command end [0.1mm].
      end_z_deposit_position: Z deposit position [0.1mm] (collar bearing position). (not documented,
        but present in the log files.)
      tip_type: Tip type (see command TT).
    """

    if not -500000 <= x_position <= 50000:
      raise ValueError("x_position must be in range -500000 to 50000")

    if not 422 <= y_position <= 5921:
      raise ValueError("y_position must be in range 422 to 5921")

    if not 0 <= z_position <= 3900:
      raise ValueError("z_position must be in range 0 to 3900")

    if not 0 <= minimal_traverse_height_at_begin_of_command <= 3900:
      raise ValueError("minimal_traverse_height_at_begin_of_command must be in range 0 to 3900")

    if not 0 <= minimal_height_at_command_end <= 3900:
      raise ValueError("minimal_height_at_command_end must be in range 0 to 3900")

    if not 0 <= end_z_deposit_position <= 3600:
      raise ValueError("end_z_deposit_position must be in range 0 to 3600")

    if not 0 <= tip_type <= 199:
      raise ValueError("tip_type must be in range 0 to 199")

    return await self.send_command(
      module="A1HM",
      command="DI",
      xp=x_position,
      yp=y_position,
      zp=z_position,
      th=minimal_traverse_height_at_begin_of_command,
      te=minimal_height_at_command_end,
      tz=end_z_deposit_position,
      tt=tip_type,
    )

  async def core96_aspiration_of_liquid(
    self,
    type_of_aspiration: int = 0,
    x_position: int = 5000,
    y_position: int = 5000,
    minimal_traverse_height_at_begin_of_command: int = 3900,
    minimal_height_at_command_end: int = 3900,
    lld_search_height: int = 0,
    liquid_surface_at_function_without_lld: int = 3900,
    pull_out_distance_to_take_transport_air_in_function_without_lld: int = 50,
    minimum_height: int = 3900,
    tube_2nd_section_height_measured_from_zm: int = 0,
    tube_2nd_section_ratio: int = 0,
    immersion_depth: int = 0,
    surface_following_distance: int = 0,
    aspiration_volume: int = 0,
    aspiration_speed: int = 2000,
    transport_air_volume: int = 0,
    blow_out_air_volume: int = 1000,
    pre_wetting_volume: int = 0,
    lld_mode: int = 1,
    lld_sensitivity: int = 1,
    swap_speed: int = 100,
    settling_time: int = 5,
    mix_volume: int = 0,
    mix_cycles: int = 0,
    mix_position_in_z_direction_from_liquid_surface: int = 0,
    surface_following_distance_during_mixing: int = 0,
    mix_speed: int = 2000,
    limit_curve_index: int = 0,
    tadm_channel_pattern: Optional[List[bool]] = None,
    tadm_algorithm_on_off: int = 0,
    recording_mode: int = 0,
  ):
    """ Aspiration of liquid using the 96 head.

    Args:
      type_of_aspiration: Type of aspiration (0 = simple 1 = sequence 2 = cup emptied).
      x_position: X Position [0.1mm].
      y_position: Y Position [0.1mm].
      minimal_traverse_height_at_begin_of_command: Minimal traverse height at begin of
        command [0.1mm].
      minimal_height_at_command_end: Minimal height at command end [0.1mm].
      lld_search_height: LLD search height [0.1mm].
      liquid_surface_at_function_without_lld: Liquid surface at function without LLD [0.1mm].
      pull_out_distance_to_take_transport_air_in_function_without_lld:
          Pull out distance to take transp. air in function without LLD [0.1mm].
      minimum_height: Minimum height (maximum immersion depth) [0.1mm].
      tube_2nd_section_height_measured_from_zm: Tube 2nd section height measured from zm [0.1mm].
      tube_2nd_section_ratio: Tube 2nd section ratio.
      immersion_depth: Immersion depth [0.1mm].
      surface_following_distance: Surface following distance [0.1mm].
      aspiration_volume: Aspiration volume [0.01ul].
      aspiration_speed: Aspiration speed [0.1ul]/s.
      transport_air_volume: Transport air volume [0.1ul].
      blow_out_air_volume: Blow out air volume [0.01ul].
      pre_wetting_volume: Pre wetting volume [0.1ul].
      lld_mode: LLD Mode (0 = off).
      lld_sensitivity: LLD sensitivity (1 = high, 4 = low).
      swap_speed: Swap speed (on leaving liquid) [0.1mm/s].
      settling_time: Settling time [0.1s].
      mix_volume: Mix volume [0.1ul].
      mix_cycles: Mix cycles.
      mix_position_in_z_direction_from_liquid_surface: Mix position in Z direction from liquid
        surface[0.1mm].
      surface_following_distance_during_mixing: Surface following distance during mixing [0.1mm].
      mix_speed: Mix speed [0.1ul/s].
      limit_curve_index: Limit curve index.
      tadm_channel_pattern: TADM Channel pattern.
      tadm_algorithm_on_off: TADM algorithm on/off (0 = off).
      recording_mode:
          Recording mode (0 = no 1 = TADM errors only 2 = all TADM measurements)
        .
    """

    if not 0 <= type_of_aspiration <= 2:
      raise ValueError("type_of_aspiration must be in range 0 to 2")

    if not -500000 <= x_position <= 50000:
      raise ValueError("x_position must be in range -500000 to 50000")

    if not 422 <= y_position <= 5921:
      raise ValueError("y_position must be in range 422 to 5921")

    if not 0 <= minimal_traverse_height_at_begin_of_command <= 3900:
      raise ValueError("minimal_traverse_height_at_begin_of_command must be in range 0 to 3900")

    if not 0 <= minimal_height_at_command_end <= 3900:
      raise ValueError("minimal_height_at_command_end must be in range 0 to 3900")

    if not 0 <= lld_search_height <= 3900:
      raise ValueError("lld_search_height must be in range 0 to 3900")

    if not 0 <= liquid_surface_at_function_without_lld <= 3900:
      raise ValueError("liquid_surface_at_function_without_lld must be in range 0 to 3900")

    if not 0 <= pull_out_distance_to_take_transport_air_in_function_without_lld <= 3900:
      raise ValueError("pull_out_distance_to_take_transport_air_in_function_without_lld must be in "
                       "range 0 to 3900")

    if not 0 <= minimum_height <= 3900:
      raise ValueError("minimum_height must be in range 0 to 3900")

    if not 0 <= tube_2nd_section_height_measured_from_zm <= 3900:
      raise ValueError("tube_2nd_section_height_measured_from_zm must be in range 0 to 3900")

    if not 0 <= tube_2nd_section_ratio <= 10000:
      raise ValueError("tube_2nd_section_ratio must be in range 0 to 10000")

    if not -990 <= immersion_depth <= 990:
      raise ValueError("immersion_depth must be in range -990 to 990")

    if not 0 <= surface_following_distance <= 990:
      raise ValueError("surface_following_distance must be in range 0 to 990")

    if not 0 <= aspiration_volume <= 115000:
      raise ValueError("aspiration_volume must be in range 0 to 115000")

    if not 3 <= aspiration_speed <= 5000:
      raise ValueError("aspiration_speed must be in range 3 to 5000")

    if not 0 <= transport_air_volume <= 1000:
      raise ValueError("transport_air_volume must be in range 0 to 1000")

    if not 0 <= blow_out_air_volume <= 115000:
      raise ValueError("blow_out_air_volume must be in range 0 to 115000")

    if not 0 <= pre_wetting_volume <= 11500:
      raise ValueError("pre_wetting_volume must be in range 0 to 11500")

    if not 0 <= lld_mode <= 1:
      raise ValueError("lld_mode must be in range 0 to 1")

    if not 1 <= lld_sensitivity <= 4:
      raise ValueError("lld_sensitivity must be in range 1 to 4")

    if not 3 <= swap_speed <= 1000:
      raise ValueError("swap_speed must be in range 3 to 1000")

    if not 0 <= settling_time <= 99:
      raise ValueError("settling_time must be in range 0 to 99")

    if not 0 <= mix_volume <= 11500:
      raise ValueError("mix_volume must be in range 0 to 11500")

    if not 0 <= mix_cycles <= 99:
      raise ValueError("mix_cycles must be in range 0 to 99")

    if not 0 <= mix_position_in_z_direction_from_liquid_surface <= 990:
      raise ValueError("mix_position_in_z_direction_from_liquid_surface must be in range 0 to 990")

    if not 0 <= surface_following_distance_during_mixing <= 990:
      raise ValueError("surface_following_distance_during_mixing must be in range 0 to 990")

    if not 3 <= mix_speed <= 5000:
      raise ValueError("mix_speed must be in range 3 to 5000")

    if not 0 <= limit_curve_index <= 999:
      raise ValueError("limit_curve_index must be in range 0 to 999")

    if tadm_channel_pattern is None:
      tadm_channel_pattern = [True] * 96
    elif not len(tadm_channel_pattern) < 24:
      raise ValueError("tadm_channel_pattern must be of length 24, but is "
                        f"'{len(tadm_channel_pattern)}'")
    tadm_channel_pattern_num = sum(2**i if tadm_channel_pattern[i] else 0 for i in range(96))

    if not 0 <= tadm_algorithm_on_off <= 1:
      raise ValueError("tadm_algorithm_on_off must be in range 0 to 1")

    if not 0 <= recording_mode <= 2:
      raise ValueError("recording_mode must be in range 0 to 2")

    return await self.send_command(
      module="A1HM",
      command="DA",
      at=type_of_aspiration,
      xp=x_position,
      yp=y_position,
      th=minimal_traverse_height_at_begin_of_command,
      te=minimal_height_at_command_end,
      lp=lld_search_height,
      zl=liquid_surface_at_function_without_lld,
      po=pull_out_distance_to_take_transport_air_in_function_without_lld,
      zx=minimum_height,
      zu=tube_2nd_section_height_measured_from_zm,
      zr=tube_2nd_section_ratio,
      ip=immersion_depth,
      fp=surface_following_distance,
      av=aspiration_volume,
      as_=aspiration_speed,
      ta=transport_air_volume,
      ba=blow_out_air_volume,
      oa=pre_wetting_volume,
      lm=lld_mode,
      ll=lld_sensitivity,
      de=swap_speed,
      wt=settling_time,
      mv=mix_volume,
      mc=mix_cycles,
      mp=mix_position_in_z_direction_from_liquid_surface,
      mh=surface_following_distance_during_mixing,
      ms=mix_speed,
      gi=limit_curve_index,
      cw=hex(tadm_channel_pattern_num)[2:].upper(),
      gj=tadm_algorithm_on_off,
      gk=recording_mode,
    )

  async def core96_dispensing_of_liquid(
    self,
    type_of_dispensing_mode: int = 0,
    x_position: int = 5000,
    y_position: int = 5000,
    minimum_height: int = 3900,
    tube_2nd_section_height_measured_from_zm: int = 0,
    tube_2nd_section_ratio: int = 0,
    lld_search_height: int = 0,
    liquid_surface_at_function_without_lld: int = 3900,
    pull_out_distance_to_take_transport_air_in_function_without_lld: int = 50,
    immersion_depth: int = 0,
    surface_following_distance: int = 0,
    minimal_traverse_height_at_begin_of_command: int = 3900,
    minimal_height_at_command_end: int = 3900,
    dispense_volume: int = 0,
    dispense_speed: int = 2000,
    cut_off_speed: int = 1500,
    stop_back_volume: int = 0,
    transport_air_volume: int = 0,
    blow_out_air_volume: int = 1000,
    lld_mode: int = 1,
    lld_sensitivity: int = 1,
    side_touch_off_distance: int = 0,
    swap_speed: int = 100,
    settling_time: int = 5,
    mix_volume: int = 0,
    mix_cycles: int = 0,
    mix_position_in_z_direction_from_liquid_surface: int = 0,
    surface_following_distance_during_mixing: int = 0,
    mix_speed: int = 2000,
    limit_curve_index: int = 0,
    tadm_channel_pattern: Optional[List[bool]] = None,
    tadm_algorithm_on_off: int = 0,
    recording_mode: int = 0,
  ):
    """ Dispensing of liquid using the 96 head.

    Args:
      type_of_dispensing_mode: Type of dispensing mode 0 = part in jet 1 = blow in jet 2 = Part at
          surface 3 = Blow at surface 4 = Empty.
      x_position: X Position [0.1mm].
      y_position: Y Position [0.1mm].
      minimum_height: Minimum height (maximum immersion depth) [0.1mm].
      tube_2nd_section_height_measured_from_zm: Tube 2nd section height measured from zm [0.1mm].
      tube_2nd_section_ratio: Tube 2nd section ratio.
      lld_search_height: LLD search height [0.1mm].
      liquid_surface_at_function_without_lld: Liquid surface at function without LLD [0.1mm].
      pull_out_distance_to_take_transport_air_in_function_without_lld:
          Pull out distance to take transp. air in function without LLD [0.1mm]
        .
      immersion_depth: Immersion depth [0.1mm].
      surface_following_distance: Surface following distance [0.1mm].
      minimal_traverse_height_at_begin_of_command: Minimal traverse height at begin of
        command [0.1mm].
      minimal_height_at_command_end: Minimal height at command end [0.1mm].
      dispense_volume: Dispense volume [0.01ul].
      dispense_speed: Dispense speed [0.1ul/s].
      cut_off_speed: Cut off speed [0.1ul/s].
      stop_back_volume: Stop back volume [0.1ul].
      transport_air_volume: Transport air volume [0.1ul].
      blow_out_air_volume: Blow out air volume [0.01ul].
      lld_mode: LLD Mode (0 = off).
      lld_sensitivity: LLD sensitivity (1 = high, 4 = low).
      side_touch_off_distance: Side touch off distance [0.1mm].
      swap_speed: Swap speed (on leaving liquid) [0.1mm/s].
      settling_time: Settling time [0.1s].
      mix_volume: Mix volume [0.1ul].
      mix_cycles: Mix cycles.
      mix_position_in_z_direction_from_liquid_surface: Mix position in Z direction from liquid
        surface[0.1mm].
      surface_following_distance_during_mixing: Surface following distance during mixing [0.1mm].
      mix_speed: Mix speed [0.1ul/s].
      limit_curve_index: Limit curve index.
      tadm_channel_pattern: TADM Channel pattern.
      tadm_algorithm_on_off: TADM algorithm on/off (0 = off).
      recording_mode:
          Recording mode (0 = no 1 = TADM errors only 2 = all TADM measurements)
        .
    """

    if not 0 <= type_of_dispensing_mode <= 4:
      raise ValueError("type_of_dispensing_mode must be in range 0 to 4")

    if not -500000 <= x_position <= 50000:
      raise ValueError("x_position must be in range -500000 to 50000")

    if not 422 <= y_position <= 5921:
      raise ValueError("y_position must be in range 422 to 5921")

    if not 0 <= minimum_height <= 3900:
      raise ValueError("minimum_height must be in range 0 to 3900")

    if not 0 <= tube_2nd_section_height_measured_from_zm <= 3900:
      raise ValueError("tube_2nd_section_height_measured_from_zm must be in range 0 to 3900")

    if not 0 <= tube_2nd_section_ratio <= 10000:
      raise ValueError("tube_2nd_section_ratio must be in range 0 to 10000")

    if not 0 <= lld_search_height <= 3900:
      raise ValueError("lld_search_height must be in range 0 to 3900")

    if not 0 <= liquid_surface_at_function_without_lld <= 3900:
      raise ValueError("liquid_surface_at_function_without_lld must be in range 0 to 3900")

    if not 0 <= pull_out_distance_to_take_transport_air_in_function_without_lld <= 3900:
      raise ValueError("pull_out_distance_to_take_transport_air_in_function_without_lld must be in "
                       "range 0 to 3900")

    if not -990 <= immersion_depth <= 990:
      raise ValueError("immersion_depth must be in range -990 to 990")

    if not 0 <= surface_following_distance <= 990:
      raise ValueError("surface_following_distance must be in range 0 to 990")

    if not 0 <= minimal_traverse_height_at_begin_of_command <= 3900:
      raise ValueError("minimal_traverse_height_at_begin_of_command must be in range 0 to 3900")

    if not 0 <= minimal_height_at_command_end <= 3900:
      raise ValueError("minimal_height_at_command_end must be in range 0 to 3900")

    if not 0 <= dispense_volume <= 115000:
      raise ValueError("dispense_volume must be in range 0 to 115000")

    if not 3 <= dispense_speed <= 5000:
      raise ValueError("dispense_speed must be in range 3 to 5000")

    if not 3 <= cut_off_speed <= 5000:
      raise ValueError("cut_off_speed must be in range 3 to 5000")

    if not 0 <= stop_back_volume <= 2000:
      raise ValueError("stop_back_volume must be in range 0 to 2000")

    if not 0 <= transport_air_volume <= 1000:
      raise ValueError("transport_air_volume must be in range 0 to 1000")

    if not 0 <= blow_out_air_volume <= 115000:
      raise ValueError("blow_out_air_volume must be in range 0 to 115000")

    if not 0 <= lld_mode <= 1:
      raise ValueError("lld_mode must be in range 0 to 1")

    if not 1 <= lld_sensitivity <= 4:
      raise ValueError("lld_sensitivity must be in range 1 to 4")

    if not 0 <= side_touch_off_distance <= 30:
      raise ValueError("side_touch_off_distance must be in range 0 to 30")

    if not 3 <= swap_speed <= 1000:
      raise ValueError("swap_speed must be in range 3 to 1000")

    if not 0 <= settling_time <= 99:
      raise ValueError("settling_time must be in range 0 to 99")

    if not 0 <= mix_volume <= 11500:
      raise ValueError("mix_volume must be in range 0 to 11500")

    if not 0 <= mix_cycles <= 99:
      raise ValueError("mix_cycles must be in range 0 to 99")

    if not 0 <= mix_position_in_z_direction_from_liquid_surface <= 990:
      raise ValueError("mix_position_in_z_direction_from_liquid_surface must be in range 0 to 990")

    if not 0 <= surface_following_distance_during_mixing <= 990:
      raise ValueError("surface_following_distance_during_mixing must be in range 0 to 990")

    if not 3 <= mix_speed <= 5000:
      raise ValueError("mix_speed must be in range 3 to 5000")

    if not 0 <= limit_curve_index <= 999:
      raise ValueError("limit_curve_index must be in range 0 to 999")

    if tadm_channel_pattern is None:
      tadm_channel_pattern = [True] * 96
    elif not len(tadm_channel_pattern) < 24:
      raise ValueError("tadm_channel_pattern must be of length 24, but is "
                        f"'{len(tadm_channel_pattern)}'")
    tadm_channel_pattern_num = sum(2**i if tadm_channel_pattern[i] else 0 for i in range(96))

    if not 0 <= tadm_algorithm_on_off <= 1:
      raise ValueError("tadm_algorithm_on_off must be in range 0 to 1")

    if not 0 <= recording_mode <= 2:
      raise ValueError("recording_mode must be in range 0 to 2")

    return await self.send_command(
      module="A1HM",
      command="DD",
      dm=type_of_dispensing_mode,
      xp=x_position,
      yp=y_position,
      zx=minimum_height,
      zu=tube_2nd_section_height_measured_from_zm,
      zr=tube_2nd_section_ratio,
      lp=lld_search_height,
      zl=liquid_surface_at_function_without_lld,
      po=pull_out_distance_to_take_transport_air_in_function_without_lld,
      ip=immersion_depth,
      fp=surface_following_distance,
      th=minimal_traverse_height_at_begin_of_command,
      te=minimal_height_at_command_end,
      dv=dispense_volume,
      ds=dispense_speed,
      ss=cut_off_speed,
      rv=stop_back_volume,
      ta=transport_air_volume,
      ba=blow_out_air_volume,
      lm=lld_mode,
      ll=lld_sensitivity,
      dj=side_touch_off_distance,
      de=swap_speed,
      wt=settling_time,
      mv=mix_volume,
      mc=mix_cycles,
      mp=mix_position_in_z_direction_from_liquid_surface,
      mh=surface_following_distance_during_mixing,
      ms=mix_speed,
      gi=limit_curve_index,
      cw=hex(tadm_channel_pattern_num)[2:].upper(),
      gj=tadm_algorithm_on_off,
      gk=recording_mode,
    )

  async def core96_tip_pick_up(
    self,
    x_position: int = 5000,
    y_position: int = 5000,
    tip_type: int = 4,
    tip_handling_method: int = 0,
    z_deposit_position: int = 0,
    minimal_traverse_height_at_begin_of_command: int = 3900,
    minimal_height_at_command_end: int = 3900,
  ):
    """ Tip Pick up using the 96 head.

    Args:
      x_position: X Position [0.1mm].
      y_position: Y Position [0.1mm].
      tip_type: Tip type (see command TT).
      tip_handling_method: Tip handling method.
      z_deposit_position: Z deposit position [0.1mm] (collar bearing position).
      minimal_traverse_height_at_begin_of_command: Minimal traverse height at begin of
        command [0.1mm].
      minimal_height_at_command_end: Minimal height at command end [0.1mm].
    """

    if not -500000 <= x_position <= 50000:
      raise ValueError("x_position must be in range -500000 to 50000")

    if not 422 <= y_position <= 5921:
      raise ValueError("y_position must be in range 422 to 5921")

    if not 0 <= tip_type <= 199:
      raise ValueError("tip_type must be in range 0 to 199")

    if not 0 <= tip_handling_method <= 2:
      raise ValueError("tip_handling_method must be in range 0 to 2")

    if not 0 <= z_deposit_position <= 3900:
      raise ValueError("z_deposit_position must be in range 0 to 3900")

    if not 0 <= minimal_traverse_height_at_begin_of_command <= 3900:
      raise ValueError("minimal_traverse_height_at_begin_of_command must be in range 0 to 3900")

    if not 0 <= minimal_height_at_command_end <= 3900:
      raise ValueError("minimal_height_at_command_end must be in range 0 to 3900")

    return await self.send_command(
      module="A1HM",
      command="TP",
      xp=x_position,
      yp=y_position,
      tt=tip_type,
      td=tip_handling_method,
      tz=z_deposit_position,
      th=minimal_traverse_height_at_begin_of_command,
      te=minimal_height_at_command_end,
    )

  async def core96_tip_discard(
    self,
    x_position: int = 5000,
    y_position: int = 5000,
    z_deposit_position: int = 0,
    minimal_traverse_height_at_begin_of_command: int = 3900,
    minimal_height_at_command_end: int = 3900,
  ):
    """ Tip Discard using the 96 head.

    Args:
      x_position: X Position [0.1mm].
      y_position: Y Position [0.1mm].
      z_deposit_position: Z deposit position [0.1mm] (collar bearing position).
      minimal_traverse_height_at_begin_of_command: Minimal traverse height at begin of
        command [0.1mm].
      minimal_height_at_command_end: Minimal height at command end [0.1mm].
    """

    if not -500000 <= x_position <= 50000:
      raise ValueError("x_position must be in range -500000 to 50000")

    if not 422 <= y_position <= 5921:
      raise ValueError("y_position must be in range 422 to 5921")

    if not 0 <= z_deposit_position <= 3900:
      raise ValueError("z_deposit_position must be in range 0 to 3900")

    if not 0 <= minimal_traverse_height_at_begin_of_command <= 3900:
      raise ValueError("minimal_traverse_height_at_begin_of_command must be in range 0 to 3900")

    if not 0 <= minimal_height_at_command_end <= 3900:
      raise ValueError("minimal_height_at_command_end must be in range 0 to 3900")

    return await self.send_command(
      module="A1HM",
      command="TR",
      xp=x_position,
      yp=y_position,
      tz=z_deposit_position,
      th=minimal_traverse_height_at_begin_of_command,
      te=minimal_height_at_command_end,
    )

  async def core96_move_to_defined_position(
    self,
    x_position: int = 5000,
    y_position: int = 5000,
    z_position: int = 0,
    minimal_traverse_height_at_begin_of_command: int = 3900,
  ):
    """ Move to defined position using the 96 head.

    Args:
      x_position: X Position [0.1mm].
      y_position: Y Position [0.1mm].
      z_position: Z Position [0.1mm].
      minimal_traverse_height_at_begin_of_command: Minimal traverse height at begin of
       command [0.1mm].
    """

    if not -500000 <= x_position <= 50000:
      raise ValueError("x_position must be in range -500000 to 50000")

    if not 422 <= y_position <= 5921:
      raise ValueError("y_position must be in range 422 to 5921")

    if not 0 <= z_position <= 3900:
      raise ValueError("z_position must be in range 0 to 3900")

    if not 0 <= minimal_traverse_height_at_begin_of_command <= 3900:
      raise ValueError("minimal_traverse_height_at_begin_of_command must be in range 0 to 3900")

    return await self.send_command(
      module="A1HM",
      command="DN",
      xp=x_position,
      yp=y_position,
      zp=z_position,
      th=minimal_traverse_height_at_begin_of_command,
    )

  async def core96_wash_tips(
    self,
    x_position: int = 5000,
    y_position: int = 5000,
    liquid_surface_at_function_without_lld: int = 3900,
    minimum_height: int = 3900,
    surface_following_distance_during_mixing: int = 0,
    minimal_traverse_height_at_begin_of_command: int = 3900,
    mix_volume: int = 0,
    mix_cycles: int = 0,
    mix_speed: int = 2000,
  ):
    """ Wash tips on the 96 head.

    Args:
      x_position: X Position [0.1mm].
      y_position: Y Position [0.1mm].
      liquid_surface_at_function_without_lld: Liquid surface at function without LLD [0.1mm].
      minimum_height: Minimum height (maximum immersion depth) [0.1mm].
      surface_following_distance_during_mixing: Surface following distance during mixing [0.1mm].
      minimal_traverse_height_at_begin_of_command: Minimal traverse height at begin of command
        [0.1mm].
      mix_volume: Mix volume [0.1ul].
      mix_cycles: Mix cycles.
      mix_speed: Mix speed [0.1ul/s].
    """

    if not -500000 <= x_position <= 50000:
      raise ValueError("x_position must be in range -500000 to 50000")

    if not 422 <= y_position <= 5921:
      raise ValueError("y_position must be in range 422 to 5921")

    if not 0 <= liquid_surface_at_function_without_lld <= 3900:
      raise ValueError("liquid_surface_at_function_without_lld must be in range 0 to 3900")

    if not 0 <= minimum_height <= 3900:
      raise ValueError("minimum_height must be in range 0 to 3900")

    if not 0 <= surface_following_distance_during_mixing <= 990:
      raise ValueError("surface_following_distance_during_mixing must be in range 0 to 990")

    if not 0 <= minimal_traverse_height_at_begin_of_command <= 3900:
      raise ValueError("minimal_traverse_height_at_begin_of_command must be in range 0 to 3900")

    if not 0 <= mix_volume <= 11500:
      raise ValueError("mix_volume must be in range 0 to 11500")

    if not 0 <= mix_cycles <= 99:
      raise ValueError("mix_cycles must be in range 0 to 99")

    if not 3 <= mix_speed <= 5000:
      raise ValueError("mix_speed must be in range 3 to 5000")

    return await self.send_command(
      module="A1HM",
      command="DW",
      xp=x_position,
      yp=y_position,
      zl=liquid_surface_at_function_without_lld,
      zx=minimum_height,
      mh=surface_following_distance_during_mixing,
      th=minimal_traverse_height_at_begin_of_command,
      mv=mix_volume,
      mc=mix_cycles,
      ms=mix_speed,
    )

  async def core96_empty_washed_tips(
    self,
    liquid_surface_at_function_without_lld: int = 3900,
    minimal_height_at_command_end: int = 3900,
  ):
    """ Empty washed tips (end of wash procedure only) on the 96 head.

    Args:
      liquid_surface_at_function_without_lld: Liquid surface at function without LLD [0.1mm].
      minimal_height_at_command_end: Minimal height at command end [0.1mm].
    """

    if not 0 <= liquid_surface_at_function_without_lld <= 3900:
      raise ValueError("liquid_surface_at_function_without_lld must be in range 0 to 3900")

    if not 0 <= minimal_height_at_command_end <= 3900:
      raise ValueError("minimal_height_at_command_end must be in range 0 to 3900")

    return await self.send_command(
      module="A1HM",
      command="EE",
      zl=liquid_surface_at_function_without_lld,
      te=minimal_height_at_command_end,
    )

  async def core96_search_for_teach_in_signal_in_x_direction(
    self,
    x_search_distance: int = 0,
    x_speed: int = 50,
  ):
    """ Search for Teach in signal in X direction on the 96 head.

    Args:
      x_search_distance: X search distance [0.1mm].
      x_speed: X speed [0.1mm/s].
    """

    if not -50000 <= x_search_distance <= 50000:
      raise ValueError("x_search_distance must be in range -50000 to 50000")

    if not 20 <= x_speed <= 25000:
      raise ValueError("x_speed must be in range 20 to 25000")

    return await self.send_command(
      module="A1HM",
      command="DL",
      xs=x_search_distance,
      xv=x_speed,
    )

  async def core96_set_any_parameter(self):
    """ Set any parameter within the 96 head module. """

    return await self.send_command(
      module="A1HM",
      command="AA",
    )

  async def core96_query_tip_presence(self):
    """ Query Tip presence on the 96 head. """

    return await self.send_command(
      module="A1HM",
      command="QA",
    )

  async def core96_request_position(self):
    """ Request position of the 96 head. """

    return await self.send_command(
      module="A1HM",
      command="QI",
    )

  async def core96_request_tadm_error_status(
    self,
    tadm_channel_pattern: Optional[List[bool]] = None,
  ):
    """ Request TADM error status on the 96 head.

    Args:
      tadm_channel_pattern: TADM Channel pattern.
    """

    if tadm_channel_pattern is None:
      tadm_channel_pattern = [True] * 96
    elif not len(tadm_channel_pattern) < 24:
      raise ValueError("tadm_channel_pattern must be of length 24, but is "
                        f"'{len(tadm_channel_pattern)}'")
    tadm_channel_pattern_num = sum(2**i if tadm_channel_pattern[i] else 0 for i in range(96))

    return await self.send_command(
      module="A1HM",
      command="VB",
      cw=hex(tadm_channel_pattern_num)[2:].upper(),
    )

  async def ipg_request_initialization_status(self) -> bool:
    """ Request initialization status of IPG.

    This command was based on the STAR command (QW) and the VStarTranslator log. A1AM corresponds
    to "arm".

    Returns:
      True if the ipg module is initialized, False otherwise.
    """

    resp = await self.send_command(
      module="A1RM",
      command="QW",
      fmt={"qw": "int"}
    )
    return resp is not None and resp["qw"] == 1

  async def ipg_initialize(self):
    """ Initialize IPG """

    return await self.send_command(
      module="A1RM",
      command="DI",
    )

  async def ipg_park(self):
    """ Park IPG """

    return await self.send_command(
      module="A1RM",
      command="GP",
    )

  async def ipg_expose_channel_n(self):
    """ Expose channel n """

    return await self.send_command(
      module="A1RM",
      command="DQ",
    )

  async def ipg_release_object(self):
    """ Release object """

    return await self.send_command(
      module="A1RM",
      command="DO",
    )

  async def ipg_search_for_teach_in_signal_in_x_direction(
    self,
    x_search_distance: int = 0,
    x_speed: int = 50,
  ):
    """ Search for Teach in signal in X direction

    Args:
      x_search_distance: X search distance [0.1mm].
      x_speed: X speed [0.1mm/s].
    """

    if not -50000 <= x_search_distance <= 50000:
      raise ValueError("x_search_distance must be in range -50000 to 50000")

    if not 20 <= x_speed <= 25000:
      raise ValueError("x_speed must be in range 20 to 25000")

    return await self.send_command(
      module="A1RM",
      command="DL",
      xs=x_search_distance,
      xv=x_speed,
    )

  async def ipg_grip_plate(
    self,
    x_position: int = 5000,
    y_position: int = 5600,
    z_position: int = 3600,
    grip_strength: int = 100,
    open_gripper_position: int = 860,
    plate_width: int = 800,
    plate_width_tolerance: int = 20,
    acceleration_index: int = 4,
    z_clearance_height: int = 50,
    hotel_depth: int = 0,
    minimal_height_at_command_end: int = 3600,
  ):
    """ Grip plate

    Args:
      x_position: X Position [0.1mm].
      y_position: Y Position [0.1mm].
      z_position: Z Position [0.1mm].
      grip_strength: Grip strength (0 = low 99 = high).
      open_gripper_position: Open gripper position [0.1mm].
      plate_width: Plate width [0.1mm].
      plate_width_tolerance: Plate width tolerance [0.1mm].
      acceleration_index: Acceleration index.
      z_clearance_height: Z clearance height [0.1mm].
      hotel_depth: Hotel depth [0.1mm] (0 = Stack).
      minimal_height_at_command_end: Minimal height at command end [0.1mm].
    """

    if not -50000 <= x_position <= 50000:
      raise ValueError("x_position must be in range -50000 to 50000")

    if not -10000 <= y_position <= 10000:
      raise ValueError("y_position must be in range -10000 to 10000")

    if not 0 <= z_position <= 4000:
      raise ValueError("z_position must be in range 0 to 4000")

    if not 0 <= grip_strength <= 160:
      raise ValueError("grip_strength must be in range 0 to 160")

    if not 0 <= open_gripper_position <= 9999:
      raise ValueError("open_gripper_position must be in range 0 to 9999")

    if not 0 <= plate_width <= 9999:
      raise ValueError("plate_width must be in range 0 to 9999")

    if not 0 <= plate_width_tolerance <= 99:
      raise ValueError("plate_width_tolerance must be in range 0 to 99")

    if not 0 <= acceleration_index <= 4:
      raise ValueError("acceleration_index must be in range 0 to 4")

    if not 0 <= z_clearance_height <= 999:
      raise ValueError("z_clearance_height must be in range 0 to 999")

    if not 0 <= hotel_depth <= 3000:
      raise ValueError("hotel_depth must be in range 0 to 3000")

    if not 0 <= minimal_height_at_command_end <= 4000:
      raise ValueError("minimal_height_at_command_end must be in range 0 to 4000")

    return await self.send_command(
      module="A1RM",
      command="DG",
      xp=x_position,
      yp=y_position,
      zp=z_position,
      yw=grip_strength,
      yo=open_gripper_position,
      yg=plate_width,
      pt=plate_width_tolerance,
      ai=acceleration_index,
      zc=z_clearance_height,
      hd=hotel_depth,
      te=minimal_height_at_command_end,
    )

  async def ipg_put_plate(
    self,
    x_position: int = 5000,
    y_position: int = 5600,
    z_position: int = 3600,
    open_gripper_position: int = 860,
    z_clearance_height: int = 50,
    press_on_distance: int = 5,
    hotel_depth: int = 0,
    minimal_height_at_command_end: int = 3600,
  ):
    """ Put plate

    Args:
      x_position: X Position [0.1mm].
      y_position: Y Position [0.1mm].
      z_position: Z Position [0.1mm].
      open_gripper_position: Open gripper position [0.1mm].
      z_clearance_height: Z clearance height [0.1mm].
      press_on_distance: Press on distance [0.1mm].
      hotel_depth: Hotel depth [0.1mm] (0 = Stack).
      minimal_height_at_command_end: Minimal height at command end [0.1mm].
    """

    if not -50000 <= x_position <= 50000:
      raise ValueError("x_position must be in range -50000 to 50000")

    if not -10000 <= y_position <= 10000:
      raise ValueError("y_position must be in range -10000 to 10000")

    if not 0 <= z_position <= 4000:
      raise ValueError("z_position must be in range 0 to 4000")

    if not 0 <= open_gripper_position <= 9999:
      raise ValueError("open_gripper_position must be in range 0 to 9999")

    if not 0 <= z_clearance_height <= 999:
      raise ValueError("z_clearance_height must be in range 0 to 999")

    if not 0 <= press_on_distance <= 999:
      raise ValueError("press_on_distance must be in range 0 to 999")

    if not 0 <= hotel_depth <= 3000:
      raise ValueError("hotel_depth must be in range 0 to 3000")

    if not 0 <= minimal_height_at_command_end <= 4000:
      raise ValueError("minimal_height_at_command_end must be in range 0 to 4000")

    return await self.send_command(
      module="A1RM",
      command="DR",
      xp=x_position,
      yp=y_position,
      zp=z_position,
      yo=open_gripper_position,
      zc=z_clearance_height,
      # zi=press_on_distance, # not sent?
      hd=hotel_depth,
      te=minimal_height_at_command_end,
    )

  async def ipg_prepare_gripper_orientation(
    self,
    grip_orientation: int = 32,
    minimal_traverse_height_at_begin_of_command: int = 3600,
  ):
    """ Prepare gripper orientation

    Args:
      grip_orientation: Grip orientation.
      minimal_traverse_height_at_begin_of_command: Minimal traverse height at begin of
        command [0.1mm].
    """

    if not 1 <= grip_orientation <= 44:
      raise ValueError("grip_orientation must be in range 1 to 44")

    if not 0 <= minimal_traverse_height_at_begin_of_command <= 4000:
      raise ValueError("minimal_traverse_height_at_begin_of_command must be in range 0 to 4000")

    return await self.send_command(
      module="A1RM",
      command="GA",
      gd=grip_orientation,
      th=minimal_traverse_height_at_begin_of_command,
    )

  async def ipg_move_to_defined_position(
    self,
    x_position: int = 5000,
    y_position: int = 5600,
    z_position: int = 3600,
    minimal_traverse_height_at_begin_of_command: int = 3600,
  ):
    """ Move to defined position

    Args:
      x_position: X Position [0.1mm].
      y_position: Y Position [0.1mm].
      z_position: Z Position [0.1mm].
      minimal_traverse_height_at_begin_of_command: Minimal traverse height at begin of
        command [0.1mm].
    """

    if not -50000 <= x_position <= 50000:
      raise ValueError("x_position must be in range -50000 to 50000")

    if not -10000 <= y_position <= 10000:
      raise ValueError("y_position must be in range -10000 to 10000")

    if not 0 <= z_position <= 4000:
      raise ValueError("z_position must be in range 0 to 4000")

    if not 0 <= minimal_traverse_height_at_begin_of_command <= 4000:
      raise ValueError("minimal_traverse_height_at_begin_of_command must be in range 0 to 4000")

    return await self.send_command(
      module="A1RM",
      command="DN",
      xp=x_position,
      yp=y_position,
      zp=z_position,
      th=minimal_traverse_height_at_begin_of_command,
    )

  async def ipg_set_any_parameter_within_this_module(self):
    """ Set any parameter within this module """

    return await self.send_command(
      module="A1RM",
      command="AA",
    )

  async def ipg_get_parking_status(self) -> bool:
    """ Get parking status. Returns `True` if parked. """

    resp = await self.send_command(
      module="A1RM",
      command="RG",
      fmt={"rg": "int"}
    )
    return resp is not None and resp["rg"] == 1

  async def ipg_query_tip_presence(self):
    """ Query Tip presence """

    return await self.send_command(
      module="A1RM",
      command="QA",
    )

  async def ipg_request_access_range(self, grip_orientation: int = 32):
    """ Request access range

    Args:
      grip_orientation: Grip orientation.
    """

    if not 1 <= grip_orientation <= 44:
      raise ValueError("grip_orientation must be in range 1 to 44")

    return await self.send_command(
      module="A1RM",
      command="QR",
      gd=grip_orientation,
    )

  async def ipg_request_position(self, grip_orientation: int = 32):
    """ Request position

    Args:
      grip_orientation: Grip orientation.
    """

    if not 1 <= grip_orientation <= 44:
      raise ValueError("grip_orientation must be in range 1 to 44")

    return await self.send_command(
      module="A1RM",
      command="QI",
      gd=grip_orientation,
    )

  async def ipg_request_actual_angular_dimensions(self):
    """ Request actual angular dimensions """

    return await self.send_command(
      module="A1RM",
      command="RR",
    )

  async def ipg_request_configuration(self):
    """ Request configuration """

    return await self.send_command(
      module="A1RM",
      command="RS",
    )

  async def x_arm_initialize(self):
    """ Initialize the x arm """
    return await self.send_command(module="A1XM", command="XI")

  async def x_arm_move_to_x_position(
    self,
    x_position: int = 5000,
    x_speed: int = 25000,
    TODO_XI_1: int = 1,
  ):
    """ Move arm to X position

    Args:
      x_position: X Position [0.1mm].
      x_speed: X speed [0.1mm/s].
      TODO_XI_1: (0).
    """

    if not -50000 <= x_position <= 50000:
      raise ValueError("x_position must be in range -50000 to 50000")

    if not 1 <= x_speed <= 25000:
      raise ValueError("x_speed must be in range 1 to 25000")

    if not 1 <= TODO_XI_1 <= 25000:
      raise ValueError("TODO_XI_1 must be in range 1 to 25000")

    return await self.send_command(module="A1XM", command="XP", xp=x_position, xv=x_speed)

  async def x_arm_move_to_x_position_with_all_attached_components_in_z_safety_position(
    self,
    x_position: int = 5000,
    x_speed: int = 25000,
    TODO_XA_1: int = 1,
  ):
    """ Move arm to X position with all attached components in Z safety position

    Args:
      x_position: X Position [0.1mm].
      x_speed: X speed [0.1mm/s].
      TODO_XA_1: (0).
    """

    if not -50000 <= x_position <= 50000:
      raise ValueError("x_position must be in range -50000 to 50000")

    if not 1 <= x_speed <= 25000:
      raise ValueError("x_speed must be in range 1 to 25000")

    if not 1 <= TODO_XA_1 <= 25000:
      raise ValueError("TODO_XA_1 must be in range 1 to 25000")

    return await self.send_command(
      module="A1XM",
      command="XA",
      xp=x_position,
      xv=x_speed,
      xx=TODO_XA_1,
    )

  async def x_arm_move_arm_relatively_in_x(
    self,
    x_search_distance: int = 0,
    x_speed: int = 25000,
    TODO_XS_1: int = 1,
  ):
    """ Move arm relatively in X

    Args:
      x_search_distance: X search distance [0.1mm].
      x_speed: X speed [0.1mm/s].
      TODO_XS_1: (0).
    """

    if not -50000 <= x_search_distance <= 50000:
      raise ValueError("x_search_distance must be in range -50000 to 50000")

    if not 1 <= x_speed <= 25000:
      raise ValueError("x_speed must be in range 1 to 25000")

    if not 1 <= TODO_XS_1 <= 25000:
      raise ValueError("TODO_XS_1 must be in range 1 to 25000")

    return await self.send_command(
      module="A1XM",
      command="XS",
      xs=x_search_distance,
      xv=x_speed,
      xx=TODO_XS_1,
    )

  async def x_arm_search_x_for_teach_signal(
    self,
    x_search_distance: int = 0,
    x_speed: int = 25000,
    TODO_XT_1: int = 1,
  ):
    """ Search X for teach signal

    Args:
      x_search_distance: X search distance [0.1mm].
      x_speed: X speed [0.1mm/s].
      TODO_XT_1: (0).
    """

    if not -50000 <= x_search_distance <= 50000:
      raise ValueError("x_search_distance must be in range -50000 to 50000")

    if not 1 <= x_speed <= 25000:
      raise ValueError("x_speed must be in range 1 to 25000")

    if not 1 <= TODO_XT_1 <= 25000:
      raise ValueError("TODO_XT_1 must be in range 1 to 25000")

    return await self.send_command(
      module="A1XM",
      command="XT",
      xs=x_search_distance,
      xv=x_speed,
      xx=TODO_XT_1,
    )

  async def x_arm_set_x_drive_angle_of_alignment(
    self,
    TODO_XL_1: int = 1,
  ):
    """ Set X drive angle of alignment

    Args:
      TODO_XL_1: (0).
    """

    if not 1 <= TODO_XL_1 <= 1:
      raise ValueError("TODO_XL_1 must be in range 1 to 1")

    return await self.send_command(
      module="A1XM",
      command="XL",
      xl=TODO_XL_1,
    )

  async def x_arm_turn_x_drive_off(self):
    return await self.send_command(module="A1XM", command="XO")

  async def x_arm_send_message_to_motion_controller(
    self,
    TODO_BD_1: str = "",
  ):
    """ Send message to motion controller

    Args:
      TODO_BD_1: (0).
    """

    return await self.send_command(
      module="A1XM",
      command="BD",
      bd=TODO_BD_1,
    )

  async def x_arm_set_any_parameter_within_this_module(
    self,
    TODO_AA_1: int = 0,
    TODO_AA_2: int = 1,
  ):
    """ Set any parameter within this module

    Args:
      TODO_AA_1: (0).
      TODO_AA_2: (0).
    """

    return await self.send_command(
      module="A1XM",
      command="AA",
      xm=TODO_AA_1,
      xt=TODO_AA_2,
    )

  async def x_arm_request_arm_x_position(self):
    """ Request arm X position. This returns a list, of which the first value is one that can be
    used with x_arm_move_to_x_position. """
    return await self.send_command(module="A1XM", command="RX")

  async def x_arm_request_error_code(self):
    """ X arm request error code """
    return await self.send_command(module="A1XM", command="RE")

  async def x_arm_request_x_drive_recorded_data(
    self,
    TODO_QL_1: int = 0,
    TODO_QL_2: int = 0,
  ):
    """ Request X drive recorded data

    Args:
      TODO_QL_1: (0).
      TODO_QL_2: (0).
    """

    return await self.send_command(
      module="A1RM",
      command="QL",
      lj=TODO_QL_1,
      ln=TODO_QL_2,
    )

  async def disco_mode(self):
    """ Easter egg. """
    for _ in range(69):
      r, g, b = random.randint(30, 100), random.randint(30, 100), random.randint(30, 100)
      await self.set_led_color("on", intensity=100, white=0, red=r, green=g, blue=b, uv=0)
      await asyncio.sleep(0.1)

  async def russian_roulette(self):
    """ Dangerous easter egg. """
    sure = input("Are you sure you want to play Russian Roulette? This will turn on the uv-light "
                 "with a probability of 1/6. (yes/no) ")
    if sure.lower() != "yes":
      print("boring")
      return

    if random.randint(1, 6) == 6:
      await self.set_led_color("on", intensity=100, white=100, red=100, green=0, blue=0, uv=100)
      print("You lost.")
    else:
      await self.set_led_color("on", intensity=100, white=100, red=0, green=100, blue=0, uv=0)
      print("You won.")

    await asyncio.sleep(5)
    await self.set_led_color("on", intensity=100, white=100, red=100, green=100, blue=100, uv=0)
=======
# pylint: disable=invalid-name

import asyncio
import random
import re
import sys
from typing import Dict, List, Optional, Sequence, Union, cast

from pylabrobot.liquid_handling.backends.hamilton.base import HamiltonLiquidHandler
from pylabrobot.liquid_handling.liquid_classes.hamilton import (
  HamiltonLiquidClass, get_vantage_liquid_class)
from pylabrobot.liquid_handling.standard import (
  Pickup,
  PickupTipRack,
  Drop,
  DropTipRack,
  Aspiration,
  AspirationPlate,
  AspirationContainer,
  Dispense,
  DispensePlate,
  DispenseContainer,
  Move
)
from pylabrobot.resources import Coordinate, Liquid, Resource, TipRack, Well
from pylabrobot.resources.ml_star import HamiltonTip, TipPickupMethod, TipSize


if sys.version_info >= (3, 8):
  from typing import Literal
else:
  from typing_extensions import Literal


def parse_vantage_fw_string(s: str, fmt: Optional[Dict[str, str]] = None) -> dict:
  """ Parse a Vantage firmware string into a dict.

  The identifier parameter (id<int>) is added automatically.

  `fmt` is a dict that specifies the format of the string. The keys are the parameter names and the
  values are the types. The following types are supported:

    - `"int"`: a single integer
    - `"str"`: a string
    - `"[int]"`: a list of integers
    - `"hex"`: a hexadecimal number

  Example:
    >>> parse_fw_string("id0xs30 -100 +1 1000", {"id": "int", "x": "[int]"})
    {"id": 0, "x": [30, -100, 1, 1000]}

    >>> parse_fw_string("es\"error string\"", {"es": "str"})
    {"es": "error string"}
  """

  parsed: dict = {}

  if fmt is None:
    fmt = {}

  if not isinstance(fmt, dict):
    raise TypeError(f"invalid fmt for fmt: expected dict, got {type(fmt)}")

  if "id" not in fmt:
    fmt["id"] = "int"

  for key, data_type in fmt.items():
    if data_type == "int":
      matches = re.findall(fr"{key}([-+]?\d+)", s)
      if len(matches) != 1:
        raise ValueError(f"Expected exactly one match for {key} in {s}")
      parsed[key] = int(matches[0])
    elif data_type == "str":
      matches = re.findall(fr"{key}\"(.*)\"", s)
      if len(matches) != 1:
        raise ValueError(f"Expected exactly one match for {key} in {s}")
      parsed[key] = matches[0]
    elif data_type == "[int]":
      matches = re.findall(fr"{key}((?:[-+]?[\d ]+)+)", s)
      if len(matches) != 1:
        raise ValueError(f"Expected exactly one match for {key} in {s}")
      parsed[key] = [int(x) for x in matches[0].split()]
    elif data_type == "hex":
      matches = re.findall(fr"{key}([0-9a-fA-F]+)", s)
      if len(matches) != 1:
        raise ValueError(f"Expected exactly one match for {key} in {s}")
      parsed[key] = int(matches[0], 16)
    else:
      raise ValueError(f"Unknown data type {data_type}")

  return parsed

core96_errors = {
  0: "No error",
  21: "No communication to digital potentiometer",
  25: "Wrong Flash EPROM data",
  26: "Flash EPROM not programmable",
  27: "Flash EPROM not erasable",
  28: "Flash EPROM checksum error",
  29: "Wrong FW loaded",
  30: "Undefined command",
  31: "Undefined parameter",
  32: "Parameter out of range",
  35: "Voltages out of range",
  36: "Stop during command execution",
  37: "Adjustment sensor didn't switch (no teach in signal)",
  40: "No parallel processes on level 1 permitted",
  41: "No parallel processes on level 2 permitted",
  42: "No parallel processes on level 3 permitted",
  50: "Dispensing drive initialization failed",
  51: "Dispensing drive not initialized",
  52: "Dispensing drive movement error",
  53: "Maximum volume in tip reached",
  54: "Dispensing drive position out of permitted area",
  55: "Y drive initialization failed",
  56: "Y drive not initialized",
  57: "Y drive movement error",
  58: "Y drive position out of permitted area",
  60: "Z drive initialization failed",
  61: "Z drive not initialized",
  62: "Z drive movement error",
  63: "Z drive position out of permitted area",
  65: "Squeezer drive initialization failed",
  66: "Squeezer drive not initialized",
  67: "Squeezer drive movement error",
  68: "Squeezer drive position out of permitted area",
  70: "No liquid level found",
  71: "Not enough liquid present",
  75: "No tip picked up",
  76: "Tip already picked up",
  81: "Clot detected with LLD sensor",
  82: "TADM measurement out of lower limit curve",
  83: "TADM measurement out of upper limit curve",
  84: "Not enough memory for TADM measurement",
  90: "Limit curve not resetable",
  91: "Limit curve not programmable",
  92: "Limit curve name not found",
  93: "Limit curve data incorrect",
  94: "Not enough memory for limit curve",
  95: "Not allowed limit curve index",
  96: "Limit curve already stored",
}

pip_errors = {
  22:	"Drive controller message error",
  23:	"EC drive controller setup not executed",
  25:	"wrong Flash EPROM data",
  26:	"Flash EPROM not programmable",
  27:	"Flash EPROM not erasable",
  28:	"Flash EPROM checksum error",
  29:	"wrong FW loaded",
  30:	"Undefined command",
  31:	"Undefined parameter",
  32:	"Parameter out of range",
  35:	"Voltages out of range",
  36:	"Stop during command execution",
  37:	"Adjustment sensor didn't switch (no teach in signal)",
  38:	"Movement interrupted by partner channel",
  39:	"Angle alignment offset error",
  40:	"No parallel processes on level 1 permitted",
  41:	"No parallel processes on level 2 permitted",
  42:	"No parallel processes on level 3 permitted",
  50:	"D drive initialization failed",
  51:	"D drive not initialized",
  52:	"D drive movement error",
  53:	"Maximum volume in tip reached",
  54:	"D drive position out of permitted area",
  55:	"Y drive initialization failed",
  56:	"Y drive not initialized",
  57:	"Y drive movement error",
  58:	"Y drive position out of permitted area",
  59:	"Divergance Y motion controller to linear encoder to heigh",
  60:	"Z drive initialization failed",
  61:	"Z drive not initialized",
  62:	"Z drive movement error",
  63:	"Z drive position out of permitted area",
  64:	"Limit stop not found",
  65:	"S drive initialization failed",
  66:	"S drive not initialized",
  67:	"S drive movement error",
  68:	"S drive position out of permitted area",
  69:	"Init. position adjustment error",
  70:	"No liquid level found",
  71:	"Not enough liquid present",
  74:	"Liquid at a not allowed position detected",
  75:	"No tip picked up",
  76:	"Tip already picked up",
  77:	"Tip not discarded",
  78:	"Wrong tip detected",
  79:	"Tip not correct squeezed",
  80:	"Liquid not correctly aspirated",
  81:	"Clot detected",
  82:	"TADM measurement out of lower limit curve",
  83:	"TADM measurement out of upper limit curve",
  84:	"Not enough memory for TADM measurement",
  85:	"Jet dispense pressure not reached",
  86:	"ADC algorithm error",
  90:	"Limit curve not resetable",
  91:	"Limit curve not programmable",
  92:	"Limit curve name not found",
  93:	"Limit curve data incorrect",
  94:	"Not enough memory for limit curve",
  95:	"Not allowed limit curve index",
  96:	"Limit curve already stored",
}

ipg_errors = {
  0: "No error",
  22:	"Drive controller message error",
  23:	"EC drive controller setup not executed",
  25:	"Wrong Flash EPROM data",
  26:	"Flash EPROM not programmable",
  27:	"Flash EPROM not erasable",
  28:	"Flash EPROM checksum error",
  29:	"Wrong FW loaded",
  30:	"Undefined command",
  31:	"Undefined parameter",
  32:	"Parameter out of range",
  35:	"Voltages out of range",
  36:	"Stop during command execution",
  37:	"Adjustment sensor didn't switch (no teach in signal)",
  39:	"Angle alignment offset error",
  40:	"No parallel processes on level 1 permitted",
  41:	"No parallel processes on level 2 permitted",
  42:	"No parallel processes on level 3 permitted",
  50:	"Y Drive initialization failed",
  51:	"Y Drive not initialized",
  52:	"Y Drive movement error",
  53:	"Y Drive position out of permitted area",
  54:	"Diff. motion controller and lin. encoder counter too high",
  55:	"Z Drive initialization failed",
  56:	"Z Drive not initialized",
  57:	"Z Drive movement error",
  58:	"Z Drive position out of permitted area",
  59:	"Z Drive limit stop not found",
  60:	"Rotation Drive initialization failed",
  61:	"Rotation Drive not initialized",
  62:	"Rotation Drive movement error",
  63:	"Rotation Drive position out of permitted area",
  65:	"Wrist Twist Drive initialization failed",
  66:	"Wrist Twist Drive not initialized",
  67:	"Wrist Twist Drive movement error",
  68:	"Wrist Twist Drive position out of permitted area",
  70:	"Gripper Drive initialization failed",
  71:	"Gripper Drive not initialized",
  72:	"Gripper Drive movement error",
  73:	"Gripper Drive position out of permitted area",
  80:	"Plate not found",
  81:	"Plate is still held",
  82:	"No plate is held",
}


class VantageFirmwareError(Exception):
  def __init__(self, errors, raw_response):
    self.errors = errors
    self.raw_response = raw_response

  def __str__(self):
    return f"VantageFirmwareError(errors={self.errors}, raw_response={self.raw_response})"

  def __eq__(self, __value: object) -> bool:
    return isinstance(__value, VantageFirmwareError) and \
      self.errors == __value.errors and \
      self.raw_response == __value.raw_response


def vantage_response_string_to_error(string: str) -> VantageFirmwareError:
  """ Convert a Vantage firmware response string to a VantageFirmwareError. Assumes that the
  response is an error response. """

  try:
    error_format = r"[A-Z0-9]{2}[0-9]{2}"
    error_string = parse_vantage_fw_string(string, {"es": "str"})["es"]
    error_codes = re.findall(error_format, error_string)
    errors = {}
    num_channels = 16
    for error in error_codes:
      module, error_code = error[:2], error[2:]
      error_code = int(error_code)
      for channel in range(1, num_channels + 1):
        if module == f"P{channel}":
          errors[f"Pipetting channel {channel}"] = pip_errors.get(error_code, "Unknown error")
        elif module in ("H0", "HM"):
          errors["Core 96"] = core96_errors.get(error_code, "Unknown error")
        elif module == "RM":
          errors["IPG"] = ipg_errors.get(error_code, "Unknown error")
        elif module == "AM":
          errors["Cover"] = "Unknown error"
  except ValueError:
    module_id = string[:4]
    module = modules = {
      "I1AM": "Cover",
      "C0AM": "Master",
      "A1PM": "Pip",
      "A1HM": "Core 96",
      "A1RM": "IPG",
      "A1AM": "Arm",
      "A1XM": "X-arm"
    }.get(module_id, "Unknown module")
    error_string = parse_vantage_fw_string(string, {"et": "str"})["et"]
    errors = {modules: error_string}

  return VantageFirmwareError(errors, string)

def _get_dispense_mode(jet: bool, empty: bool, blow_out: bool) -> Literal[0, 1, 2, 3, 4]:
  """ from docs:
  0 = part in jet
  1 = blow in jet (called "empty" in VENUS liquid editor)
  2 = Part at surface
  3 = Blow at surface (called "empty" in VENUS liquid editor)
  4 = Empty (truly empty)
  """

  if empty:
    return 4
  if jet:
    return 1 if blow_out else 0
  else:
    return 3 if blow_out else 2


class Vantage(HamiltonLiquidHandler):
  """ A Hamilton Vantage liquid handler. """

  def __init__(
    self,
    device_address: Optional[int] = None,
    serial_number: Optional[str] = None,
    packet_read_timeout: int = 3,
    read_timeout: int = 30,
    write_timeout: int = 30,
  ):
    """ Create a new STAR interface.

    Args:
      device_address: the USB device address of the Hamilton Vantage. Only useful if using more than
        one Hamilton machine over USB.
      serial_number: the serial number of the Hamilton Vantage.
      packet_read_timeout: timeout in seconds for reading a single packet.
      read_timeout: timeout in seconds for reading a full response.
      write_timeout: timeout in seconds for writing a command.
      num_channels: the number of pipette channels present on the robot.
    """

    super().__init__(
      device_address=device_address,
      packet_read_timeout=packet_read_timeout,
      read_timeout=read_timeout,
      write_timeout=write_timeout,
      id_product=0x8003,
      serial_number=serial_number)

    self._iswap_parked: Optional[bool] = None
    self._num_channels: Optional[int] = None
    self._traversal_height: float = 245.0

  @property
  def module_id_length(self) -> int:
    return  4

  def get_id_from_fw_response(self, resp: str) -> Optional[int]:
    """ Get the id from a firmware response. """
    parsed = parse_vantage_fw_string(resp, {"id": "int"})
    if "id" in parsed and parsed["id"] is not None:
      return int(parsed["id"])
    return None

  def check_fw_string_error(self, resp: str):
    """ Raise an error if the firmware response is an error response. """

    if "er" in resp and not "er0" in resp:
      error = vantage_response_string_to_error(resp)
      raise error

  def _parse_response(self, resp: str, fmt: Dict[str, str]) -> dict:
    """ Parse a firmware response. """
    return parse_vantage_fw_string(resp, fmt)

  async def setup(self):
    """ setup

    Creates a USB connection and finds read/write interfaces.
    """

    await super().setup()

    tip_presences = await self.query_tip_presence()
    self._num_channels = len(tip_presences)

    arm_initialized = await self.arm_request_instrument_initialization_status()
    if not arm_initialized:
      await self.arm_pre_initialize()

    # TODO: check which modules are actually installed.

    pip_channels_initialized = await self.pip_request_initialization_status()
    if not pip_channels_initialized or any(tip_presences):
      await self.pip_initialize(
        x_position=[7095]*self.num_channels,
        y_position=[3891, 3623, 3355, 3087, 2819, 2551, 2283, 2016],
        begin_z_deposit_position=[int(self._traversal_height * 10)] * self.num_channels,
        end_z_deposit_position=[1235] * self.num_channels,
        minimal_height_at_command_end=[int(self._traversal_height * 10)] * self.num_channels,
        tip_pattern=[True]*self.num_channels,
        tip_type=[1]*self.num_channels,
        TODO_DI_2=70
      )

    loading_cover_initialized = await self.loading_cover_request_initialization_status()
    if not loading_cover_initialized:
      await self.loading_cover_initialize()

    core96_initialized = await self.core96_request_initialization_status()
    if not core96_initialized:
      await self.core96_initialize(
        x_position=7347, # TODO: get trash location from deck.
        y_position=2684, # TODO: get trash location from deck.
        minimal_traverse_height_at_begin_of_command=int(self._traversal_height * 10),
        minimal_height_at_command_end=int(self._traversal_height * 10),
        end_z_deposit_position=2420,
      )

    ipg_initialized = await self.ipg_request_initialization_status()
    if not ipg_initialized:
      await self.ipg_initialize()
    if not await self.ipg_get_parking_status():
      await self.ipg_park()

  @property
  def num_channels(self) -> int:
    """ The number of channels on the robot. """
    if self._num_channels is None:
      raise RuntimeError("num_channels is not set.")
    return self._num_channels

  def set_minimum_traversal_height(self, traversal_height: float):
    """ Set the minimum traversal height for the robot.

    This refers to the bottom of the pipetting channel when no tip is present, or the bottom of the
    tip when a tip is present. This value will be used as the default value for the
    `minimal_traverse_height_at_begin_of_command` and `minimal_height_at_command_end` parameters
    unless they are explicitly set.
    """

    assert 0 < traversal_height < 285, "Traversal height must be between 0 and 285 mm"

    self._traversal_height = traversal_height

  # ============== LiquidHandlerBackend methods ==============

  async def pick_up_tips(
    self,
    ops: List[Pickup],
    use_channels: List[int],
    minimal_traverse_height_at_begin_of_command: Optional[List[int]] = None,
    minimal_height_at_command_end: Optional[List[int]] = None,
  ):
    x_positions, y_positions, tip_pattern = \
      self._ops_to_fw_positions(ops, use_channels)

    tips = [cast(HamiltonTip, op.resource.get_tip()) for op in ops]
    ttti = await self.get_ttti(tips)

    max_z = max(op.resource.get_absolute_location().z + \
                 (op.offset.z if op.offset is not None else 0) for op in ops)
    max_total_tip_length = max(op.tip.total_tip_length for op in ops)
    max_tip_length = max((op.tip.total_tip_length-op.tip.fitting_depth) for op in ops)

    # not sure why this is necessary, but it is according to log files and experiments
    if self._get_hamilton_tip([op.resource for op in ops]).tip_size == TipSize.LOW_VOLUME:
      max_tip_length += 2
    elif self._get_hamilton_tip([op.resource for op in ops]).tip_size != TipSize.STANDARD_VOLUME:
      max_tip_length -= 2

    try:
      return await self.pip_tip_pick_up(
        x_position=x_positions,
        y_position=y_positions,
        tip_pattern=tip_pattern,
        tip_type=ttti,
        begin_z_deposit_position=[int((max_z + max_total_tip_length)*10)]*len(ops),
        end_z_deposit_position=[int((max_z + max_tip_length)*10)]*len(ops),
        minimal_traverse_height_at_begin_of_command=minimal_traverse_height_at_begin_of_command or \
          [int(self._traversal_height * 10)]*len(ops),
        minimal_height_at_command_end=minimal_height_at_command_end or \
          [int(self._traversal_height * 10)]*len(ops),
        tip_handling_method=[1 for _ in tips], # always appears to be 1 # tip.pickup_method.value
        blow_out_air_volume=[0]*len(ops), # Why is this here? Who knows.
      )
    except Exception as e:
      raise e

  # @need_iswap_parked
  async def drop_tips(
    self,
    ops: List[Drop],
    use_channels: List[int],
    minimal_traverse_height_at_begin_of_command: Optional[List[int]] = None,
    minimal_height_at_command_end: Optional[List[int]] = None,
  ):
    """ Drop tips to a resource. """

    x_positions, y_positions, channels_involved = \
      self._ops_to_fw_positions(ops, use_channels)

    max_z = max(op.resource.get_absolute_location().z + \
                (op.offset.z if op.offset is not None else 0) for op in ops)

    try:
      return await self.pip_tip_discard(
        x_position=x_positions,
        y_position=y_positions,
        tip_pattern=channels_involved,
        begin_z_deposit_position=[int((max_z+10)*10)]*len(ops), # +10
        end_z_deposit_position=[int(max_z*10)]*len(ops),
        minimal_traverse_height_at_begin_of_command=minimal_traverse_height_at_begin_of_command or \
          [int(self._traversal_height * 10)]*len(ops),
        minimal_height_at_command_end=minimal_height_at_command_end or \
          [int(self._traversal_height * 10)]*len(ops),
        tip_handling_method=[0 for _ in ops], # Always appears to be 0, even in trash.
        # tip_handling_method=[TipDropMethod.DROP.value if isinstance(op.resource, TipSpot) \
        #                      else TipDropMethod.PLACE_SHIFT.value for op in ops],
        TODO_TR_2=0,
      )
    except Exception as e:
      raise e

  def _assert_valid_resources(self, resources: Sequence[Resource]) -> None:
    """ Assert that resources are in a valid location for pipetting. """
    for resource in resources:
      if resource.get_absolute_location().z < 100:
        raise ValueError(
          f"Resource {resource} is too low: {resource.get_absolute_location().z} < 100")

  async def aspirate(
    self,
    ops: List[Aspiration],
    use_channels: List[int],
    jet: Optional[List[bool]] = None,
    blow_out: Optional[List[bool]] = None,
    hlcs: Optional[List[Optional[HamiltonLiquidClass]]] = None,

    type_of_aspiration: Optional[List[int]] = None,
    minimal_traverse_height_at_begin_of_command: Optional[List[int]] = None,
    minimal_height_at_command_end: Optional[List[int]] = None,
    lld_search_height: Optional[List[int]] = None,
    clot_detection_height: Optional[List[int]] = None,
    liquid_surface_at_function_without_lld: Optional[List[int]] = None,
    pull_out_distance_to_take_transport_air_in_function_without_lld: Optional[List[int]] = None,
    tube_2nd_section_height_measured_from_zm: Optional[List[int]] = None,
    tube_2nd_section_ratio: Optional[List[int]] = None,
    minimum_height: Optional[List[int]] = None,
    immersion_depth: Optional[List[int]] = None,
    surface_following_distance: Optional[List[int]] = None,
    transport_air_volume: Optional[List[int]] = None,
    pre_wetting_volume: Optional[List[int]] = None,
    lld_mode: Optional[List[int]] = None,
    lld_sensitivity: Optional[List[int]] = None,
    pressure_lld_sensitivity: Optional[List[int]] = None,
    aspirate_position_above_z_touch_off: Optional[List[int]] = None,
    swap_speed: Optional[List[int]] = None,
    settling_time: Optional[List[int]] = None,
    mix_volume: Optional[List[int]] = None,
    mix_cycles: Optional[List[int]] = None,
    mix_position_in_z_direction_from_liquid_surface: Optional[List[int]] = None,
    mix_speed: Optional[List[int]] = None,
    surface_following_distance_during_mixing: Optional[List[int]] = None,
    TODO_DA_5: Optional[List[int]] = None,
    capacitive_mad_supervision_on_off: Optional[List[int]] = None,
    pressure_mad_supervision_on_off: Optional[List[int]] = None,
    tadm_algorithm_on_off: int = 0,
    limit_curve_index: Optional[List[int]] = None,
    recording_mode: int = 0,
  ):
    """ Aspirate from (a) resource(s).

    See :meth:`pip_aspirate` (the firmware command) for parameter documentation. This method serves
    as a wrapper for that command, and will convert operations into the appropriate format. This
    method additionally provides default values based on firmware instructions sent by Venus on
    Vantage, rather than machine default values (which are often not what you want).

    Args:
      ops: The aspiration operations.
      use_channels: The channels to use.
      blow_out: Whether to search for a "blow out" liquid class. This is only used on dispense.
        Note that in the VENUS liquid editor, the term "empty" is used for this, but in the firmware
        documentation, "empty" is used for a different mode (dm4).
      hlcs: The Hamiltonian liquid classes to use. If `None`, the liquid classes will be
        determined automatically based on the tip and liquid used.
    """

    x_positions, y_positions, channels_involved = \
      self._ops_to_fw_positions(ops, use_channels)

    if jet is None:
      jet = [False]*len(ops)
    if blow_out is None:
      blow_out = [False]*len(ops)

    if hlcs is None:
      hlcs = []
      for j, bo, op in zip(jet, blow_out, ops):
        liquid = Liquid.WATER # default to WATER
        # [-1][0]: get last liquid in well, [0] is indexing into the tuple
        if len(op.liquids) > 0 and op.liquids[-1][0] is not None:
          liquid = op.liquids[-1][0]
        hlcs.append(get_vantage_liquid_class(
          tip_volume=op.tip.maximal_volume,
          is_core=False,
          is_tip=True,
          has_filter=op.tip.has_filter,
          liquid=liquid,
          jet=j,
          blow_out=bo
        ))

    self._assert_valid_resources([op.resource for op in ops])

    # correct volumes using the liquid class
    for op, hlc in zip(ops, hlcs):
      op.volume = hlc.compute_corrected_volume(op.volume) if hlc is not None else op.volume

    well_bottoms = [op.resource.get_absolute_location().z + \
                    (op.offset.z if op.offset is not None else 0) for op in ops]
    liquid_surfaces_no_lld = [wb + (op.liquid_height or 0)
                              for wb, op in zip(well_bottoms, ops)]
    # -1 compared to STAR?
    lld_search_heights = [wb + op.resource.get_size_z() + \
                          (2.7-1 if isinstance(op.resource, Well) else 5) #?
                          for wb, op in zip(well_bottoms, ops)]

    flow_rates = [
      op.flow_rate or (hlc.aspiration_flow_rate if hlc is not None else 100)
        for op, hlc in zip(ops, hlcs)]
    blow_out_air_volumes = [int((op.blow_out_air_volume or
                            (hlc.dispense_blow_out_volume if hlc is not None else 0))*100)
                        for op, hlc in zip(ops, hlcs)]

    return await self.pip_aspirate(
      x_position=x_positions,
      y_position=y_positions,
      type_of_aspiration=type_of_aspiration or [0]*len(ops),
      tip_pattern=channels_involved,
      minimal_traverse_height_at_begin_of_command=minimal_traverse_height_at_begin_of_command or
        [int(self._traversal_height * 10)]*len(ops),
      minimal_height_at_command_end=minimal_height_at_command_end or \
        [int(self._traversal_height * 10)]*len(ops),
      lld_search_height=lld_search_height or [int(ls*10) for ls in lld_search_heights],
      clot_detection_height=clot_detection_height or [0]*len(ops),
      liquid_surface_at_function_without_lld=liquid_surface_at_function_without_lld or
        [int(lsn * 10) for lsn in liquid_surfaces_no_lld],
      pull_out_distance_to_take_transport_air_in_function_without_lld=\
        pull_out_distance_to_take_transport_air_in_function_without_lld or [109]*len(ops),
      tube_2nd_section_height_measured_from_zm=tube_2nd_section_height_measured_from_zm or
        [0]*len(ops),
      tube_2nd_section_ratio=tube_2nd_section_ratio or [0]*len(ops),
      minimum_height=minimum_height or [int(ls * 10) for ls in liquid_surfaces_no_lld],
      immersion_depth=immersion_depth or [0]*len(ops),
      surface_following_distance=surface_following_distance or [0]*len(ops),
      aspiration_volume=[int(op.volume*100) for op in ops],
      aspiration_speed=[int(fr * 10) for fr in flow_rates],
      transport_air_volume=transport_air_volume or
        [int(hlc.aspiration_air_transport_volume*10) if hlc is not None else 0
          for hlc in hlcs],
      blow_out_air_volume=blow_out_air_volumes,
      pre_wetting_volume=pre_wetting_volume or [0]*len(ops),
      lld_mode=lld_mode or [0]*len(ops),
      lld_sensitivity=lld_sensitivity or [4]*len(ops),
      pressure_lld_sensitivity=pressure_lld_sensitivity or [4]*len(ops),
      aspirate_position_above_z_touch_off=aspirate_position_above_z_touch_off or [5]*len(ops),
      swap_speed=swap_speed or [20]*len(ops),
      settling_time=settling_time or [10]*len(ops),
      mix_volume=mix_volume or [0]*len(ops),
      mix_cycles=mix_cycles or [0]*len(ops),
      mix_position_in_z_direction_from_liquid_surface=
        mix_position_in_z_direction_from_liquid_surface or [0]*len(ops),
      mix_speed=mix_speed or [2500]*len(ops),
      surface_following_distance_during_mixing=surface_following_distance_during_mixing or
        [0]*len(ops),
      TODO_DA_5=TODO_DA_5 or [0]*len(ops),
      capacitive_mad_supervision_on_off=capacitive_mad_supervision_on_off or [0]*len(ops),
      pressure_mad_supervision_on_off=pressure_mad_supervision_on_off or [0]*len(ops),
      tadm_algorithm_on_off=tadm_algorithm_on_off or 0,
      limit_curve_index=limit_curve_index or [0]*len(ops),
      recording_mode=recording_mode or 0,
    )

  async def dispense(
    self,
    ops: List[Dispense],
    use_channels: List[int],

    jet: Optional[List[bool]] = None,
    blow_out: Optional[List[bool]] = None, # "empty" in the VENUS liquid editor
    empty: Optional[List[bool]] = None, # truly "empty", does not exist in liquid editor, dm4
    hlcs: Optional[List[Optional[HamiltonLiquidClass]]] = None,

    type_of_dispensing_mode: Optional[List[int]] = None,
    minimum_height: Optional[List[int]] = None,
    pull_out_distance_to_take_transport_air_in_function_without_lld: Optional[List[int]] = None,
    immersion_depth: Optional[List[int]] = None,
    surface_following_distance: Optional[List[int]] = None,
    tube_2nd_section_height_measured_from_zm: Optional[List[int]] = None,
    tube_2nd_section_ratio: Optional[List[int]] = None,
    minimal_traverse_height_at_begin_of_command: Optional[List[int]] = None,
    minimal_height_at_command_end: Optional[List[int]] = None,
    lld_search_height: Optional[List[int]] = None,
    cut_off_speed: Optional[List[int]] = None,
    stop_back_volume: Optional[List[int]] = None,
    transport_air_volume: Optional[List[int]] = None,
    lld_mode: Optional[List[int]] = None,
    side_touch_off_distance: int = 0,
    dispense_position_above_z_touch_off: Optional[List[int]] = None,
    lld_sensitivity: Optional[List[int]] = None,
    pressure_lld_sensitivity: Optional[List[int]] = None,
    swap_speed: Optional[List[int]] = None,
    settling_time: Optional[List[int]] = None,
    mix_volume: Optional[List[int]] = None,
    mix_cycles: Optional[List[int]] = None,
    mix_position_in_z_direction_from_liquid_surface: Optional[List[int]] = None,
    mix_speed: Optional[List[int]] = None,
    surface_following_distance_during_mixing: Optional[List[int]] = None,
    TODO_DD_2: Optional[List[int]] = None,
    tadm_algorithm_on_off: int = 0,
    limit_curve_index: Optional[List[int]] = None,
    recording_mode: int = 0,
  ):
    """ Dispense to (a) resource(s).

    See :meth:`pip_dispense` (the firmware command) for parameter documentation. This method serves
    as a wrapper for that command, and will convert operations into the appropriate format. This
    method additionally provides default values based on firmware instructions sent by Venus on
    Vantage, rather than machine default values (which are often not what you want).

    Args:
      ops: The aspiration operations.
      use_channels: The channels to use.
      hlcs: The Hamiltonian liquid classes to use. If `None`, the liquid classes will be
        determined automatically based on the tip and liquid used.

      jet: Whether to use jetting for each dispense. Defaults to `False` for all. Used for
        determining the dispense mode. True for dispense mode 0 or 1.
      blow_out: Whether to use "blow out" dispense mode for each dispense. Defaults to `False` for
        all. This is labelled as "empty" in the VENUS liquid editor, but "blow out" in the firmware
        documentation. True for dispense mode 1 or 3.
      empty: Whether to use "empty" dispense mode for each dispense. Defaults to `False` for all.
        Truly empty the tip, not available in the VENUS liquid editor, but is in the firmware
        documentation. Dispense mode 4.
    """

    x_positions, y_positions, channels_involved = \
      self._ops_to_fw_positions(ops, use_channels)

    if jet is None:
      jet = [False]*len(ops)
    if empty is None:
      empty = [False]*len(ops)
    if blow_out is None:
      blow_out = [False]*len(ops)

    if hlcs is None:
      hlcs = []
      for j, bo, op in zip(jet, blow_out, ops):
        liquid = Liquid.WATER # default to WATER
        # [-1][0]: get last liquid in tip, [0] is indexing into the tuple
        if len(op.liquids) > 0 and op.liquids[-1][0] is not None:
          liquid = op.liquids[-1][0]
        hlcs.append(get_vantage_liquid_class(
          tip_volume=op.tip.maximal_volume,
          is_core=False,
          is_tip=True,
          has_filter=op.tip.has_filter,
          liquid=liquid,
          jet=j,
          blow_out=bo,
        ))

    self._assert_valid_resources([op.resource for op in ops])

    # correct volumes using the liquid class
    for op, hlc in zip(ops, hlcs):
      op.volume = hlc.compute_corrected_volume(op.volume) if hlc is not None else op.volume

    well_bottoms = [op.resource.get_absolute_location().z + \
                    (op.offset.z if op.offset is not None else 0) for op in ops]
    liquid_surfaces_no_lld = [wb + (op.liquid_height or 0)
                              for wb, op in zip(well_bottoms, ops)]
    # -1 compared to STAR?
    lld_search_heights = [wb + op.resource.get_size_z() + \
                          (2.7-1 if isinstance(op.resource, Well) else 5) #?
                          for wb, op in zip(well_bottoms, ops)]

    flow_rates = [
      op.flow_rate or (hlc.dispense_flow_rate if hlc is not None else 100)
        for op, hlc in zip(ops, hlcs)]

    blow_out_air_volumes = [int((op.blow_out_air_volume or
                                (hlc.dispense_blow_out_volume if hlc is not None else 0))*100)
                            for op, hlc in zip(ops, hlcs)]

    type_of_dispensing_mode = type_of_dispensing_mode or \
      [_get_dispense_mode(jet=jet[i], empty=empty[i], blow_out=blow_out[i])
       for i in range(len(ops))]

    return await self.pip_dispense(
      x_position=x_positions,
      y_position=y_positions,
      tip_pattern=channels_involved,
      type_of_dispensing_mode=type_of_dispensing_mode,
      minimum_height=minimum_height or [int(wb*10) for wb in well_bottoms],
      lld_search_height=lld_search_height or [int(sh*10) for sh in lld_search_heights],
      liquid_surface_at_function_without_lld=[int(ls*10) for ls in liquid_surfaces_no_lld],
      pull_out_distance_to_take_transport_air_in_function_without_lld=
        pull_out_distance_to_take_transport_air_in_function_without_lld or [50]*len(ops),
      immersion_depth=immersion_depth or [0]*len(ops),
      surface_following_distance=surface_following_distance or [21]*len(ops),
      tube_2nd_section_height_measured_from_zm=tube_2nd_section_height_measured_from_zm or
        [0]*len(ops),
      tube_2nd_section_ratio=tube_2nd_section_ratio or [0]*len(ops),
      minimal_traverse_height_at_begin_of_command=minimal_traverse_height_at_begin_of_command or
        [int(self._traversal_height * 10)]*len(ops),
      minimal_height_at_command_end=minimal_height_at_command_end or
        [int(self._traversal_height * 10)]*len(ops),
      dispense_volume=[int(op.volume * 100) for op in ops],
      dispense_speed=[int(fr*10) for fr in flow_rates],
      cut_off_speed=cut_off_speed or [2500]*len(ops),
      stop_back_volume=stop_back_volume or [0]*len(ops),
      transport_air_volume=transport_air_volume or
        [int(hlc.dispense_air_transport_volume*10) if hlc is not None else 0
        for hlc in hlcs],
      blow_out_air_volume=blow_out_air_volumes,
      lld_mode=lld_mode or [0]*len(ops),
      side_touch_off_distance=side_touch_off_distance or 0,
      dispense_position_above_z_touch_off=dispense_position_above_z_touch_off or [5]*len(ops),
      lld_sensitivity=lld_sensitivity or [1]*len(ops),
      pressure_lld_sensitivity=pressure_lld_sensitivity or [1]*len(ops),
      swap_speed=swap_speed or [10]*len(ops),
      settling_time=settling_time or [0]*len(ops),
      mix_volume=mix_volume or [0]*len(ops),
      mix_cycles=mix_cycles or [0]*len(ops),
      mix_position_in_z_direction_from_liquid_surface=
        mix_position_in_z_direction_from_liquid_surface or [0]*len(ops),
      mix_speed=mix_speed or [10]*len(ops),
      surface_following_distance_during_mixing=surface_following_distance_during_mixing or
        [0]*len(ops),
      TODO_DD_2=TODO_DD_2 or [0]*len(ops),
      tadm_algorithm_on_off=tadm_algorithm_on_off or 0,
      limit_curve_index=limit_curve_index or [0]*len(ops),
      recording_mode=recording_mode or 0,
    )

  async def pick_up_tips96(
    self,
    pickup: PickupTipRack,
    tip_handling_method: int = 0,
    z_deposit_position: float = 216.4,
    minimal_traverse_height_at_begin_of_command: Optional[int] = None,
    minimal_height_at_command_end: Optional[int] = None
  ):
    # assert self.core96_head_installed, "96 head must be installed"
    tip_spot_a1 = pickup.resource.get_item("A1")
    tip_a1 = tip_spot_a1.get_tip()
    assert isinstance(tip_a1, HamiltonTip), "Tip type must be HamiltonTip."
    ttti = await self.get_or_assign_tip_type_index(tip_a1)
    position = tip_spot_a1.get_absolute_location() + tip_spot_a1.center() + pickup.offset
    offset_z = pickup.offset.z if pickup.offset is not None else 0
    z_deposit_position = int((z_deposit_position + offset_z) * 10)

    return await self.core96_tip_pick_up(
      x_position=int(position.x * 10),
      y_position=int(position.y * 10),
      tip_type=ttti,
      tip_handling_method=tip_handling_method,
      z_deposit_position=z_deposit_position,
      minimal_traverse_height_at_begin_of_command=minimal_traverse_height_at_begin_of_command or
        int(self._traversal_height*10),
      minimal_height_at_command_end=minimal_height_at_command_end or
        int(self._traversal_height*10),
    )

  async def drop_tips96(
    self,
    drop: DropTipRack,
    z_deposit_position: float = 216.4,
    minimal_traverse_height_at_begin_of_command: Optional[int] = None,
    minimal_height_at_command_end: Optional[int] = None
  ):
    # assert self.core96_head_installed, "96 head must be installed"
    if isinstance(drop.resource, TipRack):
      tip_spot_a1 = drop.resource.get_item("A1")
      position = tip_spot_a1.get_absolute_location() + tip_spot_a1.center() + drop.offset
    else:
      raise NotImplementedError("Only TipRacks are supported for dropping tips on Vantage",
                               f"got {drop.resource}")
    offset_z = drop.offset.z if drop.offset is not None else 0
    z_deposit_position = int((z_deposit_position + offset_z) * 10)

    return await self.core96_tip_discard(
      x_position=int(position.x * 10),
      y_position=int(position.y * 10),
      z_deposit_position=z_deposit_position,
      minimal_traverse_height_at_begin_of_command=minimal_traverse_height_at_begin_of_command or
        int(self._traversal_height * 10),
      minimal_height_at_command_end=minimal_height_at_command_end or int(self._traversal_height*10)
    )

  async def aspirate96(
    self,
    aspiration: Union[AspirationPlate, AspirationContainer],
    jet: bool = False,
    blow_out: bool = False,
    hlc: Optional[HamiltonLiquidClass] = None,

    type_of_aspiration: int = 0,
    minimal_traverse_height_at_begin_of_command: Optional[int] = None,
    minimal_height_at_command_end: Optional[int] = None,
    pull_out_distance_to_take_transport_air_in_function_without_lld: int = 50,
    tube_2nd_section_height_measured_from_zm: int = 0,
    tube_2nd_section_ratio: int = 0,
    immersion_depth: int = 0,
    surface_following_distance: int = 0,
    transport_air_volume: Optional[int] = None,
    blow_out_air_volume: Optional[int] = None,
    pre_wetting_volume: int = 0,
    lld_mode: int = 0,
    lld_sensitivity: int = 4,
    swap_speed: Optional[int] = None,
    settling_time: Optional[int] = None,
    mix_volume: int = 0,
    mix_cycles: int = 0,
    mix_position_in_z_direction_from_liquid_surface: int = 0,
    surface_following_distance_during_mixing: int = 0,
    mix_speed: int = 2000,
    limit_curve_index: int = 0,
    tadm_channel_pattern: Optional[List[bool]] = None,
    tadm_algorithm_on_off: int = 0,
    recording_mode: int = 0,
  ):
    """ Aspirate from a plate.

    Args:
      jet: Whether to find a liquid class with "jet" mode. Only used on dispense.
      blow_out: Whether to find a liquid class with "blow out" mode. Only used on dispense. Note
        that this is called "empty" in the VENUS liquid editor, but "blow out" in the firmware
        documentation.
      hlc: The Hamiltonian liquid classes to use. If `None`, the liquid classes will be
        determined automatically based on the tip and liquid used in the first well.
    """
    # assert self.core96_head_installed, "96 head must be installed"

    if isinstance(aspiration, AspirationPlate):
      top_left_well = aspiration.wells[0]
      position = top_left_well.get_absolute_location() + top_left_well.center() + aspiration.offset
      # -1 compared to STAR?
      well_bottoms = position.z
      lld_search_height = well_bottoms + top_left_well.get_size_z() + 2.7-1
    else:
      position = aspiration.container.get_absolute_location(y="b") + aspiration.offset
      bottom = position.z
      lld_search_height = bottom + aspiration.container.get_size_z() + 2.7-1

    liquid_height = position.z + (aspiration.liquid_height or 0)

    tip = aspiration.tips[0]
    liquid_to_be_aspirated = Liquid.WATER # default to water
    if len(aspiration.liquids[0]) > 0 and aspiration.liquids[0][-1][0] is not None:
      # first part of tuple in last liquid of first well
      liquid_to_be_aspirated = aspiration.liquids[0][-1][0]
    if hlc is None:
      hlc = get_vantage_liquid_class(
        tip_volume=tip.maximal_volume,
        is_core=True,
        is_tip=True,
        has_filter=tip.has_filter,
        liquid=liquid_to_be_aspirated,
        jet=jet,
        blow_out=blow_out
      )

    volume = hlc.compute_corrected_volume(aspiration.volume) if hlc is not None \
      else aspiration.volume

    transport_air_volume = transport_air_volume or \
      (int(hlc.aspiration_air_transport_volume*10) if hlc is not None else 0)
    blow_out_air_volume = blow_out_air_volume or \
      (int(hlc.aspiration_blow_out_volume * 100) if hlc is not None else 0)
    flow_rate = aspiration.flow_rate or (hlc.aspiration_flow_rate if hlc is not None else 250)
    swap_speed = swap_speed or (int(hlc.aspiration_swap_speed*10) if hlc is not None else 100)
    settling_time = settling_time or \
      (int(hlc.aspiration_settling_time*10) if hlc is not None else 5)

    return await self.core96_aspiration_of_liquid(
      x_position=int(position.x * 10),
      y_position=int(position.y * 10),
      type_of_aspiration=type_of_aspiration,
      minimal_traverse_height_at_begin_of_command=minimal_traverse_height_at_begin_of_command or
        int(self._traversal_height * 10),
      minimal_height_at_command_end=minimal_height_at_command_end or int(self._traversal_height*10),
      lld_search_height=int(lld_search_height * 10),
      liquid_surface_at_function_without_lld=int(liquid_height * 10),
      pull_out_distance_to_take_transport_air_in_function_without_lld=\
        pull_out_distance_to_take_transport_air_in_function_without_lld,
      minimum_height=int(well_bottoms * 10),
      tube_2nd_section_height_measured_from_zm=tube_2nd_section_height_measured_from_zm,
      tube_2nd_section_ratio=tube_2nd_section_ratio,
      immersion_depth=immersion_depth,
      surface_following_distance=surface_following_distance,
      aspiration_volume=int(volume * 100),
      aspiration_speed=int(flow_rate * 10),
      transport_air_volume=transport_air_volume,
      blow_out_air_volume=blow_out_air_volume,
      pre_wetting_volume=pre_wetting_volume,
      lld_mode=lld_mode,
      lld_sensitivity=lld_sensitivity,
      swap_speed=swap_speed,
      settling_time=settling_time,
      mix_volume=mix_volume,
      mix_cycles=mix_cycles,
      mix_position_in_z_direction_from_liquid_surface=\
        mix_position_in_z_direction_from_liquid_surface,
      surface_following_distance_during_mixing=surface_following_distance_during_mixing,
      mix_speed=mix_speed,
      limit_curve_index=limit_curve_index,
      tadm_channel_pattern=tadm_channel_pattern,
      tadm_algorithm_on_off=tadm_algorithm_on_off,
      recording_mode=recording_mode,
    )

  async def dispense96(
    self,
    dispense: Union[DispensePlate, DispenseContainer],
    jet: bool = False,
    blow_out: bool = False, # "empty" in the VENUS liquid editor
    empty: bool = False, # truly "empty", does not exist in liquid editor, dm4

    hlc: Optional[HamiltonLiquidClass] = None,
    type_of_dispensing_mode: Optional[int] = None,
    tube_2nd_section_height_measured_from_zm: int = 0,
    tube_2nd_section_ratio: int = 0,
    pull_out_distance_to_take_transport_air_in_function_without_lld: int = 50,
    immersion_depth: int = 0,
    surface_following_distance: int = 29,
    minimal_traverse_height_at_begin_of_command: Optional[int] = None,
    minimal_height_at_command_end: Optional[int] = None,
    cut_off_speed: int = 2500,
    stop_back_volume: int = 0,
    transport_air_volume: Optional[int] = None,
    blow_out_air_volume: Optional[int] = None,
    lld_mode: int = 0,
    lld_sensitivity: int = 4,
    side_touch_off_distance: int = 0,
    swap_speed: Optional[int] = None,
    settling_time: Optional[int] = None,
    mix_volume: int = 0,
    mix_cycles: int = 0,
    mix_position_in_z_direction_from_liquid_surface: int = 0,
    surface_following_distance_during_mixing: int = 0,
    mix_speed: Optional[int] = None,
    limit_curve_index: int = 0,
    tadm_channel_pattern: Optional[List[bool]] = None,
    tadm_algorithm_on_off: int = 0,
    recording_mode: int = 0,
  ):
    """ Dispense to a plate using the 96 head.

    Args:
      jet: whether to dispense in jet mode.
      blow_out: whether to dispense in jet mode. In the VENUS liquid editor, this is called "empty".
        Dispensing mode 1 or 3.
      empty: whether to truly empty the tip. This does not exist in the liquid editor, but is in the
        firmware documentation. Dispense mode 4.
      liquid_class: the liquid class to use. If not provided, it will be determined based on the
        liquid in the first well.

      type_of_dispensing_mode: the type of dispense mode to use. If not provided, it will be
        determined based on the jet, blow_out, and empty parameters.
    """

    if isinstance(dispense, DispensePlate):
      top_left_well = dispense.wells[0]
      position = top_left_well.get_absolute_location() + top_left_well.center() + dispense.offset
      # -1 compared to STAR?
      well_bottoms = position.z
      lld_search_height = well_bottoms + top_left_well.get_size_z() + 2.7-1
    else:
      position = dispense.container.get_absolute_location(y="b") + dispense.offset
      bottom = position.z
      lld_search_height = bottom + dispense.container.get_size_z() + 2.7-1

    liquid_height = position.z + (dispense.liquid_height or 0) + 10

    tip = dispense.tips[0]
    liquid_to_be_dispensed = Liquid.WATER # default to WATER
    if len(dispense.liquids[0]) > 0 and dispense.liquids[0][-1][0] is not None:
      # first part of tuple in last liquid of first well
      liquid_to_be_dispensed = dispense.liquids[0][-1][0]
    if hlc is None:
      hlc = get_vantage_liquid_class(
        tip_volume=tip.maximal_volume,
        is_core=True,
        is_tip=True,
        has_filter=tip.has_filter,
        liquid=liquid_to_be_dispensed,
        jet=jet,
        blow_out=blow_out # see method docstring
      )
    volume = hlc.compute_corrected_volume(dispense.volume) if hlc is not None \
      else dispense.volume

    transport_air_volume = transport_air_volume or \
      (int(hlc.dispense_air_transport_volume*10) if hlc is not None else 0)
    blow_out_air_volume = blow_out_air_volume or \
      (int(hlc.dispense_blow_out_volume * 100) if hlc is not None else 0)
    flow_rate = dispense.flow_rate or (hlc.dispense_flow_rate if hlc is not None else 250)
    swap_speed = swap_speed or (int(hlc.dispense_swap_speed*10) if hlc is not None else 100)
    settling_time = settling_time or \
      (int(hlc.dispense_settling_time*10) if hlc is not None else 5)
    mix_speed = mix_speed or (int(hlc.dispense_mix_flow_rate*10) if hlc is not None else 100)
    type_of_dispensing_mode = type_of_dispensing_mode or \
      _get_dispense_mode(jet=jet, empty=empty, blow_out=blow_out)

    return await self.core96_dispensing_of_liquid(
      x_position=int(position.x * 10),
      y_position=int(position.y * 10),
      type_of_dispensing_mode=type_of_dispensing_mode,
      minimum_height=int(well_bottoms * 10),
      tube_2nd_section_height_measured_from_zm=tube_2nd_section_height_measured_from_zm,
      tube_2nd_section_ratio=tube_2nd_section_ratio,
      lld_search_height=int(lld_search_height * 10),
      liquid_surface_at_function_without_lld=int(liquid_height * 10),
      pull_out_distance_to_take_transport_air_in_function_without_lld=\
        pull_out_distance_to_take_transport_air_in_function_without_lld,
      immersion_depth=immersion_depth,
      surface_following_distance=surface_following_distance,
      minimal_traverse_height_at_begin_of_command=minimal_traverse_height_at_begin_of_command or
        int(self._traversal_height * 10),
      minimal_height_at_command_end=minimal_height_at_command_end or int(self._traversal_height*10),
      dispense_volume=int(volume * 100),
      dispense_speed=int(flow_rate * 10),
      cut_off_speed=cut_off_speed,
      stop_back_volume=stop_back_volume,
      transport_air_volume=transport_air_volume,
      blow_out_air_volume=blow_out_air_volume,
      lld_mode=lld_mode,
      lld_sensitivity=lld_sensitivity,
      side_touch_off_distance=side_touch_off_distance,
      swap_speed=swap_speed,
      settling_time=settling_time,
      mix_volume=mix_volume,
      mix_cycles=mix_cycles,
      mix_position_in_z_direction_from_liquid_surface=\
        mix_position_in_z_direction_from_liquid_surface,
      surface_following_distance_during_mixing=surface_following_distance_during_mixing,
      mix_speed=mix_speed,
      limit_curve_index=limit_curve_index,
      tadm_channel_pattern=tadm_channel_pattern,
      tadm_algorithm_on_off=tadm_algorithm_on_off,
      recording_mode=recording_mode,
    )

  async def move_resource(self, move: Move):
    await self.pick_up_resource(
      resource=move.resource,
      offset=move.resource_offset,
      pickup_distance_from_top=move.pickup_distance_from_top)

    await self.release_picked_up_resource(
      resource=move.resource,
      destination=move.destination,
      offset=move.destination_offset,
      pickup_distance_from_top=move.pickup_distance_from_top)

  async def pick_up_resource(
    self,
    resource: Resource,
    offset: Coordinate,
    pickup_distance_from_top: float,
    grip_strength: int = 81,
    plate_width_tolerance: int = 20,
    acceleration_index: int = 4,
    z_clearance_height: int = 0,
    hotel_depth: int = 0,
    minimal_height_at_command_end: int = 2840,
  ):
    """ Pick up a resource with the IPG. You probably want to use :meth:`move_resource`, which
    allows you to pick up and move a resource with a single command. """

    center = resource.get_absolute_location() + resource.center() + offset
    grip_height = center.z + resource.get_size_z() - pickup_distance_from_top
    plate_width = resource.get_size_x()

    await self.ipg_grip_plate(
      x_position=int(center.x * 10),
      y_position=int(center.y * 10),
      z_position=int(grip_height * 10),
      grip_strength=grip_strength,
      open_gripper_position=int(plate_width*10) + 32,
      plate_width=int(plate_width * 10) - 33,
      plate_width_tolerance=plate_width_tolerance,
      acceleration_index=acceleration_index,
      z_clearance_height=z_clearance_height,
      hotel_depth=hotel_depth,
      minimal_height_at_command_end=minimal_height_at_command_end,
    )

  async def move_picked_up_resource(self):
    """ Move a resource picked up with the IPG. See :meth:`pick_up_resource`.

    You probably want to use :meth:`move_resource`, which allows you to pick up and move a resource
    with a single command.
    """

    raise NotImplementedError()

  async def release_picked_up_resource(
    self,
    resource: Resource,
    destination: Coordinate,
    offset: Coordinate,
    pickup_distance_from_top: float,
    z_clearance_height: int = 0,
    press_on_distance: int = 5,
    hotel_depth: int = 0,
    minimal_height_at_command_end: int = 2840
  ):
    """ Release a resource picked up with the IPG. See :meth:`pick_up_resource`.

    You probably want to use :meth:`move_resource`, which allows you to pick up and move a resource
    with a single command.
    """

    center = destination + resource.center() + offset
    grip_height = center.z + resource.get_size_z() - pickup_distance_from_top
    plate_width = resource.get_size_x()

    await self.ipg_put_plate(
      x_position=int(center.x * 10),
      y_position=int(center.y * 10),
      z_position=int(grip_height * 10),
      z_clearance_height=z_clearance_height,
      open_gripper_position=int(plate_width*10) + 32,
      press_on_distance=press_on_distance,
      hotel_depth=hotel_depth,
      minimal_height_at_command_end=minimal_height_at_command_end
    )

  async def prepare_for_manual_channel_operation(self, channel: int):
    """ Prepare the robot for manual operation. """

    return await self.expose_channel_n(channel_index=channel + 1) # ?

  async def move_channel_x(self, channel: int, x: float): # pylint: disable=unused-argument
    """ Move the specified channel to the specified x coordinate. """

    return await self.x_arm_move_to_x_position(int(x * 10))

  async def move_channel_y(self, channel: int, y: float):
    """ Move the specified channel to the specified y coordinate. """

    return await self.position_single_channel_in_y_direction(channel + 1, int(y * 10))

  async def move_channel_z(self, channel: int, z: float):
    """ Move the specified channel to the specified z coordinate. """

    return await self.position_single_channel_in_z_direction(channel + 1, int(z * 10))

  # ============== Firmware Commands ==============

  async def set_led_color(
    self,
    mode: Union[Literal["on"], Literal["off"], Literal["blink"]],
    intensity: int,
    white: int,
    red: int,
    green: int,
    blue: int,
    uv: int,
    blink_interval: Optional[int] = None,
  ):
    """ Set the LED color.

    Args:
      mode: The mode of the LED. One of "on", "off", or "blink".
      intensity: The intensity of the LED. 0-100.
      white: The white color of the LED. 0-100.
      red: The red color of the LED. 0-100.
      green: The green color of the LED. 0-100.
      blue: The blue color of the LED. 0-100.
      uv: The UV color of the LED. 0-100.
      blink_interval: The blink interval in ms. Only used if mode is "blink".
    """

    if blink_interval is not None:
      if mode != "blink":
        raise ValueError("blink_interval is only used when mode is 'blink'.")

    return await self.send_command(
      module="C0AM",
      command="LI",
      li={
        "on": 1,
        "off": 0,
        "blink": 2,
      }[mode],
      os=intensity,
      ok=blink_interval or 750, # default non zero value
      ol=f"{white} {red} {green} {blue} {uv}",
    )

  async def set_loading_cover(self, cover_open: bool):
    """ Set the loading cover.

    Args:
      cover_open: Whether the cover should be open or closed.
    """

    return await self.send_command(
      module="I1AM",
      command="LP",
      lp=not cover_open
    )

  async def loading_cover_request_initialization_status(self) -> bool:
    """ Request the loading cover initialization status.

    This command was based on the STAR command (QW) and the VStarTranslator log.

    Returns:
      True if the cover module is initialized, False otherwise.
    """

    resp = await self.send_command(
      module="I1AM",
      command="QW",
      fmt={"qw": "int"}
    )
    return resp is not None and resp["qw"] == 1

  async def loading_cover_initialize(self):
    """ Initialize the loading cover. """

    return await self.send_command(
      module="I1AM",
      command="MI",
    )

  async def arm_request_instrument_initialization_status(self) -> bool:
    """ Request the instrument initialization status.

    This command was based on the STAR command (QW) and the VStarTranslator log. A1AM corresponds
    to "arm".

    Returns:
      True if the arm module is initialized, False otherwise.
    """

    resp = await self.send_command(module="A1AM", command="QW", fmt={"qw": "int"})
    return resp is not None and resp["qw"] == 1

  async def arm_pre_initialize(self):
    """ Initialize the arm module. """

    return await self.send_command(module="A1AM", command="MI")

  async def pip_request_initialization_status(self) -> bool:
    """ Request the pip initialization status.

    This command was based on the STAR command (QW) and the VStarTranslator log. A1PM corresponds
    to all pip channels together.

    Returns:
      True if the pip channels module is initialized, False otherwise.
    """

    resp = await self.send_command(module="A1PM", command="QW", fmt={"qw": "int"})
    return resp is not None and resp["qw"] == 1

  async def pip_initialize(
    self,
    x_position: List[int],
    y_position: List[int],
    begin_z_deposit_position: Optional[List[int]] = None,
    end_z_deposit_position: Optional[List[int]] = None,
    minimal_height_at_command_end: Optional[List[int]] = None,
    tip_pattern: Optional[List[bool]] = None,
    tip_type: Optional[List[int]] = None,
    TODO_DI_2: int = 0,
  ):
    """ Initialize

    Args:
      x_position: X Position [0.1mm].
      y_position: Y Position [0.1mm].
      begin_z_deposit_position: Begin of tip deposit process (Z- discard range) [0.1mm] ??
      end_z_deposit_position: Z deposit position [0.1mm] (collar bearing position).
      minimal_height_at_command_end: Minimal height at command end [0.1mm].
      tip_pattern: Tip pattern (channels involved). [0 = not involved, 1 = involved].
      tip_type: Tip type (see command TT).
      TODO_DI_2: Unknown.
    """

    if not all(0 <= x <= 50000 for x in x_position):
      raise ValueError("x_position must be in range 0 to 50000")

    if y_position is None:
      y_position = [3000] * self.num_channels
    elif not all(0 <= x <= 6500 for x in y_position):
      raise ValueError("y_position must be in range 0 to 6500")

    if begin_z_deposit_position is None:
      begin_z_deposit_position = [0] * self.num_channels
    elif not all(0 <= x <= 3600 for x in begin_z_deposit_position):
      raise ValueError("begin_z_deposit_position must be in range 0 to 3600")

    if end_z_deposit_position is None:
      end_z_deposit_position = [0] * self.num_channels
    elif not all(0 <= x <= 3600 for x in end_z_deposit_position):
      raise ValueError("end_z_deposit_position must be in range 0 to 3600")

    if minimal_height_at_command_end is None:
      minimal_height_at_command_end = [3600] * self.num_channels
    elif not all(0 <= x <= 3600 for x in minimal_height_at_command_end):
      raise ValueError("minimal_height_at_command_end must be in range 0 to 3600")

    if tip_pattern is None:
      tip_pattern = [False] * self.num_channels
    elif not all(0 <= x <= 1 for x in tip_pattern):
      raise ValueError("tip_pattern must be in range 0 to 1")

    if tip_type is None:
      tip_type = [4] * self.num_channels
    elif not all(0 <= x <= 199 for x in tip_type):
      raise ValueError("tip_type must be in range 0 to 199")

    if not -1000 <= TODO_DI_2 <= 1000:
      raise ValueError("TODO_DI_2 must be in range -1000 to 1000")

    return await self.send_command(
      module="A1PM",
      command="DI",
      xp=x_position,
      yp=y_position,
      tp=begin_z_deposit_position,
      tz=end_z_deposit_position,
      te=minimal_height_at_command_end,
      tm=tip_pattern,
      tt=tip_type,
      ts=TODO_DI_2,
    )

  async def define_tip_needle(
    self,
    tip_type_table_index: int,
    has_filter: bool,
    tip_length: int,
    maximum_tip_volume: int,
    tip_size: TipSize,
    pickup_method: TipPickupMethod
  ):
    """ Tip/needle definition.

    Args:
      tip_type_table_index: tip_table_index
      filter: with(out) filter
      tip_length: Tip length [0.1mm]
      maximum_tip_volume: Maximum volume of tip [0.1ul] Note! it's automatically limited to max.
        channel capacity
      tip_type: Type of tip collar (Tip type identification)
      pickup_method: pick up method.  Attention! The values set here are temporary and apply only
        until power OFF or RESET. After power ON the default values apply. (see Table 3)
    """

    if not 0 <= tip_type_table_index <= 99:
      raise ValueError("tip_type_table_index must be between 0 and 99, but is "
                       f"{tip_type_table_index}")
    if not 0 <= tip_type_table_index <= 99:
      raise ValueError("tip_type_table_index must be between 0 and 99, but is "
                       f"{tip_type_table_index}")
    if not 1 <= tip_length <= 1999:
      raise ValueError("tip_length must be between 1 and 1999, but is "
                       f"{tip_length}")
    if not 1 <= maximum_tip_volume <= 56000:
      raise ValueError("maximum_tip_volume must be between 1 and 56000, but is "
                       f"{maximum_tip_volume}")

    return await self.send_command(
      module="A1AM",
      command="TT",
      ti=f"{tip_type_table_index:02}",
      tf=has_filter,
      tl=f"{tip_length:04}",
      tv=f"{maximum_tip_volume:05}",
      tg=tip_size.value,
      tu=pickup_method.value
    )

  async def pip_aspirate(
    self,
    x_position: List[int],
    y_position: List[int],
    type_of_aspiration: Optional[List[int]] = None,
    tip_pattern: Optional[List[bool]] = None,
    minimal_traverse_height_at_begin_of_command: Optional[List[int]] = None,
    minimal_height_at_command_end: Optional[List[int]] = None,
    lld_search_height: Optional[List[int]] = None,
    clot_detection_height: Optional[List[int]] = None,
    liquid_surface_at_function_without_lld: Optional[List[int]] = None,
    pull_out_distance_to_take_transport_air_in_function_without_lld: Optional[List[int]] = None,
    tube_2nd_section_height_measured_from_zm: Optional[List[int]] = None,
    tube_2nd_section_ratio: Optional[List[int]] = None,
    minimum_height: Optional[List[int]] = None,
    immersion_depth: Optional[List[int]] = None,
    surface_following_distance: Optional[List[int]] = None,
    aspiration_volume: Optional[List[int]] = None,
    TODO_DA_2: Optional[List[int]] = None,
    aspiration_speed: Optional[List[int]] = None,
    transport_air_volume: Optional[List[int]] = None,
    blow_out_air_volume: Optional[List[int]] = None,
    pre_wetting_volume: Optional[List[int]] = None,
    lld_mode: Optional[List[int]] = None,
    lld_sensitivity: Optional[List[int]] = None,
    pressure_lld_sensitivity: Optional[List[int]] = None,
    aspirate_position_above_z_touch_off: Optional[List[int]] = None,
    TODO_DA_4: Optional[List[int]] = None,
    swap_speed: Optional[List[int]] = None,
    settling_time: Optional[List[int]] = None,
    mix_volume: Optional[List[int]] = None,
    mix_cycles: Optional[List[int]] = None,
    mix_position_in_z_direction_from_liquid_surface: Optional[List[int]] = None,
    mix_speed: Optional[List[int]] = None,
    surface_following_distance_during_mixing: Optional[List[int]] = None,
    TODO_DA_5: Optional[List[int]] = None,
    capacitive_mad_supervision_on_off: Optional[List[int]] = None,
    pressure_mad_supervision_on_off: Optional[List[int]] = None,
    tadm_algorithm_on_off: int = 0,
    limit_curve_index: Optional[List[int]] = None,
    recording_mode: int = 0,
  ):
    """ Aspiration of liquid

    Args:
      type_of_aspiration: Type of aspiration (0 = simple 1 = sequence 2 = cup emptied).
      tip_pattern: Tip pattern (channels involved). [0 = not involved, 1 = involved].
      x_position: X Position [0.1mm].
      y_position: Y Position [0.1mm].
      minimal_traverse_height_at_begin_of_command: Minimal traverse height at begin of command
        [0.1mm].
      minimal_height_at_command_end: Minimal height at command end [0.1mm].
      lld_search_height: LLD search height [0.1mm].
      clot_detection_height: (0).
      liquid_surface_at_function_without_lld: Liquid surface at function without LLD [0.1mm].
      pull_out_distance_to_take_transport_air_in_function_without_lld:
          Pull out distance to take transp. air in function without LLD [0.1mm].
      tube_2nd_section_height_measured_from_zm: Tube 2nd section height measured from zm [0.1mm].
      tube_2nd_section_ratio: Tube 2nd section ratio.
      minimum_height: Minimum height (maximum immersion depth) [0.1mm].
      immersion_depth: Immersion depth [0.1mm].
      surface_following_distance: Surface following distance [0.1mm].
      aspiration_volume: Aspiration volume [0.01ul].
      TODO_DA_2: (0).
      aspiration_speed: Aspiration speed [0.1ul]/s.
      transport_air_volume: Transport air volume [0.1ul].
      blow_out_air_volume: Blow out air volume [0.01ul].
      pre_wetting_volume: Pre wetting volume [0.1ul].
      lld_mode: LLD Mode (0 = off).
      lld_sensitivity: LLD sensitivity (1 = high, 4 = low).
      pressure_lld_sensitivity: Pressure LLD sensitivity (1= high, 4=low).
      aspirate_position_above_z_touch_off: (0).
      TODO_DA_4: (0).
      swap_speed: Swap speed (on leaving liquid) [0.1mm/s].
      settling_time: Settling time [0.1s].
      mix_volume: Mix volume [0.1ul].
      mix_cycles: Mix cycles.
      mix_position_in_z_direction_from_liquid_surface: Mix position in Z direction from liquid
        surface[0.1mm].
      mix_speed: Mix speed [0.1ul/s].
      surface_following_distance_during_mixing: Surface following distance during mixing [0.1mm].
      TODO_DA_5: (0).
      capacitive_mad_supervision_on_off: Capacitive MAD supervision on/off (0 = OFF).
      pressure_mad_supervision_on_off: Pressure MAD supervision on/off (0 = OFF).
      tadm_algorithm_on_off: TADM algorithm on/off (0 = off).
      limit_curve_index: Limit curve index.
      recording_mode: Recording mode (0 = no 1 = TADM errors only 2 = all TADM measurements).
    """

    if type_of_aspiration is None:
      type_of_aspiration = [0] * self.num_channels
    elif not all(0 <= x <= 2 for x in type_of_aspiration):
      raise ValueError("type_of_aspiration must be in range 0 to 2")

    if tip_pattern is None:
      tip_pattern = [False] * self.num_channels
    elif not all(0 <= x <= 1 for x in tip_pattern):
      raise ValueError("tip_pattern must be in range 0 to 1")

    if not all(0 <= x <= 50000 for x in x_position):
      raise ValueError("x_position must be in range 0 to 50000")

    if y_position is None:
      y_position = [3000] * self.num_channels
    elif not all(0 <= x <= 6500 for x in y_position):
      raise ValueError("y_position must be in range 0 to 6500")

    if minimal_traverse_height_at_begin_of_command is None:
      minimal_traverse_height_at_begin_of_command = [3600] * self.num_channels
    elif not all(0 <= x <= 3600 for x in minimal_traverse_height_at_begin_of_command):
      raise ValueError("minimal_traverse_height_at_begin_of_command must be in range 0 to 3600")

    if minimal_height_at_command_end is None:
      minimal_height_at_command_end = [3600] * self.num_channels
    elif not all(0 <= x <= 3600 for x in minimal_height_at_command_end):
      raise ValueError("minimal_height_at_command_end must be in range 0 to 3600")

    if lld_search_height is None:
      lld_search_height = [0] * self.num_channels
    elif not all(0 <= x <= 3600 for x in lld_search_height):
      raise ValueError("lld_search_height must be in range 0 to 3600")

    if clot_detection_height is None:
      clot_detection_height = [60] * self.num_channels
    elif not all(0 <= x <= 500 for x in clot_detection_height):
      raise ValueError("clot_detection_height must be in range 0 to 500")

    if liquid_surface_at_function_without_lld is None:
      liquid_surface_at_function_without_lld = [3600] * self.num_channels
    elif not all(0 <= x <= 3600 for x in liquid_surface_at_function_without_lld):
      raise ValueError("liquid_surface_at_function_without_lld must be in range 0 to 3600")

    if pull_out_distance_to_take_transport_air_in_function_without_lld is None:
      pull_out_distance_to_take_transport_air_in_function_without_lld = [50] * self.num_channels
    elif not all(0 <= x <= 3600 for x in
                 pull_out_distance_to_take_transport_air_in_function_without_lld):
      raise ValueError("pull_out_distance_to_take_transport_air_in_function_without_lld must be "
                       "in range 0 to 3600")

    if tube_2nd_section_height_measured_from_zm is None:
      tube_2nd_section_height_measured_from_zm = [0] * self.num_channels
    elif not all(0 <= x <= 3600 for x in tube_2nd_section_height_measured_from_zm):
      raise ValueError("tube_2nd_section_height_measured_from_zm must be in range 0 to 3600")

    if tube_2nd_section_ratio is None:
      tube_2nd_section_ratio = [0] * self.num_channels
    elif not all(0 <= x <= 10000 for x in tube_2nd_section_ratio):
      raise ValueError("tube_2nd_section_ratio must be in range 0 to 10000")

    if minimum_height is None:
      minimum_height = [3600] * self.num_channels
    elif not all(0 <= x <= 3600 for x in minimum_height):
      raise ValueError("minimum_height must be in range 0 to 3600")

    if immersion_depth is None:
      immersion_depth = [0] * self.num_channels
    elif not all(-3600 <= x <= 3600 for x in immersion_depth):
      raise ValueError("immersion_depth must be in range -3600 to 3600")

    if surface_following_distance is None:
      surface_following_distance = [0] * self.num_channels
    elif not all(0 <= x <= 3600 for x in surface_following_distance):
      raise ValueError("surface_following_distance must be in range 0 to 3600")

    if aspiration_volume is None:
      aspiration_volume = [0] * self.num_channels
    elif not all(0 <= x <= 125000 for x in aspiration_volume):
      raise ValueError("aspiration_volume must be in range 0 to 125000")

    if TODO_DA_2 is None:
      TODO_DA_2 = [0] * self.num_channels
    elif not all(0 <= x <= 125000 for x in TODO_DA_2):
      raise ValueError("TODO_DA_2 must be in range 0 to 125000")

    if aspiration_speed is None:
      aspiration_speed = [500] * self.num_channels
    elif not all(10 <= x <= 10000 for x in aspiration_speed):
      raise ValueError("aspiration_speed must be in range 10 to 10000")

    if transport_air_volume is None:
      transport_air_volume = [0] * self.num_channels
    elif not all(0 <= x <= 500 for x in transport_air_volume):
      raise ValueError("transport_air_volume must be in range 0 to 500")

    if blow_out_air_volume is None:
      blow_out_air_volume = [0] * self.num_channels
    elif not all(0 <= x <= 125000 for x in blow_out_air_volume):
      raise ValueError("blow_out_air_volume must be in range 0 to 125000")

    if pre_wetting_volume is None:
      pre_wetting_volume = [0] * self.num_channels
    elif not all(0 <= x <= 999 for x in pre_wetting_volume):
      raise ValueError("pre_wetting_volume must be in range 0 to 999")

    if lld_mode is None:
      lld_mode = [1] * self.num_channels
    elif not all(0 <= x <= 4 for x in lld_mode):
      raise ValueError("lld_mode must be in range 0 to 4")

    if lld_sensitivity is None:
      lld_sensitivity = [1] * self.num_channels
    elif not all(1 <= x <= 4 for x in lld_sensitivity):
      raise ValueError("lld_sensitivity must be in range 1 to 4")

    if pressure_lld_sensitivity is None:
      pressure_lld_sensitivity = [1] * self.num_channels
    elif not all(1 <= x <= 4 for x in pressure_lld_sensitivity):
      raise ValueError("pressure_lld_sensitivity must be in range 1 to 4")

    if aspirate_position_above_z_touch_off is None:
      aspirate_position_above_z_touch_off = [5] * self.num_channels
    elif not all(0 <= x <= 100 for x in aspirate_position_above_z_touch_off):
      raise ValueError("aspirate_position_above_z_touch_off must be in range 0 to 100")

    if TODO_DA_4 is None:
      TODO_DA_4 = [0] * self.num_channels
    elif not all(0 <= x <= 1 for x in TODO_DA_4):
      raise ValueError("TODO_DA_4 must be in range 0 to 1")

    if swap_speed is None:
      swap_speed = [100] * self.num_channels
    elif not all(3 <= x <= 1600 for x in swap_speed):
      raise ValueError("swap_speed must be in range 3 to 1600")

    if settling_time is None:
      settling_time = [5] * self.num_channels
    elif not all(0 <= x <= 99 for x in settling_time):
      raise ValueError("settling_time must be in range 0 to 99")

    if mix_volume is None:
      mix_volume = [0] * self.num_channels
    elif not all(0 <= x <= 12500 for x in mix_volume):
      raise ValueError("mix_volume must be in range 0 to 12500")

    if mix_cycles is None:
      mix_cycles = [0] * self.num_channels
    elif not all(0 <= x <= 99 for x in mix_cycles):
      raise ValueError("mix_cycles must be in range 0 to 99")

    if mix_position_in_z_direction_from_liquid_surface is None:
      mix_position_in_z_direction_from_liquid_surface = [250] * self.num_channels
    elif not all(0 <= x <= 900 for x in mix_position_in_z_direction_from_liquid_surface):
      raise ValueError("mix_position_in_z_direction_from_liquid_surface must be in range 0 to 900")

    if mix_speed is None:
      mix_speed = [500] * self.num_channels
    elif not all(10 <= x <= 10000 for x in mix_speed):
      raise ValueError("mix_speed must be in range 10 to 10000")

    if surface_following_distance_during_mixing is None:
      surface_following_distance_during_mixing = [0] * self.num_channels
    elif not all(0 <= x <= 3600 for x in surface_following_distance_during_mixing):
      raise ValueError("surface_following_distance_during_mixing must be in range 0 to 3600")

    if TODO_DA_5 is None:
      TODO_DA_5 = [0] * self.num_channels
    elif not all(0 <= x <= 1 for x in TODO_DA_5):
      raise ValueError("TODO_DA_5 must be in range 0 to 1")

    if capacitive_mad_supervision_on_off is None:
      capacitive_mad_supervision_on_off = [0] * self.num_channels
    elif not all(0 <= x <= 1 for x in capacitive_mad_supervision_on_off):
      raise ValueError("capacitive_mad_supervision_on_off must be in range 0 to 1")

    if pressure_mad_supervision_on_off is None:
      pressure_mad_supervision_on_off = [0] * self.num_channels
    elif not all(0 <= x <= 1 for x in pressure_mad_supervision_on_off):
      raise ValueError("pressure_mad_supervision_on_off must be in range 0 to 1")

    if not 0 <= tadm_algorithm_on_off <= 1:
      raise ValueError("tadm_algorithm_on_off must be in range 0 to 1")

    if limit_curve_index is None:
      limit_curve_index = [0] * self.num_channels
    elif not all(0 <= x <= 999 for x in limit_curve_index):
      raise ValueError("limit_curve_index must be in range 0 to 999")

    if not 0 <= recording_mode <= 2:
      raise ValueError("recording_mode must be in range 0 to 2")

    return await self.send_command(
      module="A1PM",
      command="DA",
      at=type_of_aspiration,
      tm=tip_pattern,
      xp=x_position,
      yp=y_position,
      th=minimal_traverse_height_at_begin_of_command,
      te=minimal_height_at_command_end,
      lp=lld_search_height,
      ch=clot_detection_height,
      zl=liquid_surface_at_function_without_lld,
      po=pull_out_distance_to_take_transport_air_in_function_without_lld,
      zu=tube_2nd_section_height_measured_from_zm,
      zr=tube_2nd_section_ratio,
      zx=minimum_height,
      ip=immersion_depth,
      fp=surface_following_distance,
      av=aspiration_volume,
      # ar=TODO_DA_2, # this parameters is not used by VoV
      as_=aspiration_speed,
      ta=transport_air_volume,
      ba=blow_out_air_volume,
      oa=pre_wetting_volume,
      lm=lld_mode,
      ll=lld_sensitivity,
      lv=pressure_lld_sensitivity,
      zo=aspirate_position_above_z_touch_off,
      # lg=TODO_DA_4,
      de=swap_speed,
      wt=settling_time,
      mv=mix_volume,
      mc=mix_cycles,
      mp=mix_position_in_z_direction_from_liquid_surface,
      ms=mix_speed,
      mh=surface_following_distance_during_mixing,
      la=TODO_DA_5,
      lb=capacitive_mad_supervision_on_off,
      lc=pressure_mad_supervision_on_off,
      gj=tadm_algorithm_on_off,
      gi=limit_curve_index,
      gk=recording_mode,
    )

  async def pip_dispense(
    self,
    x_position: List[int],
    y_position: List[int],
    type_of_dispensing_mode: Optional[List[int]] = None,
    tip_pattern: Optional[List[bool]] = None,
    minimum_height: Optional[List[int]] = None,
    lld_search_height: Optional[List[int]] = None,
    liquid_surface_at_function_without_lld: Optional[List[int]] = None,
    pull_out_distance_to_take_transport_air_in_function_without_lld: Optional[List[int]] = None,
    immersion_depth: Optional[List[int]] = None,
    surface_following_distance: Optional[List[int]] = None,
    tube_2nd_section_height_measured_from_zm: Optional[List[int]] = None,
    tube_2nd_section_ratio: Optional[List[int]] = None,
    minimal_traverse_height_at_begin_of_command: Optional[List[int]] = None,
    minimal_height_at_command_end: Optional[List[int]] = None,
    dispense_volume: Optional[List[int]] = None,
    dispense_speed: Optional[List[int]] = None,
    cut_off_speed: Optional[List[int]] = None,
    stop_back_volume: Optional[List[int]] = None,
    transport_air_volume: Optional[List[int]] = None,
    blow_out_air_volume: Optional[List[int]] = None,
    lld_mode: Optional[List[int]] = None,
    side_touch_off_distance: int = 0,
    dispense_position_above_z_touch_off: Optional[List[int]] = None,
    lld_sensitivity: Optional[List[int]] = None,
    pressure_lld_sensitivity: Optional[List[int]] = None,
    swap_speed: Optional[List[int]] = None,
    settling_time: Optional[List[int]] = None,
    mix_volume: Optional[List[int]] = None,
    mix_cycles: Optional[List[int]] = None,
    mix_position_in_z_direction_from_liquid_surface: Optional[List[int]] = None,
    mix_speed: Optional[List[int]] = None,
    surface_following_distance_during_mixing: Optional[List[int]] = None,
    TODO_DD_2: Optional[List[int]] = None,
    tadm_algorithm_on_off: int = 0,
    limit_curve_index: Optional[List[int]] = None,
    recording_mode: int = 0,
  ):
    """ Dispensing of liquid

    Args:
      type_of_dispensing_mode: Type of dispensing mode 0 = part in jet 1 = blow in jet 2 = Part at
          surface 3 = Blow at surface 4 = Empty.
      tip_pattern: Tip pattern (channels involved). [0 = not involved, 1 = involved].
      x_position: X Position [0.1mm].
      y_position: Y Position [0.1mm].
      minimum_height: Minimum height (maximum immersion depth) [0.1mm].
      lld_search_height: LLD search height [0.1mm].
      liquid_surface_at_function_without_lld: Liquid surface at function without LLD [0.1mm].
      pull_out_distance_to_take_transport_air_in_function_without_lld:
          Pull out distance to take transp. air in function without LLD [0.1mm]
        .
      immersion_depth: Immersion depth [0.1mm].
      surface_following_distance: Surface following distance [0.1mm].
      tube_2nd_section_height_measured_from_zm: Tube 2nd section height measured from zm [0.1mm].
      tube_2nd_section_ratio: Tube 2nd section ratio.
      minimal_traverse_height_at_begin_of_command: Minimal traverse height at begin of command
        [0.1mm].
      minimal_height_at_command_end: Minimal height at command end [0.1mm].
      dispense_volume: Dispense volume [0.01ul].
      dispense_speed: Dispense speed [0.1ul/s].
      cut_off_speed: Cut off speed [0.1ul/s].
      stop_back_volume: Stop back volume [0.1ul].
      transport_air_volume: Transport air volume [0.1ul].
      blow_out_air_volume: Blow out air volume [0.01ul].
      lld_mode: LLD Mode (0 = off).
      side_touch_off_distance: Side touch off distance [0.1mm].
      dispense_position_above_z_touch_off: (0).
      lld_sensitivity: LLD sensitivity (1 = high, 4 = low).
      pressure_lld_sensitivity: Pressure LLD sensitivity (1= high, 4=low).
      swap_speed: Swap speed (on leaving liquid) [0.1mm/s].
      settling_time: Settling time [0.1s].
      mix_volume: Mix volume [0.1ul].
      mix_cycles: Mix cycles.
      mix_position_in_z_direction_from_liquid_surface: Mix position in Z direction from liquid
        surface[0.1mm].
      mix_speed: Mix speed [0.1ul/s].
      surface_following_distance_during_mixing: Surface following distance during mixing [0.1mm].
      TODO_DD_2: (0).
      tadm_algorithm_on_off: TADM algorithm on/off (0 = off).
      limit_curve_index: Limit curve index.
      recording_mode:
          Recording mode (0 = no 1 = TADM errors only 2 = all TADM measurements)
        .
    """

    if type_of_dispensing_mode is None:
      type_of_dispensing_mode = [0] * self.num_channels
    elif not all(0 <= x <= 4 for x in type_of_dispensing_mode):
      raise ValueError("type_of_dispensing_mode must be in range 0 to 4")

    if tip_pattern is None:
      tip_pattern = [False] * self.num_channels
    elif not all(0 <= x <= 1 for x in tip_pattern):
      raise ValueError("tip_pattern must be in range 0 to 1")

    if not all(0 <= x <= 50000 for x in x_position):
      raise ValueError("x_position must be in range 0 to 50000")

    if y_position is None:
      y_position = [3000] * self.num_channels
    elif not all(0 <= x <= 6500 for x in y_position):
      raise ValueError("y_position must be in range 0 to 6500")

    if minimum_height is None:
      minimum_height = [3600] * self.num_channels
    elif not all(0 <= x <= 3600 for x in minimum_height):
      raise ValueError("minimum_height must be in range 0 to 3600")

    if lld_search_height is None:
      lld_search_height = [0] * self.num_channels
    elif not all(0 <= x <= 3600 for x in lld_search_height):
      raise ValueError("lld_search_height must be in range 0 to 3600")

    if liquid_surface_at_function_without_lld is None:
      liquid_surface_at_function_without_lld = [3600] * self.num_channels
    elif not all(0 <= x <= 3600 for x in liquid_surface_at_function_without_lld):
      raise ValueError("liquid_surface_at_function_without_lld must be in range 0 to 3600")

    if pull_out_distance_to_take_transport_air_in_function_without_lld is None:
      pull_out_distance_to_take_transport_air_in_function_without_lld = [50] * self.num_channels
    elif not all(0 <= x <= 3600 for x in
                  pull_out_distance_to_take_transport_air_in_function_without_lld):
      raise ValueError("pull_out_distance_to_take_transport_air_in_function_without_lld must be "
                       "in range 0 to 3600")

    if immersion_depth is None:
      immersion_depth = [0] * self.num_channels
    elif not all(-3600 <= x <= 3600 for x in immersion_depth):
      raise ValueError("immersion_depth must be in range -3600 to 3600")

    if surface_following_distance is None:
      surface_following_distance = [0] * self.num_channels
    elif not all(0 <= x <= 3600 for x in surface_following_distance):
      raise ValueError("surface_following_distance must be in range 0 to 3600")

    if tube_2nd_section_height_measured_from_zm is None:
      tube_2nd_section_height_measured_from_zm = [0] * self.num_channels
    elif not all(0 <= x <= 3600 for x in tube_2nd_section_height_measured_from_zm):
      raise ValueError("tube_2nd_section_height_measured_from_zm must be in range 0 to 3600")

    if tube_2nd_section_ratio is None:
      tube_2nd_section_ratio = [0] * self.num_channels
    elif not all(0 <= x <= 10000 for x in tube_2nd_section_ratio):
      raise ValueError("tube_2nd_section_ratio must be in range 0 to 10000")

    if minimal_traverse_height_at_begin_of_command is None:
      minimal_traverse_height_at_begin_of_command = [3600] * self.num_channels
    elif not all(0 <= x <= 3600 for x in minimal_traverse_height_at_begin_of_command):
      raise ValueError("minimal_traverse_height_at_begin_of_command must be in range 0 to 3600")

    if minimal_height_at_command_end is None:
      minimal_height_at_command_end = [3600] * self.num_channels
    elif not all(0 <= x <= 3600 for x in minimal_height_at_command_end):
      raise ValueError("minimal_height_at_command_end must be in range 0 to 3600")

    if dispense_volume is None:
      dispense_volume = [0] * self.num_channels
    elif not all(0 <= x <= 125000 for x in dispense_volume):
      raise ValueError("dispense_volume must be in range 0 to 125000")

    if dispense_speed is None:
      dispense_speed = [500] * self.num_channels
    elif not all(10 <= x <= 10000 for x in dispense_speed):
      raise ValueError("dispense_speed must be in range 10 to 10000")

    if cut_off_speed is None:
      cut_off_speed = [250] * self.num_channels
    elif not all(10 <= x <= 10000 for x in cut_off_speed):
      raise ValueError("cut_off_speed must be in range 10 to 10000")

    if stop_back_volume is None:
      stop_back_volume = [0] * self.num_channels
    elif not all(0 <= x <= 180 for x in stop_back_volume):
      raise ValueError("stop_back_volume must be in range 0 to 180")

    if transport_air_volume is None:
      transport_air_volume = [0] * self.num_channels
    elif not all(0 <= x <= 500 for x in transport_air_volume):
      raise ValueError("transport_air_volume must be in range 0 to 500")

    if blow_out_air_volume is None:
      blow_out_air_volume = [0] * self.num_channels
    elif not all(0 <= x <= 125000 for x in blow_out_air_volume):
      raise ValueError("blow_out_air_volume must be in range 0 to 125000")

    if lld_mode is None:
      lld_mode = [1] * self.num_channels
    elif not all(0 <= x <= 4 for x in lld_mode):
      raise ValueError("lld_mode must be in range 0 to 4")

    if not 0 <= side_touch_off_distance <= 45:
      raise ValueError("side_touch_off_distance must be in range 0 to 45")

    if dispense_position_above_z_touch_off is None:
      dispense_position_above_z_touch_off = [5] * self.num_channels
    elif not all(0 <= x <= 100 for x in dispense_position_above_z_touch_off):
      raise ValueError("dispense_position_above_z_touch_off must be in range 0 to 100")

    if lld_sensitivity is None:
      lld_sensitivity = [1] * self.num_channels
    elif not all(1 <= x <= 4 for x in lld_sensitivity):
      raise ValueError("lld_sensitivity must be in range 1 to 4")

    if pressure_lld_sensitivity is None:
      pressure_lld_sensitivity = [1] * self.num_channels
    elif not all(1 <= x <= 4 for x in pressure_lld_sensitivity):
      raise ValueError("pressure_lld_sensitivity must be in range 1 to 4")

    if swap_speed is None:
      swap_speed = [100] * self.num_channels
    elif not all(3 <= x <= 1600 for x in swap_speed):
      raise ValueError("swap_speed must be in range 3 to 1600")

    if settling_time is None:
      settling_time = [5] * self.num_channels
    elif not all(0 <= x <= 99 for x in settling_time):
      raise ValueError("settling_time must be in range 0 to 99")

    if mix_volume is None:
      mix_volume = [0] * self.num_channels
    elif not all(0 <= x <= 12500 for x in mix_volume):
      raise ValueError("mix_volume must be in range 0 to 12500")

    if mix_cycles is None:
      mix_cycles = [0] * self.num_channels
    elif not all(0 <= x <= 99 for x in mix_cycles):
      raise ValueError("mix_cycles must be in range 0 to 99")

    if mix_position_in_z_direction_from_liquid_surface is None:
      mix_position_in_z_direction_from_liquid_surface = [250] * self.num_channels
    elif not all(0 <= x <= 900 for x in mix_position_in_z_direction_from_liquid_surface):
      raise ValueError("mix_position_in_z_direction_from_liquid_surface must be in range 0 to 900")

    if mix_speed is None:
      mix_speed = [500] * self.num_channels
    elif not all(10 <= x <= 10000 for x in mix_speed):
      raise ValueError("mix_speed must be in range 10 to 10000")

    if surface_following_distance_during_mixing is None:
      surface_following_distance_during_mixing = [0] * self.num_channels
    elif not all(0 <= x <= 3600 for x in surface_following_distance_during_mixing):
      raise ValueError("surface_following_distance_during_mixing must be in range 0 to 3600")

    if TODO_DD_2 is None:
      TODO_DD_2 = [0] * self.num_channels
    elif not all(0 <= x <= 1 for x in TODO_DD_2):
      raise ValueError("TODO_DD_2 must be in range 0 to 1")

    if not 0 <= tadm_algorithm_on_off <= 1:
      raise ValueError("tadm_algorithm_on_off must be in range 0 to 1")

    if limit_curve_index is None:
      limit_curve_index = [0] * self.num_channels
    elif not all(0 <= x <= 999 for x in limit_curve_index):
      raise ValueError("limit_curve_index must be in range 0 to 999")

    if not 0 <= recording_mode <= 2:
      raise ValueError("recording_mode must be in range 0 to 2")

    return await self.send_command(
      module="A1PM",
      command="DD",
      dm=type_of_dispensing_mode,
      tm=tip_pattern,
      xp=x_position,
      yp=y_position,
      zx=minimum_height,
      lp=lld_search_height,
      zl=liquid_surface_at_function_without_lld,
      po=pull_out_distance_to_take_transport_air_in_function_without_lld,
      ip=immersion_depth,
      fp=surface_following_distance,
      zu=tube_2nd_section_height_measured_from_zm,
      zr=tube_2nd_section_ratio,
      th=minimal_traverse_height_at_begin_of_command,
      te=minimal_height_at_command_end,
      dv=[f"{vol:04}" for vol in dispense_volume], # it appears at least 4 digits are needed
      ds=dispense_speed,
      ss=cut_off_speed,
      rv=stop_back_volume,
      ta=transport_air_volume,
      ba=blow_out_air_volume,
      lm=lld_mode,
      dj=side_touch_off_distance,
      zo=dispense_position_above_z_touch_off,
      ll=lld_sensitivity,
      lv=pressure_lld_sensitivity,
      de=swap_speed,
      wt=settling_time,
      mv=mix_volume,
      mc=mix_cycles,
      mp=mix_position_in_z_direction_from_liquid_surface,
      ms=mix_speed,
      mh=surface_following_distance_during_mixing,
      la=TODO_DD_2,
      gj=tadm_algorithm_on_off,
      gi=limit_curve_index,
      gk=recording_mode,
    )

  async def simultaneous_aspiration_dispensation_of_liquid(
    self,
    x_position: List[int],
    y_position: List[int],
    type_of_aspiration: Optional[List[int]] = None,
    type_of_dispensing_mode: Optional[List[int]] = None,
    tip_pattern: Optional[List[bool]] = None,
    TODO_DM_1: Optional[List[int]] = None,
    minimal_traverse_height_at_begin_of_command: Optional[List[int]] = None,
    minimal_height_at_command_end: Optional[List[int]] = None,
    lld_search_height: Optional[List[int]] = None,
    clot_detection_height: Optional[List[int]] = None,
    liquid_surface_at_function_without_lld: Optional[List[int]] = None,
    pull_out_distance_to_take_transport_air_in_function_without_lld: Optional[List[int]] = None,
    minimum_height: Optional[List[int]] = None,
    immersion_depth: Optional[List[int]] = None,
    surface_following_distance: Optional[List[int]] = None,
    tube_2nd_section_height_measured_from_zm: Optional[List[int]] = None,
    tube_2nd_section_ratio: Optional[List[int]] = None,
    aspiration_volume: Optional[List[int]] = None,
    TODO_DM_3: Optional[List[int]] = None,
    aspiration_speed: Optional[List[int]] = None,
    dispense_volume: Optional[List[int]] = None,
    dispense_speed: Optional[List[int]] = None,
    cut_off_speed: Optional[List[int]] = None,
    stop_back_volume: Optional[List[int]] = None,
    transport_air_volume: Optional[List[int]] = None,
    blow_out_air_volume: Optional[List[int]] = None,
    pre_wetting_volume: Optional[List[int]] = None,
    lld_mode: Optional[List[int]] = None,
    aspirate_position_above_z_touch_off: Optional[List[int]] = None,
    lld_sensitivity: Optional[List[int]] = None,
    pressure_lld_sensitivity: Optional[List[int]] = None,
    swap_speed: Optional[List[int]] = None,
    settling_time: Optional[List[int]] = None,
    mix_volume: Optional[List[int]] = None,
    mix_cycles: Optional[List[int]] = None,
    mix_position_in_z_direction_from_liquid_surface: Optional[List[int]] = None,
    mix_speed: Optional[List[int]] = None,
    surface_following_distance_during_mixing: Optional[List[int]] = None,
    TODO_DM_5: Optional[List[int]] = None,
    capacitive_mad_supervision_on_off: Optional[List[int]] = None,
    pressure_mad_supervision_on_off: Optional[List[int]] = None,
    tadm_algorithm_on_off: int = 0,
    limit_curve_index: Optional[List[int]] = None,
    recording_mode: int = 0,
  ):
    """ Simultaneous aspiration & dispensation of liquid

    Args:
      type_of_aspiration: Type of aspiration (0 = simple 1 = sequence 2 = cup emptied).
      type_of_dispensing_mode: Type of dispensing mode 0 = part in jet 1 = blow in jet 2 = Part at
          surface 3 = Blow at surface 4 = Empty.
      tip_pattern: Tip pattern (channels involved). [0 = not involved, 1 = involved].
      TODO_DM_1: (0).
      x_position: X Position [0.1mm].
      y_position: Y Position [0.1mm].
      minimal_traverse_height_at_begin_of_command: Minimal traverse height at begin of command
        [0.1mm].
      minimal_height_at_command_end: Minimal height at command end [0.1mm].
      lld_search_height: LLD search height [0.1mm].
      clot_detection_height: (0).
      liquid_surface_at_function_without_lld: Liquid surface at function without LLD [0.1mm].
      pull_out_distance_to_take_transport_air_in_function_without_lld:
          Pull out distance to take transp. air in function without LLD [0.1mm]
        .
      minimum_height: Minimum height (maximum immersion depth) [0.1mm].
      immersion_depth: Immersion depth [0.1mm].
      surface_following_distance: Surface following distance [0.1mm].
      tube_2nd_section_height_measured_from_zm: Tube 2nd section height measured from zm [0.1mm].
      tube_2nd_section_ratio: Tube 2nd section ratio.
      aspiration_volume: Aspiration volume [0.01ul].
      TODO_DM_3: (0).
      aspiration_speed: Aspiration speed [0.1ul]/s.
      dispense_volume: Dispense volume [0.01ul].
      dispense_speed: Dispense speed [0.1ul/s].
      cut_off_speed: Cut off speed [0.1ul/s].
      stop_back_volume: Stop back volume [0.1ul].
      transport_air_volume: Transport air volume [0.1ul].
      blow_out_air_volume: Blow out air volume [0.01ul].
      pre_wetting_volume: Pre wetting volume [0.1ul].
      lld_mode: LLD Mode (0 = off).
      aspirate_position_above_z_touch_off: (0).
      lld_sensitivity: LLD sensitivity (1 = high, 4 = low).
      pressure_lld_sensitivity: Pressure LLD sensitivity (1= high, 4=low).
      swap_speed: Swap speed (on leaving liquid) [0.1mm/s].
      settling_time: Settling time [0.1s].
      mix_volume: Mix volume [0.1ul].
      mix_cycles: Mix cycles.
      mix_position_in_z_direction_from_liquid_surface: Mix position in Z direction from liquid
        surface[0.1mm].
      mix_speed: Mix speed [0.1ul/s].
      surface_following_distance_during_mixing: Surface following distance during mixing [0.1mm].
      TODO_DM_5: (0).
      capacitive_mad_supervision_on_off: Capacitive MAD supervision on/off (0 = OFF).
      pressure_mad_supervision_on_off: Pressure MAD supervision on/off (0 = OFF).
      tadm_algorithm_on_off: TADM algorithm on/off (0 = off).
      limit_curve_index: Limit curve index.
      recording_mode:
          Recording mode (0 = no 1 = TADM errors only 2 = all TADM measurements)
        .
    """

    if type_of_aspiration is None:
      type_of_aspiration = [0] * self.num_channels
    elif not all(0 <= x <= 2 for x in type_of_aspiration):
      raise ValueError("type_of_aspiration must be in range 0 to 2")

    if type_of_dispensing_mode is None:
      type_of_dispensing_mode = [0] * self.num_channels
    elif not all(0 <= x <= 4 for x in type_of_dispensing_mode):
      raise ValueError("type_of_dispensing_mode must be in range 0 to 4")

    if tip_pattern is None:
      tip_pattern = [False] * self.num_channels
    elif not all(0 <= x <= 1 for x in tip_pattern):
      raise ValueError("tip_pattern must be in range 0 to 1")

    if TODO_DM_1 is None:
      TODO_DM_1 = [0] * self.num_channels
    elif not all(0 <= x <= 1 for x in TODO_DM_1):
      raise ValueError("TODO_DM_1 must be in range 0 to 1")

    if not all(0 <= x <= 50000 for x in x_position):
      raise ValueError("x_position must be in range 0 to 50000")

    if y_position is None:
      y_position = [3000] * self.num_channels
    elif not all(0 <= x <= 6500 for x in y_position):
      raise ValueError("y_position must be in range 0 to 6500")

    if minimal_traverse_height_at_begin_of_command is None:
      minimal_traverse_height_at_begin_of_command = [3600] * self.num_channels
    elif not all(0 <= x <= 3600 for x in minimal_traverse_height_at_begin_of_command):
      raise ValueError("minimal_traverse_height_at_begin_of_command must be in range 0 to 3600")

    if minimal_height_at_command_end is None:
      minimal_height_at_command_end = [3600] * self.num_channels
    elif not all(0 <= x <= 3600 for x in minimal_height_at_command_end):
      raise ValueError("minimal_height_at_command_end must be in range 0 to 3600")

    if lld_search_height is None:
      lld_search_height = [0] * self.num_channels
    elif not all(0 <= x <= 3600 for x in lld_search_height):
      raise ValueError("lld_search_height must be in range 0 to 3600")

    if clot_detection_height is None:
      clot_detection_height = [60] * self.num_channels
    elif not all(0 <= x <= 500 for x in clot_detection_height):
      raise ValueError("clot_detection_height must be in range 0 to 500")

    if liquid_surface_at_function_without_lld is None:
      liquid_surface_at_function_without_lld = [3600] * self.num_channels
    elif not all(0 <= x <= 3600 for x in liquid_surface_at_function_without_lld):
      raise ValueError("liquid_surface_at_function_without_lld must be in range 0 to 3600")

    if pull_out_distance_to_take_transport_air_in_function_without_lld is None:
      pull_out_distance_to_take_transport_air_in_function_without_lld = [50] * self.num_channels
    elif not all(0 <= x <= 3600
      for x in pull_out_distance_to_take_transport_air_in_function_without_lld):
      raise ValueError("pull_out_distance_to_take_transport_air_in_function_without_lld must be "
                       "in range 0 to 3600")

    if minimum_height is None:
      minimum_height = [3600] * self.num_channels
    elif not all(0 <= x <= 3600 for x in minimum_height):
      raise ValueError("minimum_height must be in range 0 to 3600")

    if immersion_depth is None:
      immersion_depth = [0] * self.num_channels
    elif not all(-3600 <= x <= 3600 for x in immersion_depth):
      raise ValueError("immersion_depth must be in range -3600 to 3600")

    if surface_following_distance is None:
      surface_following_distance = [0] * self.num_channels
    elif not all(0 <= x <= 3600 for x in surface_following_distance):
      raise ValueError("surface_following_distance must be in range 0 to 3600")

    if tube_2nd_section_height_measured_from_zm is None:
      tube_2nd_section_height_measured_from_zm = [0] * self.num_channels
    elif not all(0 <= x <= 3600 for x in tube_2nd_section_height_measured_from_zm):
      raise ValueError("tube_2nd_section_height_measured_from_zm must be in range 0 to 3600")

    if tube_2nd_section_ratio is None:
      tube_2nd_section_ratio = [0] * self.num_channels
    elif not all(0 <= x <= 10000 for x in tube_2nd_section_ratio):
      raise ValueError("tube_2nd_section_ratio must be in range 0 to 10000")

    if aspiration_volume is None:
      aspiration_volume = [0] * self.num_channels
    elif not all(0 <= x <= 125000 for x in aspiration_volume):
      raise ValueError("aspiration_volume must be in range 0 to 125000")

    if TODO_DM_3 is None:
      TODO_DM_3 = [0] * self.num_channels
    elif not all(0 <= x <= 125000 for x in TODO_DM_3):
      raise ValueError("TODO_DM_3 must be in range 0 to 125000")

    if aspiration_speed is None:
      aspiration_speed = [500] * self.num_channels
    elif not all(10 <= x <= 10000 for x in aspiration_speed):
      raise ValueError("aspiration_speed must be in range 10 to 10000")

    if dispense_volume is None:
      dispense_volume = [0] * self.num_channels
    elif not all(0 <= x <= 125000 for x in dispense_volume):
      raise ValueError("dispense_volume must be in range 0 to 125000")

    if dispense_speed is None:
      dispense_speed = [500] * self.num_channels
    elif not all(10 <= x <= 10000 for x in dispense_speed):
      raise ValueError("dispense_speed must be in range 10 to 10000")

    if cut_off_speed is None:
      cut_off_speed = [250] * self.num_channels
    elif not all(10 <= x <= 10000 for x in cut_off_speed):
      raise ValueError("cut_off_speed must be in range 10 to 10000")

    if stop_back_volume is None:
      stop_back_volume = [0] * self.num_channels
    elif not all(0 <= x <= 180 for x in stop_back_volume):
      raise ValueError("stop_back_volume must be in range 0 to 180")

    if transport_air_volume is None:
      transport_air_volume = [0] * self.num_channels
    elif not all(0 <= x <= 500 for x in transport_air_volume):
      raise ValueError("transport_air_volume must be in range 0 to 500")

    if blow_out_air_volume is None:
      blow_out_air_volume = [0] * self.num_channels
    elif not all(0 <= x <= 125000 for x in blow_out_air_volume):
      raise ValueError("blow_out_air_volume must be in range 0 to 125000")

    if pre_wetting_volume is None:
      pre_wetting_volume = [0] * self.num_channels
    elif not all(0 <= x <= 999 for x in pre_wetting_volume):
      raise ValueError("pre_wetting_volume must be in range 0 to 999")

    if lld_mode is None:
      lld_mode = [1] * self.num_channels
    elif not all(0 <= x <= 4 for x in lld_mode):
      raise ValueError("lld_mode must be in range 0 to 4")

    if aspirate_position_above_z_touch_off is None:
      aspirate_position_above_z_touch_off = [5] * self.num_channels
    elif not all(0 <= x <= 100 for x in aspirate_position_above_z_touch_off):
      raise ValueError("aspirate_position_above_z_touch_off must be in range 0 to 100")

    if lld_sensitivity is None:
      lld_sensitivity = [1] * self.num_channels
    elif not all(1 <= x <= 4 for x in lld_sensitivity):
      raise ValueError("lld_sensitivity must be in range 1 to 4")

    if pressure_lld_sensitivity is None:
      pressure_lld_sensitivity = [1] * self.num_channels
    elif not all(1 <= x <= 4 for x in pressure_lld_sensitivity):
      raise ValueError("pressure_lld_sensitivity must be in range 1 to 4")

    if swap_speed is None:
      swap_speed = [100] * self.num_channels
    elif not all(3 <= x <= 1600 for x in swap_speed):
      raise ValueError("swap_speed must be in range 3 to 1600")

    if settling_time is None:
      settling_time = [5] * self.num_channels
    elif not all(0 <= x <= 99 for x in settling_time):
      raise ValueError("settling_time must be in range 0 to 99")

    if mix_volume is None:
      mix_volume = [0] * self.num_channels
    elif not all(0 <= x <= 12500 for x in mix_volume):
      raise ValueError("mix_volume must be in range 0 to 12500")

    if mix_cycles is None:
      mix_cycles = [0] * self.num_channels
    elif not all(0 <= x <= 99 for x in mix_cycles):
      raise ValueError("mix_cycles must be in range 0 to 99")

    if mix_position_in_z_direction_from_liquid_surface is None:
      mix_position_in_z_direction_from_liquid_surface = [250] * self.num_channels
    elif not all(0 <= x <= 900 for x in mix_position_in_z_direction_from_liquid_surface):
      raise ValueError("mix_position_in_z_direction_from_liquid_surface must be in range 0 to 900")

    if mix_speed is None:
      mix_speed = [500] * self.num_channels
    elif not all(10 <= x <= 10000 for x in mix_speed):
      raise ValueError("mix_speed must be in range 10 to 10000")

    if surface_following_distance_during_mixing is None:
      surface_following_distance_during_mixing = [0] * self.num_channels
    elif not all(0 <= x <= 3600 for x in surface_following_distance_during_mixing):
      raise ValueError("surface_following_distance_during_mixing must be in range 0 to 3600")

    if TODO_DM_5 is None:
      TODO_DM_5 = [0] * self.num_channels
    elif not all(0 <= x <= 1 for x in TODO_DM_5):
      raise ValueError("TODO_DM_5 must be in range 0 to 1")

    if capacitive_mad_supervision_on_off is None:
      capacitive_mad_supervision_on_off = [0] * self.num_channels
    elif not all(0 <= x <= 1 for x in capacitive_mad_supervision_on_off):
      raise ValueError("capacitive_mad_supervision_on_off must be in range 0 to 1")

    if pressure_mad_supervision_on_off is None:
      pressure_mad_supervision_on_off = [0] * self.num_channels
    elif not all(0 <= x <= 1 for x in pressure_mad_supervision_on_off):
      raise ValueError("pressure_mad_supervision_on_off must be in range 0 to 1")

    if not 0 <= tadm_algorithm_on_off <= 1:
      raise ValueError("tadm_algorithm_on_off must be in range 0 to 1")

    if limit_curve_index is None:
      limit_curve_index = [0] * self.num_channels
    elif not all(0 <= x <= 999 for x in limit_curve_index):
      raise ValueError("limit_curve_index must be in range 0 to 999")

    if not 0 <= recording_mode <= 2:
      raise ValueError("recording_mode must be in range 0 to 2")

    return await self.send_command(
      module="A1PM",
      command="DM",
      at=type_of_aspiration,
      dm=type_of_dispensing_mode,
      tm=tip_pattern,
      dd=TODO_DM_1,
      xp=x_position,
      yp=y_position,
      th=minimal_traverse_height_at_begin_of_command,
      te=minimal_height_at_command_end,
      lp=lld_search_height,
      ch=clot_detection_height,
      zl=liquid_surface_at_function_without_lld,
      po=pull_out_distance_to_take_transport_air_in_function_without_lld,
      zx=minimum_height,
      ip=immersion_depth,
      fp=surface_following_distance,
      zu=tube_2nd_section_height_measured_from_zm,
      zr=tube_2nd_section_ratio,
      av=aspiration_volume,
      ar=TODO_DM_3,
      as_=aspiration_speed,
      dv=dispense_volume,
      ds=dispense_speed,
      ss=cut_off_speed,
      rv=stop_back_volume,
      ta=transport_air_volume,
      ba=blow_out_air_volume,
      oa=pre_wetting_volume,
      lm=lld_mode,
      zo=aspirate_position_above_z_touch_off,
      ll=lld_sensitivity,
      lv=pressure_lld_sensitivity,
      de=swap_speed,
      wt=settling_time,
      mv=mix_volume,
      mc=mix_cycles,
      mp=mix_position_in_z_direction_from_liquid_surface,
      ms=mix_speed,
      mh=surface_following_distance_during_mixing,
      la=TODO_DM_5,
      lb=capacitive_mad_supervision_on_off,
      lc=pressure_mad_supervision_on_off,
      gj=tadm_algorithm_on_off,
      gi=limit_curve_index,
      gk=recording_mode,
    )

  async def dispense_on_fly(
    self,
    y_position: List[int],
    tip_pattern: Optional[List[bool]] = None,
    first_shoot_x_pos: int = 0, #1
    dispense_on_fly_pos_command_end: int = 0, # 2
    x_acceleration_distance_before_first_shoot: int = 100, # 3
    space_between_shoots: int = 900, # 4
    x_speed: int = 270,
    number_of_shoots: int = 1, # 5
    minimal_traverse_height_at_begin_of_command: Optional[List[int]] = None,
    minimal_height_at_command_end: Optional[List[int]] = None,
    liquid_surface_at_function_without_lld: Optional[List[int]] = None,
    dispense_volume: Optional[List[int]] = None,
    dispense_speed: Optional[List[int]] = None,
    cut_off_speed: Optional[List[int]] = None,
    stop_back_volume: Optional[List[int]] = None,
    transport_air_volume: Optional[List[int]] = None,
    tadm_algorithm_on_off: int = 0,
    limit_curve_index: Optional[List[int]] = None,
    recording_mode: int = 0,
  ):
    """ Dispense on fly

    Args:
      tip_pattern: Tip pattern (channels involved). [0 = not involved, 1 = involved].
      first_shoot_x_pos: First shoot X-position [0.1mm]
      dispense_on_fly_pos_command_end: Dispense on fly position on command end [0.1mm]
      x_acceleration_distance_before_first_shoot: X- acceleration distance before first shoot
        [0.1mm] Space between shoots (raster pitch) [0.01mm]
      space_between_shoots: Space between shoots (raster pitch) [0.01mm]
      x_speed: X speed [0.1mm/s].
      number_of_shoots: Number of shoots
      minimal_traverse_height_at_begin_of_command: Minimal traverse height at begin of command
        [0.1mm].
      minimal_height_at_command_end: Minimal height at command end [0.1mm].
      y_position: Y Position [0.1mm].
      liquid_surface_at_function_without_lld: Liquid surface at function without LLD [0.1mm].
      dispense_volume: Dispense volume [0.01ul].
      dispense_speed: Dispense speed [0.1ul/s].
      cut_off_speed: Cut off speed [0.1ul/s].
      stop_back_volume: Stop back volume [0.1ul].
      transport_air_volume: Transport air volume [0.1ul].
      tadm_algorithm_on_off: TADM algorithm on/off (0 = off).
      limit_curve_index: Limit curve index.
      recording_mode: Recording mode (0 = no 1 = TADM errors only 2 = all TADM measurements).
    """

    if tip_pattern is None:
      tip_pattern = [False] * self.num_channels
    elif not all(0 <= x <= 1 for x in tip_pattern):
      raise ValueError("tip_pattern must be in range 0 to 1")

    if not -50000 <= first_shoot_x_pos <= 50000:
      raise ValueError("first_shoot_x_pos must be in range -50000 to 50000")

    if not -50000 <= dispense_on_fly_pos_command_end <= 50000:
      raise ValueError("dispense_on_fly_pos_command_end must be in range -50000 to 50000")

    if not 0 <= x_acceleration_distance_before_first_shoot <= 900:
      raise ValueError("x_acceleration_distance_before_first_shoot must be in range 0 to 900")

    if not 1 <= space_between_shoots <= 2500:
      raise ValueError("space_between_shoots must be in range 1 to 2500")

    if not 20 <= x_speed <= 25000:
      raise ValueError("x_speed must be in range 20 to 25000")

    if not 1 <= number_of_shoots <= 48:
      raise ValueError("number_of_shoots must be in range 1 to 48")

    if minimal_traverse_height_at_begin_of_command is None:
      minimal_traverse_height_at_begin_of_command = [3600] * self.num_channels
    elif not all(0 <= x <= 3600 for x in minimal_traverse_height_at_begin_of_command):
      raise ValueError("minimal_traverse_height_at_begin_of_command must be in range 0 to 3600")

    if minimal_height_at_command_end is None:
      minimal_height_at_command_end = [3600] * self.num_channels
    elif not all(0 <= x <= 3600 for x in minimal_height_at_command_end):
      raise ValueError("minimal_height_at_command_end must be in range 0 to 3600")

    if y_position is None:
      y_position = [3000] * self.num_channels
    elif not all(0 <= x <= 6500 for x in y_position):
      raise ValueError("y_position must be in range 0 to 6500")

    if liquid_surface_at_function_without_lld is None:
      liquid_surface_at_function_without_lld = [3600] * self.num_channels
    elif not all(0 <= x <= 3600 for x in liquid_surface_at_function_without_lld):
      raise ValueError("liquid_surface_at_function_without_lld must be in range 0 to 3600")

    if dispense_volume is None:
      dispense_volume = [0] * self.num_channels
    elif not all(0 <= x <= 125000 for x in dispense_volume):
      raise ValueError("dispense_volume must be in range 0 to 125000")

    if dispense_speed is None:
      dispense_speed = [500] * self.num_channels
    elif not all(10 <= x <= 10000 for x in dispense_speed):
      raise ValueError("dispense_speed must be in range 10 to 10000")

    if cut_off_speed is None:
      cut_off_speed = [250] * self.num_channels
    elif not all(10 <= x <= 10000 for x in cut_off_speed):
      raise ValueError("cut_off_speed must be in range 10 to 10000")

    if stop_back_volume is None:
      stop_back_volume = [0] * self.num_channels
    elif not all(0 <= x <= 180 for x in stop_back_volume):
      raise ValueError("stop_back_volume must be in range 0 to 180")

    if transport_air_volume is None:
      transport_air_volume = [0] * self.num_channels
    elif not all(0 <= x <= 500 for x in transport_air_volume):
      raise ValueError("transport_air_volume must be in range 0 to 500")

    if not 0 <= tadm_algorithm_on_off <= 1:
      raise ValueError("tadm_algorithm_on_off must be in range 0 to 1")

    if limit_curve_index is None:
      limit_curve_index = [0] * self.num_channels
    elif not all(0 <= x <= 999 for x in limit_curve_index):
      raise ValueError("limit_curve_index must be in range 0 to 999")

    if not 0 <= recording_mode <= 2:
      raise ValueError("recording_mode must be in range 0 to 2")

    return await self.send_command(
      module="A1PM",
      command="DF",
      tm=tip_pattern,
      xa=first_shoot_x_pos,
      xf=dispense_on_fly_pos_command_end,
      xh=x_acceleration_distance_before_first_shoot,
      xy=space_between_shoots,
      xv=x_speed,
      xi=number_of_shoots,
      th=minimal_traverse_height_at_begin_of_command,
      te=minimal_height_at_command_end,
      yp=y_position,
      zl=liquid_surface_at_function_without_lld,
      dv=dispense_volume,
      ds=dispense_speed,
      ss=cut_off_speed,
      rv=stop_back_volume,
      ta=transport_air_volume,
      gj=tadm_algorithm_on_off,
      gi=limit_curve_index,
      gk=recording_mode,
    )

  async def nano_pulse_dispense(
    self,
    x_position: List[int],
    y_position: List[int],
    TODO_DB_0: Optional[List[int]] = None,
    liquid_surface_at_function_without_lld: Optional[List[int]] = None,
    minimal_traverse_height_at_begin_of_command: Optional[List[int]] = None,
    minimal_height_at_command_end: Optional[List[int]] = None,
    TODO_DB_1: Optional[List[int]] = None,
    TODO_DB_2: Optional[List[int]] = None,
    TODO_DB_3: Optional[List[int]] = None,
    TODO_DB_4: Optional[List[int]] = None,
    TODO_DB_5: Optional[List[int]] = None,
    TODO_DB_6: Optional[List[int]] = None,
    TODO_DB_7: Optional[List[int]] = None,
    TODO_DB_8: Optional[List[int]] = None,
    TODO_DB_9: Optional[List[int]] = None,
    TODO_DB_10: Optional[List[int]] = None,
    TODO_DB_11: Optional[List[int]] = None,
    TODO_DB_12: Optional[List[int]] = None,
  ):
    """ Nano pulse dispense

    Args:
      TODO_DB_0: (0).
      x_position: X Position [0.1mm].
      y_position: Y Position [0.1mm].
      liquid_surface_at_function_without_lld: Liquid surface at function without LLD [0.1mm].
      minimal_traverse_height_at_begin_of_command: Minimal traverse height at begin of command
        [0.1mm].
      minimal_height_at_command_end: Minimal height at command end [0.1mm].
      TODO_DB_1: (0).
      TODO_DB_2: (0).
      TODO_DB_3: (0).
      TODO_DB_4: (0).
      TODO_DB_5: (0).
      TODO_DB_6: (0).
      TODO_DB_7: (0).
      TODO_DB_8: (0).
      TODO_DB_9: (0).
      TODO_DB_10: (0).
      TODO_DB_11: (0).
      TODO_DB_12: (0).
    """

    if TODO_DB_0 is None:
      TODO_DB_0 = [1] * self.num_channels
    elif not all(0 <= x <= 1 for x in TODO_DB_0):
      raise ValueError("TODO_DB_0 must be in range 0 to 1")

    if not all(0 <= x <= 50000 for x in x_position):
      raise ValueError("x_position must be in range 0 to 50000")

    if y_position is None:
      y_position = [3000] * self.num_channels
    elif not all(0 <= x <= 6500 for x in y_position):
      raise ValueError("y_position must be in range 0 to 6500")

    if liquid_surface_at_function_without_lld is None:
      liquid_surface_at_function_without_lld = [3600] * self.num_channels
    elif not all(0 <= x <= 3600 for x in liquid_surface_at_function_without_lld):
      raise ValueError("liquid_surface_at_function_without_lld must be in range 0 to 3600")

    if minimal_traverse_height_at_begin_of_command is None:
      minimal_traverse_height_at_begin_of_command = [3600] * self.num_channels
    elif not all(0 <= x <= 3600 for x in minimal_traverse_height_at_begin_of_command):
      raise ValueError("minimal_traverse_height_at_begin_of_command must be in range 0 to 3600")

    if minimal_height_at_command_end is None:
      minimal_height_at_command_end = [3600] * self.num_channels
    elif not all(0 <= x <= 3600 for x in minimal_height_at_command_end):
      raise ValueError("minimal_height_at_command_end must be in range 0 to 3600")

    if TODO_DB_1 is None:
      TODO_DB_1 = [0] * self.num_channels
    elif not all(0 <= x <= 20000 for x in TODO_DB_1):
      raise ValueError("TODO_DB_1 must be in range 0 to 20000")

    if TODO_DB_2 is None:
      TODO_DB_2 = [0] * self.num_channels
    elif not all(0 <= x <= 1 for x in TODO_DB_2):
      raise ValueError("TODO_DB_2 must be in range 0 to 1")

    if TODO_DB_3 is None:
      TODO_DB_3 = [0] * self.num_channels
    elif not all(0 <= x <= 10000 for x in TODO_DB_3):
      raise ValueError("TODO_DB_3 must be in range 0 to 10000")

    if TODO_DB_4 is None:
      TODO_DB_4 = [0] * self.num_channels
    elif not all(0 <= x <= 100 for x in TODO_DB_4):
      raise ValueError("TODO_DB_4 must be in range 0 to 100")

    if TODO_DB_5 is None:
      TODO_DB_5 = [0] * self.num_channels
    elif not all(0 <= x <= 1 for x in TODO_DB_5):
      raise ValueError("TODO_DB_5 must be in range 0 to 1")

    if TODO_DB_6 is None:
      TODO_DB_6 = [0] * self.num_channels
    elif not all(0 <= x <= 10000 for x in TODO_DB_6):
      raise ValueError("TODO_DB_6 must be in range 0 to 10000")

    if TODO_DB_7 is None:
      TODO_DB_7 = [0] * self.num_channels
    elif not all(0 <= x <= 100 for x in TODO_DB_7):
      raise ValueError("TODO_DB_7 must be in range 0 to 100")

    if TODO_DB_8 is None:
      TODO_DB_8 = [0] * self.num_channels
    elif not all(0 <= x <= 1 for x in TODO_DB_8):
      raise ValueError("TODO_DB_8 must be in range 0 to 1")

    if TODO_DB_9 is None:
      TODO_DB_9 = [0] * self.num_channels
    elif not all(0 <= x <= 10000 for x in TODO_DB_9):
      raise ValueError("TODO_DB_9 must be in range 0 to 10000")

    if TODO_DB_10 is None:
      TODO_DB_10 = [0] * self.num_channels
    elif not all(0 <= x <= 100 for x in TODO_DB_10):
      raise ValueError("TODO_DB_10 must be in range 0 to 100")

    if TODO_DB_11 is None:
      TODO_DB_11 = [0] * self.num_channels
    elif not all(0 <= x <= 3600 for x in TODO_DB_11):
      raise ValueError("TODO_DB_11 must be in range 0 to 3600")

    if TODO_DB_12 is None:
      TODO_DB_12 = [1] * self.num_channels
    elif not all(0 <= x <= 1 for x in TODO_DB_12):
      raise ValueError("TODO_DB_12 must be in range 0 to 1")

    return await self.send_command(
      module="A1PM",
      command="DB",
      tm=TODO_DB_0,
      xp=x_position,
      yp=y_position,
      zl=liquid_surface_at_function_without_lld,
      th=minimal_traverse_height_at_begin_of_command,
      te=minimal_height_at_command_end,
      pe=TODO_DB_1,
      pd=TODO_DB_2,
      pf=TODO_DB_3,
      pg=TODO_DB_4,
      ph=TODO_DB_5,
      pj=TODO_DB_6,
      pk=TODO_DB_7,
      pl=TODO_DB_8,
      pp=TODO_DB_9,
      pq=TODO_DB_10,
      pi=TODO_DB_11,
      pm=TODO_DB_12,
    )

  async def wash_tips(
    self,
    x_position: List[int],
    y_position: List[int],
    tip_pattern: Optional[List[bool]] = None,
    minimal_traverse_height_at_begin_of_command: Optional[List[int]] = None,
    liquid_surface_at_function_without_lld: Optional[List[int]] = None,
    aspiration_volume: Optional[List[int]] = None,
    aspiration_speed: Optional[List[int]] = None,
    dispense_speed: Optional[List[int]] = None,
    swap_speed: Optional[List[int]] = None,
    soak_time: int = 0,
    wash_cycles: int = 0,
    minimal_height_at_command_end: Optional[List[int]] = None,
  ):
    """ Wash tips

    Args:
      tip_pattern: Tip pattern (channels involved). [0 = not involved, 1 = involved].
      x_position: X Position [0.1mm].
      y_position: Y Position [0.1mm].
      minimal_traverse_height_at_begin_of_command: Minimal traverse height at begin of command
        [0.1mm].
      liquid_surface_at_function_without_lld: Liquid surface at function without LLD [0.1mm].
      aspiration_volume: Aspiration volume [0.01ul].
      aspiration_speed: Aspiration speed [0.1ul]/s.
      dispense_speed: Dispense speed [0.1ul/s].
      swap_speed: Swap speed (on leaving liquid) [0.1mm/s].
      soak_time: (0).
      wash_cycles: (0).
      minimal_height_at_command_end: Minimal height at command end [0.1mm].
    """

    if tip_pattern is None:
      tip_pattern = [False] * self.num_channels
    elif not all(0 <= x <= 1 for x in tip_pattern):
      raise ValueError("tip_pattern must be in range 0 to 1")

    if not all(0 <= x <= 50000 for x in x_position):
      raise ValueError("x_position must be in range 0 to 50000")

    if y_position is None:
      y_position = [3000] * self.num_channels
    elif not all(0 <= x <= 6500 for x in y_position):
      raise ValueError("y_position must be in range 0 to 6500")

    if minimal_traverse_height_at_begin_of_command is None:
      minimal_traverse_height_at_begin_of_command = [3600] * self.num_channels
    elif not all(0 <= x <= 3600 for x in minimal_traverse_height_at_begin_of_command):
      raise ValueError("minimal_traverse_height_at_begin_of_command must be in range 0 to 3600")

    if liquid_surface_at_function_without_lld is None:
      liquid_surface_at_function_without_lld = [3600] * self.num_channels
    elif not all(0 <= x <= 3600 for x in liquid_surface_at_function_without_lld):
      raise ValueError("liquid_surface_at_function_without_lld must be in range 0 to 3600")

    if aspiration_volume is None:
      aspiration_volume = [0] * self.num_channels
    elif not all(0 <= x <= 125000 for x in aspiration_volume):
      raise ValueError("aspiration_volume must be in range 0 to 125000")

    if aspiration_speed is None:
      aspiration_speed = [500] * self.num_channels
    elif not all(10 <= x <= 10000 for x in aspiration_speed):
      raise ValueError("aspiration_speed must be in range 10 to 10000")

    if dispense_speed is None:
      dispense_speed = [500] * self.num_channels
    elif not all(10 <= x <= 10000 for x in dispense_speed):
      raise ValueError("dispense_speed must be in range 10 to 10000")

    if swap_speed is None:
      swap_speed = [100] * self.num_channels
    elif not all(3 <= x <= 1600 for x in swap_speed):
      raise ValueError("swap_speed must be in range 3 to 1600")

    if not 0 <= soak_time <= 3600:
      raise ValueError("soak_time must be in range 0 to 3600")

    if not 0 <= wash_cycles <= 99:
      raise ValueError("wash_cycles must be in range 0 to 99")

    if minimal_height_at_command_end is None:
      minimal_height_at_command_end = [3600] * self.num_channels
    elif not all(0 <= x <= 3600 for x in minimal_height_at_command_end):
      raise ValueError("minimal_height_at_command_end must be in range 0 to 3600")

    return await self.send_command(
      module="A1PM",
      command="DW",
      tm=tip_pattern,
      xp=x_position,
      yp=y_position,
      th=minimal_traverse_height_at_begin_of_command,
      zl=liquid_surface_at_function_without_lld,
      av=aspiration_volume,
      as_=aspiration_speed,
      ds=dispense_speed,
      de=swap_speed,
      sa=soak_time,
      dc=wash_cycles,
      te=minimal_height_at_command_end,
    )

  async def pip_tip_pick_up(
    self,
    x_position: List[int],
    y_position: List[int],
    tip_pattern: Optional[List[bool]] = None,
    tip_type: Optional[List[int]] = None,
    begin_z_deposit_position: Optional[List[int]] = None,
    end_z_deposit_position: Optional[List[int]] = None,
    minimal_traverse_height_at_begin_of_command: Optional[List[int]] = None,
    minimal_height_at_command_end: Optional[List[int]] = None,
    blow_out_air_volume: Optional[List[int]] = None,
    tip_handling_method: Optional[List[int]] = None,
  ):
    """ Tip Pick up

    Args:
      x_position: X Position [0.1mm].
      y_position: Y Position [0.1mm].
      tip_pattern: Tip pattern (channels involved). [0 = not involved, 1 = involved].
      tip_type: Tip type (see command TT).
      begin_z_deposit_position: (0).
      end_z_deposit_position: Z deposit position [0.1mm] (collar bearing position).
      minimal_traverse_height_at_begin_of_command: Minimal traverse height at begin of command
       [0.1mm].
      minimal_height_at_command_end: Minimal height at command end [0.1mm].
      blow_out_air_volume: Blow out air volume [0.01ul].
      tip_handling_method: Tip handling method. (Unconfirmed, but likely: 0 = auto selection (see
        command TT parameter tu), 1 = pick up out of rack, 2 = pick up out of wash liquid (slowly))
    """

    if not all(0 <= x <= 50000 for x in x_position):
      raise ValueError("x_position must be in range 0 to 50000")

    if y_position is None:
      y_position = [3000] * self.num_channels
    elif not all(0 <= x <= 6500 for x in y_position):
      raise ValueError("y_position must be in range 0 to 6500")

    if tip_pattern is None:
      tip_pattern = [False] * self.num_channels
    elif not all(0 <= x <= 1 for x in tip_pattern):
      raise ValueError("tip_pattern must be in range 0 to 1")

    if tip_type is None:
      tip_type = [4] * self.num_channels
    elif not all(0 <= x <= 199 for x in tip_type):
      raise ValueError("tip_type must be in range 0 to 199")

    if begin_z_deposit_position is None:
      begin_z_deposit_position = [0] * self.num_channels
    elif not all(0 <= x <= 3600 for x in begin_z_deposit_position):
      raise ValueError("begin_z_deposit_position must be in range 0 to 3600")

    if end_z_deposit_position is None:
      end_z_deposit_position = [0] * self.num_channels
    elif not all(0 <= x <= 3600 for x in end_z_deposit_position):
      raise ValueError("end_z_deposit_position must be in range 0 to 3600")

    if minimal_traverse_height_at_begin_of_command is None:
      minimal_traverse_height_at_begin_of_command = [3600] * self.num_channels
    elif not all(0 <= x <= 3600 for x in minimal_traverse_height_at_begin_of_command):
      raise ValueError("minimal_traverse_height_at_begin_of_command must be in range 0 to 3600")

    if minimal_height_at_command_end is None:
      minimal_height_at_command_end = [3600] * self.num_channels
    elif not all(0 <= x <= 3600 for x in minimal_height_at_command_end):
      raise ValueError("minimal_height_at_command_end must be in range 0 to 3600")

    if blow_out_air_volume is None:
      blow_out_air_volume = [0] * self.num_channels
    elif not all(0 <= x <= 125000 for x in blow_out_air_volume):
      raise ValueError("blow_out_air_volume must be in range 0 to 125000")

    if tip_handling_method is None:
      tip_handling_method = [0] * self.num_channels
    elif not all(0 <= x <= 9 for x in tip_handling_method):
      raise ValueError("tip_handling_method must be in range 0 to 9")

    return await self.send_command(
      module="A1PM",
      command="TP",
      xp=x_position,
      yp=y_position,
      tm=tip_pattern,
      tt=tip_type,
      tp=begin_z_deposit_position,
      tz=end_z_deposit_position,
      th=minimal_traverse_height_at_begin_of_command,
      te=minimal_height_at_command_end,
      ba=blow_out_air_volume,
      td=tip_handling_method,
    )

  async def pip_tip_discard(
    self,
    x_position: List[int],
    y_position: List[int],
    begin_z_deposit_position: Optional[List[int]] = None,
    end_z_deposit_position: Optional[List[int]] = None,
    minimal_traverse_height_at_begin_of_command: Optional[List[int]] = None,
    minimal_height_at_command_end: Optional[List[int]] = None,
    tip_pattern: Optional[List[bool]] = None,
    TODO_TR_2: int = 0,
    tip_handling_method: Optional[List[int]] = None,
  ):
    """ Tip Discard

    Args:
      x_position: X Position [0.1mm].
      y_position: Y Position [0.1mm].
      begin_z_deposit_position: (0).
      end_z_deposit_position: Z deposit position [0.1mm] (collar bearing position).
      minimal_traverse_height_at_begin_of_command: Minimal traverse height at begin of command
        [0.1mm].
      minimal_height_at_command_end: Minimal height at command end [0.1mm].
      tip_pattern: Tip pattern (channels involved). [0 = not involved, 1 = involved].
      TODO_TR_2: (0).
      tip_handling_method: Tip handling method.
    """

    if not all(0 <= x <= 50000 for x in x_position):
      raise ValueError("x_position must be in range 0 to 50000")

    if y_position is None:
      y_position = [3000] * self.num_channels
    elif not all(0 <= x <= 6500 for x in y_position):
      raise ValueError("y_position must be in range 0 to 6500")

    if begin_z_deposit_position is None:
      begin_z_deposit_position = [0] * self.num_channels
    elif not all(0 <= x <= 3600 for x in begin_z_deposit_position):
      raise ValueError("begin_z_deposit_position must be in range 0 to 3600")

    if end_z_deposit_position is None:
      end_z_deposit_position = [0] * self.num_channels
    elif not all(0 <= x <= 3600 for x in end_z_deposit_position):
      raise ValueError("end_z_deposit_position must be in range 0 to 3600")

    if minimal_traverse_height_at_begin_of_command is None:
      minimal_traverse_height_at_begin_of_command = [3600] * self.num_channels
    elif not all(0 <= x <= 3600 for x in minimal_traverse_height_at_begin_of_command):
      raise ValueError("minimal_traverse_height_at_begin_of_command must be in range 0 to 3600")

    if minimal_height_at_command_end is None:
      minimal_height_at_command_end = [3600] * self.num_channels
    elif not all(0 <= x <= 3600 for x in minimal_height_at_command_end):
      raise ValueError("minimal_height_at_command_end must be in range 0 to 3600")

    if tip_pattern is None:
      tip_pattern = [False] * self.num_channels
    elif not all(0 <= x <= 1 for x in tip_pattern):
      raise ValueError("tip_pattern must be in range 0 to 1")

    if not -1000 <= TODO_TR_2 <= 1000:
      raise ValueError("TODO_TR_2 must be in range -1000 to 1000")

    if tip_handling_method is None:
      tip_handling_method = [0] * self.num_channels
    elif not all(0 <= x <= 9 for x in tip_handling_method):
      raise ValueError("tip_handling_method must be in range 0 to 9")

    return await self.send_command(
      module="A1PM",
      command="TR",
      xp=x_position,
      yp=y_position,
      tp=begin_z_deposit_position,
      tz=end_z_deposit_position,
      th=minimal_traverse_height_at_begin_of_command,
      te=minimal_height_at_command_end,
      tm=tip_pattern,
      ts=TODO_TR_2,
      td=tip_handling_method,
    )

  async def search_for_teach_in_signal_in_x_direction(
    self,
    channel_index: int = 1,
    x_search_distance: int = 0,
    x_speed: int = 270,
  ):
    """ Search for Teach in signal in X direction

    Args:
      channel_index: Channel index.
      x_search_distance: X search distance [0.1mm].
      x_speed: X speed [0.1mm/s].
    """

    if not 1 <= channel_index <= 16:
      raise ValueError("channel_index must be in range 1 to 16")

    if not -50000 <= x_search_distance <= 50000:
      raise ValueError("x_search_distance must be in range -50000 to 50000")

    if not 20 <= x_speed <= 25000:
      raise ValueError("x_speed must be in range 20 to 25000")

    return await self.send_command(
      module="A1PM",
      command="DL",
      pn=channel_index,
      xs=x_search_distance,
      xv=x_speed,
    )

  async def position_all_channels_in_y_direction(
    self,
    y_position: List[int],
  ):
    """ Position all channels in Y direction

    Args:
      y_position: Y Position [0.1mm].
    """

    if y_position is None:
      y_position = [3000] * self.num_channels
    elif not all(0 <= x <= 6500 for x in y_position):
      raise ValueError("y_position must be in range 0 to 6500")

    return await self.send_command(
      module="A1PM",
      command="DY",
      yp=y_position,
    )

  async def position_all_channels_in_z_direction(
    self,
    z_position: Optional[List[int]] = None,
  ):
    """ Position all channels in Z direction

    Args:
      z_position: Z Position [0.1mm].
    """

    if z_position is None:
      z_position = [0] * self.num_channels
    elif not all(0 <= x <= 3600 for x in z_position):
      raise ValueError("z_position must be in range 0 to 3600")

    return await self.send_command(
      module="A1PM",
      command="DZ",
      zp=z_position,
    )

  async def position_single_channel_in_y_direction(
    self,
    channel_index: int = 1,
    y_position: int = 3000,
  ):
    """ Position single channel in Y direction

    Args:
      channel_index: Channel index.
      y_position: Y Position [0.1mm].
    """

    if not 1 <= channel_index <= 16:
      raise ValueError("channel_index must be in range 1 to 16")

    if not 0 <= y_position <= 6500:
      raise ValueError("y_position must be in range 0 to 6500")

    return await self.send_command(
      module="A1PM",
      command="DV",
      pn=channel_index,
      yj=y_position,
    )

  async def position_single_channel_in_z_direction(
    self,
    channel_index: int = 1,
    z_position: int = 0,
  ):
    """ Position single channel in Z direction

    Args:
      channel_index: Channel index.
      z_position: Z Position [0.1mm].
    """

    if not 1 <= channel_index <= 16:
      raise ValueError("channel_index must be in range 1 to 16")

    if not 0 <= z_position <= 3600:
      raise ValueError("z_position must be in range 0 to 3600")

    return await self.send_command(
      module="A1PM",
      command="DU",
      pn=channel_index,
      zj=z_position,
    )

  async def move_to_defined_position(
    self,
    x_position: List[int],
    y_position: List[int],
    tip_pattern: Optional[List[bool]] = None,
    minimal_traverse_height_at_begin_of_command: Optional[List[int]] = None,
    z_position: Optional[List[int]] = None,
  ):
    """ Move to defined position

    Args:
      tip_pattern: Tip pattern (channels involved). [0 = not involved, 1 = involved].
      x_position: X Position [0.1mm].
      y_position: Y Position [0.1mm].
      minimal_traverse_height_at_begin_of_command: Minimal traverse height at begin of command
        [0.1mm].
      z_position: Z Position [0.1mm].
    """

    if tip_pattern is None:
      tip_pattern = [False] * self.num_channels
    elif not all(0 <= x <= 1 for x in tip_pattern):
      raise ValueError("tip_pattern must be in range 0 to 1")

    if not all(0 <= x <= 50000 for x in x_position):
      raise ValueError("x_position must be in range 0 to 50000")

    if y_position is None:
      y_position = [3000] * self.num_channels
    elif not all(0 <= x <= 6500 for x in y_position):
      raise ValueError("y_position must be in range 0 to 6500")

    if minimal_traverse_height_at_begin_of_command is None:
      minimal_traverse_height_at_begin_of_command = [3600] * self.num_channels
    elif not all(0 <= x <= 3600 for x in minimal_traverse_height_at_begin_of_command):
      raise ValueError("minimal_traverse_height_at_begin_of_command must be in range 0 to 3600")

    if z_position is None:
      z_position = [0] * self.num_channels
    elif not all(0 <= x <= 3600 for x in z_position):
      raise ValueError("z_position must be in range 0 to 3600")

    return await self.send_command(
      module="A1PM",
      command="DN",
      tm=tip_pattern,
      xp=x_position,
      yp=y_position,
      th=minimal_traverse_height_at_begin_of_command,
      zp=z_position,
    )

  async def teach_rack_using_channel_n(
    self,
    channel_index: int = 1,
    gap_center_x_direction: int = 0,
    gap_center_y_direction: int = 3000,
    gap_center_z_direction: int = 0,
    minimal_height_at_command_end: Optional[List[int]] = None,
  ):
    """ Teach rack using channel n

    Attention! Channels not involved must first be taken out of measurement range.

    Args:
      channel_index: Channel index.
      gap_center_x_direction: Gap center X direction [0.1mm].
      gap_center_y_direction: Gap center Y direction [0.1mm].
      gap_center_z_direction: Gap center Z direction [0.1mm].
      minimal_height_at_command_end: Minimal height at command end [0.1mm].
    """

    if not 1 <= channel_index <= 16:
      raise ValueError("channel_index must be in range 1 to 16")

    if not -50000 <= gap_center_x_direction <= 50000:
      raise ValueError("gap_center_x_direction must be in range -50000 to 50000")

    if not 0 <= gap_center_y_direction <= 6500:
      raise ValueError("gap_center_y_direction must be in range 0 to 6500")

    if not 0 <= gap_center_z_direction <= 3600:
      raise ValueError("gap_center_z_direction must be in range 0 to 3600")

    if minimal_height_at_command_end is None:
      minimal_height_at_command_end = [3600] * self.num_channels
    elif not all(0 <= x <= 3600 for x in minimal_height_at_command_end):
      raise ValueError("minimal_height_at_command_end must be in range 0 to 3600")

    return await self.send_command(
      module="A1PM",
      command="DT",
      pn=channel_index,
      xa=gap_center_x_direction,
      yj=gap_center_y_direction,
      zj=gap_center_z_direction,
      te=minimal_height_at_command_end,
    )

  async def expose_channel_n(
    self,
    channel_index: int = 1,
  ):
    """ Expose channel n

    Args:
      channel_index: Channel index.
    """

    if not 1 <= channel_index <= 16:
      raise ValueError("channel_index must be in range 1 to 16")

    return await self.send_command(
      module="A1PM",
      command="DQ",
      pn=channel_index,
    )

  async def calculates_check_sums_and_compares_them_with_the_value_saved_in_flash_eprom(
    self,
    TODO_DC_0: int = 0,
    TODO_DC_1: int = 3000,
    tip_type: Optional[List[int]] = None,
    TODO_DC_2: Optional[List[int]] = None,
    z_deposit_position: Optional[List[int]] = None,
    minimal_traverse_height_at_begin_of_command: Optional[List[int]] = None,
    first_pip_channel_node_no: int = 1,
  ):
    """ Calculates check sums and compares them with the value saved in Flash EPROM

    Args:
      TODO_DC_0: (0).
      TODO_DC_1: (0).
      tip_type: Tip type (see command TT).
      TODO_DC_2: (0).
      z_deposit_position: Z deposit position [0.1mm] (collar bearing position).
      minimal_traverse_height_at_begin_of_command: Minimal traverse height at begin of command
        [0.1mm].
      first_pip_channel_node_no: First (lower) pip. channel node no. (0 = disabled).
    """

    if not -50000 <= TODO_DC_0 <= 50000:
      raise ValueError("TODO_DC_0 must be in range -50000 to 50000")

    if not 0 <= TODO_DC_1 <= 6500:
      raise ValueError("TODO_DC_1 must be in range 0 to 6500")

    if tip_type is None:
      tip_type = [4] * self.num_channels
    elif not all(0 <= x <= 199 for x in tip_type):
      raise ValueError("tip_type must be in range 0 to 199")

    if TODO_DC_2 is None:
      TODO_DC_2 = [0] * self.num_channels
    elif not all(0 <= x <= 3600 for x in TODO_DC_2):
      raise ValueError("TODO_DC_2 must be in range 0 to 3600")

    if z_deposit_position is None:
      z_deposit_position = [0] * self.num_channels
    elif not all(0 <= x <= 3600 for x in z_deposit_position):
      raise ValueError("z_deposit_position must be in range 0 to 3600")

    if minimal_traverse_height_at_begin_of_command is None:
      minimal_traverse_height_at_begin_of_command = [3600] * self.num_channels
    elif not all(0 <= x <= 3600 for x in minimal_traverse_height_at_begin_of_command):
      raise ValueError("minimal_traverse_height_at_begin_of_command must be in range 0 to 3600")

    if not 1 <= first_pip_channel_node_no <= 16:
      raise ValueError("first_pip_channel_node_no must be in range 1 to 16")

    return await self.send_command(
      module="A1PM",
      command="DC",
      xa=TODO_DC_0,
      yj=TODO_DC_1,
      tt=tip_type,
      tp=TODO_DC_2,
      tz=z_deposit_position,
      th=minimal_traverse_height_at_begin_of_command,
      pa=first_pip_channel_node_no,
    )

  async def discard_core_gripper_tool(
    self,
    gripper_tool_x_position: int = 0,
    first_gripper_tool_y_pos: int = 3000,
    tip_type: Optional[List[int]] = None,
    begin_z_deposit_position: Optional[List[int]] = None,
    end_z_deposit_position: Optional[List[int]] = None,
    minimal_traverse_height_at_begin_of_command: Optional[List[int]] = None,
    first_pip_channel_node_no: int = 1,
    minimal_height_at_command_end: Optional[List[int]] = None,
  ):
    """ Discard CoRe gripper tool

    Args:
      gripper_tool_x_position: (0).
      first_gripper_tool_y_pos: First (lower channel) CoRe gripper tool Y pos. [0.1mm]
      tip_type: Tip type (see command TT).
      begin_z_deposit_position: (0).
      end_z_deposit_position: Z deposit position [0.1mm] (collar bearing position).
      minimal_traverse_height_at_begin_of_command: Minimal traverse height at begin of command
        [0.1mm].
      first_pip_channel_node_no: First (lower) pip. channel node no. (0 = disabled).
      minimal_height_at_command_end: Minimal height at command end [0.1mm].
    """

    if not -50000 <= gripper_tool_x_position <= 50000:
      raise ValueError("gripper_tool_x_position must be in range -50000 to 50000")

    if not 0 <= first_gripper_tool_y_pos <= 6500:
      raise ValueError("first_gripper_tool_y_pos must be in range 0 to 6500")

    if tip_type is None:
      tip_type = [4] * self.num_channels
    elif not all(0 <= x <= 199 for x in tip_type):
      raise ValueError("tip_type must be in range 0 to 199")

    if begin_z_deposit_position is None:
      begin_z_deposit_position = [0] * self.num_channels
    elif not all(0 <= x <= 3600 for x in begin_z_deposit_position):
      raise ValueError("begin_z_deposit_position must be in range 0 to 3600")

    if end_z_deposit_position is None:
      end_z_deposit_position = [0] * self.num_channels
    elif not all(0 <= x <= 3600 for x in end_z_deposit_position):
      raise ValueError("end_z_deposit_position must be in range 0 to 3600")

    if minimal_traverse_height_at_begin_of_command is None:
      minimal_traverse_height_at_begin_of_command = [3600] * self.num_channels
    elif not all(0 <= x <= 3600 for x in minimal_traverse_height_at_begin_of_command):
      raise ValueError("minimal_traverse_height_at_begin_of_command must be in range 0 to 3600")

    if not 1 <= first_pip_channel_node_no <= 16:
      raise ValueError("first_pip_channel_node_no must be in range 1 to 16")

    if minimal_height_at_command_end is None:
      minimal_height_at_command_end = [3600] * self.num_channels
    elif not all(0 <= x <= 3600 for x in minimal_height_at_command_end):
      raise ValueError("minimal_height_at_command_end must be in range 0 to 3600")

    return await self.send_command(
      module="A1PM",
      command="DJ",
      xa=gripper_tool_x_position,
      yj=first_gripper_tool_y_pos,
      tt=tip_type,
      tp=begin_z_deposit_position,
      tz=end_z_deposit_position,
      th=minimal_traverse_height_at_begin_of_command,
      pa=first_pip_channel_node_no,
      te=minimal_height_at_command_end,
    )

  async def grip_plate(
    self,
    plate_center_x_direction: int = 0,
    plate_center_y_direction: int = 3000,
    plate_center_z_direction: int = 0,
    z_speed: int = 1287,
    open_gripper_position: int = 860,
    plate_width: int = 800,
    acceleration_index: int = 4,
    grip_strength: int = 30,
    minimal_traverse_height_at_begin_of_command: Optional[List[int]] = None,
    minimal_height_at_command_end: Optional[List[int]] = None,
  ):
    """ Grip plate

    Args:
      plate_center_x_direction: Plate center X direction [0.1mm].
      plate_center_y_direction: Plate center Y direction [0.1mm].
      plate_center_z_direction: Plate center Z direction [0.1mm].
      z_speed: Z speed [0.1mm/sec].
      open_gripper_position: Open gripper position [0.1mm].
      plate_width: Plate width [0.1mm].
      acceleration_index: Acceleration index.
      grip_strength: Grip strength (0 = low 99 = high).
      minimal_traverse_height_at_begin_of_command: Minimal traverse height at begin of command
        [0.1mm].
      minimal_height_at_command_end: Minimal height at command end [0.1mm].
    """

    if not -50000 <= plate_center_x_direction <= 50000:
      raise ValueError("plate_center_x_direction must be in range -50000 to 50000")

    if not 0 <= plate_center_y_direction <= 6500:
      raise ValueError("plate_center_y_direction must be in range 0 to 6500")

    if not 0 <= plate_center_z_direction <= 3600:
      raise ValueError("plate_center_z_direction must be in range 0 to 3600")

    if not 3 <= z_speed <= 1600:
      raise ValueError("z_speed must be in range 3 to 1600")

    if not 0 <= open_gripper_position <= 9999:
      raise ValueError("open_gripper_position must be in range 0 to 9999")

    if not 0 <= plate_width <= 9999:
      raise ValueError("plate_width must be in range 0 to 9999")

    if not 0 <= acceleration_index <= 4:
      raise ValueError("acceleration_index must be in range 0 to 4")

    if not 0 <= grip_strength <= 99:
      raise ValueError("grip_strength must be in range 0 to 99")

    if minimal_traverse_height_at_begin_of_command is None:
      minimal_traverse_height_at_begin_of_command = [3600] * self.num_channels
    elif not all(0 <= x <= 3600 for x in minimal_traverse_height_at_begin_of_command):
      raise ValueError("minimal_traverse_height_at_begin_of_command must be in range 0 to 3600")

    if minimal_height_at_command_end is None:
      minimal_height_at_command_end = [3600] * self.num_channels
    elif not all(0 <= x <= 3600 for x in minimal_height_at_command_end):
      raise ValueError("minimal_height_at_command_end must be in range 0 to 3600")

    return await self.send_command(
      module="A1PM",
      command="DG",
      xa=plate_center_x_direction,
      yj=plate_center_y_direction,
      zj=plate_center_z_direction,
      zy=z_speed,
      yo=open_gripper_position,
      yg=plate_width,
      ai=acceleration_index,
      yw=grip_strength,
      th=minimal_traverse_height_at_begin_of_command,
      te=minimal_height_at_command_end,
    )

  async def put_plate(
    self,
    plate_center_x_direction: int = 0,
    plate_center_y_direction: int = 3000,
    plate_center_z_direction: int = 0,
    press_on_distance: int = 5,
    z_speed: int = 1287,
    open_gripper_position: int = 860,
    minimal_traverse_height_at_begin_of_command: Optional[List[int]] = None,
    minimal_height_at_command_end: Optional[List[int]] = None,
  ):
    """ Put plate

    Args:
      plate_center_x_direction: Plate center X direction [0.1mm].
      plate_center_y_direction: Plate center Y direction [0.1mm].
      plate_center_z_direction: Plate center Z direction [0.1mm].
      press_on_distance: Press on distance [0.1mm].
      z_speed: Z speed [0.1mm/sec].
      open_gripper_position: Open gripper position [0.1mm].
      minimal_traverse_height_at_begin_of_command: Minimal traverse height at begin of command
        [0.1mm].
      minimal_height_at_command_end: Minimal height at command end [0.1mm].
    """

    if not -50000 <= plate_center_x_direction <= 50000:
      raise ValueError("plate_center_x_direction must be in range -50000 to 50000")

    if not 0 <= plate_center_y_direction <= 6500:
      raise ValueError("plate_center_y_direction must be in range 0 to 6500")

    if not 0 <= plate_center_z_direction <= 3600:
      raise ValueError("plate_center_z_direction must be in range 0 to 3600")

    if not 0 <= press_on_distance <= 999:
      raise ValueError("press_on_distance must be in range 0 to 999")

    if not 3 <= z_speed <= 1600:
      raise ValueError("z_speed must be in range 3 to 1600")

    if not 0 <= open_gripper_position <= 9999:
      raise ValueError("open_gripper_position must be in range 0 to 9999")

    if minimal_traverse_height_at_begin_of_command is None:
      minimal_traverse_height_at_begin_of_command = [3600] * self.num_channels
    elif not all(0 <= x <= 3600 for x in minimal_traverse_height_at_begin_of_command):
      raise ValueError("minimal_traverse_height_at_begin_of_command must be in range 0 to 3600")

    if minimal_height_at_command_end is None:
      minimal_height_at_command_end = [3600] * self.num_channels
    elif not all(0 <= x <= 3600 for x in minimal_height_at_command_end):
      raise ValueError("minimal_height_at_command_end must be in range 0 to 3600")

    return await self.send_command(
      module="A1PM",
      command="DR",
      xa=plate_center_x_direction,
      yj=plate_center_y_direction,
      zj=plate_center_z_direction,
      zi=press_on_distance,
      zy=z_speed,
      yo=open_gripper_position,
      th=minimal_traverse_height_at_begin_of_command,
      te=minimal_height_at_command_end,
    )

  async def move_to_position(
    self,
    plate_center_x_direction: int = 0,
    plate_center_y_direction: int = 3000,
    plate_center_z_direction: int = 0,
    z_speed: int = 1287,
    minimal_traverse_height_at_begin_of_command: Optional[List[int]] = None,
  ):
    """ Move to position

    Args:
      plate_center_x_direction: Plate center X direction [0.1mm].
      plate_center_y_direction: Plate center Y direction [0.1mm].
      plate_center_z_direction: Plate center Z direction [0.1mm].
      z_speed: Z speed [0.1mm/sec].
      minimal_traverse_height_at_begin_of_command: Minimal traverse height at begin of command
        [0.1mm].
    """

    if not -50000 <= plate_center_x_direction <= 50000:
      raise ValueError("plate_center_x_direction must be in range -50000 to 50000")

    if not 0 <= plate_center_y_direction <= 6500:
      raise ValueError("plate_center_y_direction must be in range 0 to 6500")

    if not 0 <= plate_center_z_direction <= 3600:
      raise ValueError("plate_center_z_direction must be in range 0 to 3600")

    if not 3 <= z_speed <= 1600:
      raise ValueError("z_speed must be in range 3 to 1600")

    if minimal_traverse_height_at_begin_of_command is None:
      minimal_traverse_height_at_begin_of_command = [3600] * self.num_channels
    elif not all(0 <= x <= 3600 for x in minimal_traverse_height_at_begin_of_command):
      raise ValueError("minimal_traverse_height_at_begin_of_command must be in range 0 to 3600")

    return await self.send_command(
      module="A1PM",
      command="DH",
      xa=plate_center_x_direction,
      yj=plate_center_y_direction,
      zj=plate_center_z_direction,
      zy=z_speed,
      th=minimal_traverse_height_at_begin_of_command,
    )

  async def release_object(
    self,
    first_pip_channel_node_no: int = 1,
  ):
    """ Release object

    Args:
      first_pip_channel_node_no: First (lower) pip. channel node no. (0 = disabled).
    """

    if not 1 <= first_pip_channel_node_no <= 16:
      raise ValueError("first_pip_channel_node_no must be in range 1 to 16")

    return await self.send_command(
      module="A1PM",
      command="DO",
      pa=first_pip_channel_node_no,
    )

  async def set_any_parameter_within_this_module(self):
    """ Set any parameter within this module """

    return await self.send_command(
      module="A1PM",
      command="AA",
    )

  async def request_y_positions_of_all_channels(self):
    """ Request Y Positions of all channels """

    return await self.send_command(
      module="A1PM",
      command="RY",
    )

  async def request_y_position_of_channel_n(self, channel_index: int = 1):
    """ Request Y Position of channel n """

    return await self.send_command(
      module="A1PM",
      command="RB",
      pn=channel_index,
    )

  async def request_z_positions_of_all_channels(self):
    """ Request Z Positions of all channels """

    return await self.send_command(
      module="A1PM",
      command="RZ",
    )

  async def request_z_position_of_channel_n(self, channel_index: int = 1):
    """ Request Z Position of channel n """

    return await self.send_command(
      module="A1PM",
      command="RD",
      pn=channel_index,
    )

  async def query_tip_presence(self) -> List[bool]:
    """ Query Tip presence """

    resp = await self.send_command(module="A1PM", command="QA", fmt={"rt": "[int]"})
    presences_int = cast(List[int], resp["rt"])
    return [bool(p) for p in presences_int]

  async def request_height_of_last_lld(self):
    """ Request height of last LLD """

    return await self.send_command(
      module="A1PM",
      command="RL",
    )

  async def request_channel_dispense_on_fly_status(self):
    """ Request channel dispense on fly status """

    return await self.send_command(
      module="A1PM",
      command="QF",
    )

  async def core96_request_initialization_status(self) -> bool:
    """ Request CoRe96 initialization status

    This method is inferred from I1AM and A1AM commands ("QW").

    Returns:
      bool: True if initialized, False otherwise.
    """

    resp = await self.send_command(module="A1HM", command="QW", fmt={"qw": "int"})
    return resp is not None and resp["qw"] == 1

  async def core96_initialize(
    self,
    x_position: int = 5000,
    y_position: int = 5000,
    z_position: int = 0,
    minimal_traverse_height_at_begin_of_command: int = 3900,
    minimal_height_at_command_end: int = 3900,
    end_z_deposit_position: int = 0,
    tip_type: int = 4,
  ):
    """ Initialize 96 head.

    Args:
      x_position: X Position [0.1mm].
      y_position: Y Position [0.1mm].
      z_position: Z Position [0.1mm].
      minimal_traverse_height_at_begin_of_command: Minimal traverse height at begin of command
        [0.1mm].
      minimal_height_at_command_end: Minimal height at command end [0.1mm].
      end_z_deposit_position: Z deposit position [0.1mm] (collar bearing position). (not documented,
        but present in the log files.)
      tip_type: Tip type (see command TT).
    """

    if not -500000 <= x_position <= 50000:
      raise ValueError("x_position must be in range -500000 to 50000")

    if not 422 <= y_position <= 5921:
      raise ValueError("y_position must be in range 422 to 5921")

    if not 0 <= z_position <= 3900:
      raise ValueError("z_position must be in range 0 to 3900")

    if not 0 <= minimal_traverse_height_at_begin_of_command <= 3900:
      raise ValueError("minimal_traverse_height_at_begin_of_command must be in range 0 to 3900")

    if not 0 <= minimal_height_at_command_end <= 3900:
      raise ValueError("minimal_height_at_command_end must be in range 0 to 3900")

    if not 0 <= end_z_deposit_position <= 3600:
      raise ValueError("end_z_deposit_position must be in range 0 to 3600")

    if not 0 <= tip_type <= 199:
      raise ValueError("tip_type must be in range 0 to 199")

    return await self.send_command(
      module="A1HM",
      command="DI",
      xp=x_position,
      yp=y_position,
      zp=z_position,
      th=minimal_traverse_height_at_begin_of_command,
      te=minimal_height_at_command_end,
      tz=end_z_deposit_position,
      tt=tip_type,
    )

  async def core96_aspiration_of_liquid(
    self,
    type_of_aspiration: int = 0,
    x_position: int = 5000,
    y_position: int = 5000,
    minimal_traverse_height_at_begin_of_command: int = 3900,
    minimal_height_at_command_end: int = 3900,
    lld_search_height: int = 0,
    liquid_surface_at_function_without_lld: int = 3900,
    pull_out_distance_to_take_transport_air_in_function_without_lld: int = 50,
    minimum_height: int = 3900,
    tube_2nd_section_height_measured_from_zm: int = 0,
    tube_2nd_section_ratio: int = 0,
    immersion_depth: int = 0,
    surface_following_distance: int = 0,
    aspiration_volume: int = 0,
    aspiration_speed: int = 2000,
    transport_air_volume: int = 0,
    blow_out_air_volume: int = 1000,
    pre_wetting_volume: int = 0,
    lld_mode: int = 1,
    lld_sensitivity: int = 1,
    swap_speed: int = 100,
    settling_time: int = 5,
    mix_volume: int = 0,
    mix_cycles: int = 0,
    mix_position_in_z_direction_from_liquid_surface: int = 0,
    surface_following_distance_during_mixing: int = 0,
    mix_speed: int = 2000,
    limit_curve_index: int = 0,
    tadm_channel_pattern: Optional[List[bool]] = None,
    tadm_algorithm_on_off: int = 0,
    recording_mode: int = 0,
  ):
    """ Aspiration of liquid using the 96 head.

    Args:
      type_of_aspiration: Type of aspiration (0 = simple 1 = sequence 2 = cup emptied).
      x_position: X Position [0.1mm].
      y_position: Y Position [0.1mm].
      minimal_traverse_height_at_begin_of_command: Minimal traverse height at begin of
        command [0.1mm].
      minimal_height_at_command_end: Minimal height at command end [0.1mm].
      lld_search_height: LLD search height [0.1mm].
      liquid_surface_at_function_without_lld: Liquid surface at function without LLD [0.1mm].
      pull_out_distance_to_take_transport_air_in_function_without_lld:
          Pull out distance to take transp. air in function without LLD [0.1mm].
      minimum_height: Minimum height (maximum immersion depth) [0.1mm].
      tube_2nd_section_height_measured_from_zm: Tube 2nd section height measured from zm [0.1mm].
      tube_2nd_section_ratio: Tube 2nd section ratio.
      immersion_depth: Immersion depth [0.1mm].
      surface_following_distance: Surface following distance [0.1mm].
      aspiration_volume: Aspiration volume [0.01ul].
      aspiration_speed: Aspiration speed [0.1ul]/s.
      transport_air_volume: Transport air volume [0.1ul].
      blow_out_air_volume: Blow out air volume [0.01ul].
      pre_wetting_volume: Pre wetting volume [0.1ul].
      lld_mode: LLD Mode (0 = off).
      lld_sensitivity: LLD sensitivity (1 = high, 4 = low).
      swap_speed: Swap speed (on leaving liquid) [0.1mm/s].
      settling_time: Settling time [0.1s].
      mix_volume: Mix volume [0.1ul].
      mix_cycles: Mix cycles.
      mix_position_in_z_direction_from_liquid_surface: Mix position in Z direction from liquid
        surface[0.1mm].
      surface_following_distance_during_mixing: Surface following distance during mixing [0.1mm].
      mix_speed: Mix speed [0.1ul/s].
      limit_curve_index: Limit curve index.
      tadm_channel_pattern: TADM Channel pattern.
      tadm_algorithm_on_off: TADM algorithm on/off (0 = off).
      recording_mode:
          Recording mode (0 = no 1 = TADM errors only 2 = all TADM measurements)
        .
    """

    if not 0 <= type_of_aspiration <= 2:
      raise ValueError("type_of_aspiration must be in range 0 to 2")

    if not -500000 <= x_position <= 50000:
      raise ValueError("x_position must be in range -500000 to 50000")

    if not 422 <= y_position <= 5921:
      raise ValueError("y_position must be in range 422 to 5921")

    if not 0 <= minimal_traverse_height_at_begin_of_command <= 3900:
      raise ValueError("minimal_traverse_height_at_begin_of_command must be in range 0 to 3900")

    if not 0 <= minimal_height_at_command_end <= 3900:
      raise ValueError("minimal_height_at_command_end must be in range 0 to 3900")

    if not 0 <= lld_search_height <= 3900:
      raise ValueError("lld_search_height must be in range 0 to 3900")

    if not 0 <= liquid_surface_at_function_without_lld <= 3900:
      raise ValueError("liquid_surface_at_function_without_lld must be in range 0 to 3900")

    if not 0 <= pull_out_distance_to_take_transport_air_in_function_without_lld <= 3900:
      raise ValueError("pull_out_distance_to_take_transport_air_in_function_without_lld must be in "
                       "range 0 to 3900")

    if not 0 <= minimum_height <= 3900:
      raise ValueError("minimum_height must be in range 0 to 3900")

    if not 0 <= tube_2nd_section_height_measured_from_zm <= 3900:
      raise ValueError("tube_2nd_section_height_measured_from_zm must be in range 0 to 3900")

    if not 0 <= tube_2nd_section_ratio <= 10000:
      raise ValueError("tube_2nd_section_ratio must be in range 0 to 10000")

    if not -990 <= immersion_depth <= 990:
      raise ValueError("immersion_depth must be in range -990 to 990")

    if not 0 <= surface_following_distance <= 990:
      raise ValueError("surface_following_distance must be in range 0 to 990")

    if not 0 <= aspiration_volume <= 115000:
      raise ValueError("aspiration_volume must be in range 0 to 115000")

    if not 3 <= aspiration_speed <= 5000:
      raise ValueError("aspiration_speed must be in range 3 to 5000")

    if not 0 <= transport_air_volume <= 1000:
      raise ValueError("transport_air_volume must be in range 0 to 1000")

    if not 0 <= blow_out_air_volume <= 115000:
      raise ValueError("blow_out_air_volume must be in range 0 to 115000")

    if not 0 <= pre_wetting_volume <= 11500:
      raise ValueError("pre_wetting_volume must be in range 0 to 11500")

    if not 0 <= lld_mode <= 1:
      raise ValueError("lld_mode must be in range 0 to 1")

    if not 1 <= lld_sensitivity <= 4:
      raise ValueError("lld_sensitivity must be in range 1 to 4")

    if not 3 <= swap_speed <= 1000:
      raise ValueError("swap_speed must be in range 3 to 1000")

    if not 0 <= settling_time <= 99:
      raise ValueError("settling_time must be in range 0 to 99")

    if not 0 <= mix_volume <= 11500:
      raise ValueError("mix_volume must be in range 0 to 11500")

    if not 0 <= mix_cycles <= 99:
      raise ValueError("mix_cycles must be in range 0 to 99")

    if not 0 <= mix_position_in_z_direction_from_liquid_surface <= 990:
      raise ValueError("mix_position_in_z_direction_from_liquid_surface must be in range 0 to 990")

    if not 0 <= surface_following_distance_during_mixing <= 990:
      raise ValueError("surface_following_distance_during_mixing must be in range 0 to 990")

    if not 3 <= mix_speed <= 5000:
      raise ValueError("mix_speed must be in range 3 to 5000")

    if not 0 <= limit_curve_index <= 999:
      raise ValueError("limit_curve_index must be in range 0 to 999")

    if tadm_channel_pattern is None:
      tadm_channel_pattern = [True] * 96
    elif not len(tadm_channel_pattern) < 24:
      raise ValueError("tadm_channel_pattern must be of length 24, but is "
                        f"'{len(tadm_channel_pattern)}'")
    tadm_channel_pattern_num = sum(2**i if tadm_channel_pattern[i] else 0 for i in range(96))

    if not 0 <= tadm_algorithm_on_off <= 1:
      raise ValueError("tadm_algorithm_on_off must be in range 0 to 1")

    if not 0 <= recording_mode <= 2:
      raise ValueError("recording_mode must be in range 0 to 2")

    return await self.send_command(
      module="A1HM",
      command="DA",
      at=type_of_aspiration,
      xp=x_position,
      yp=y_position,
      th=minimal_traverse_height_at_begin_of_command,
      te=minimal_height_at_command_end,
      lp=lld_search_height,
      zl=liquid_surface_at_function_without_lld,
      po=pull_out_distance_to_take_transport_air_in_function_without_lld,
      zx=minimum_height,
      zu=tube_2nd_section_height_measured_from_zm,
      zr=tube_2nd_section_ratio,
      ip=immersion_depth,
      fp=surface_following_distance,
      av=aspiration_volume,
      as_=aspiration_speed,
      ta=transport_air_volume,
      ba=blow_out_air_volume,
      oa=pre_wetting_volume,
      lm=lld_mode,
      ll=lld_sensitivity,
      de=swap_speed,
      wt=settling_time,
      mv=mix_volume,
      mc=mix_cycles,
      mp=mix_position_in_z_direction_from_liquid_surface,
      mh=surface_following_distance_during_mixing,
      ms=mix_speed,
      gi=limit_curve_index,
      cw=hex(tadm_channel_pattern_num)[2:].upper(),
      gj=tadm_algorithm_on_off,
      gk=recording_mode,
    )

  async def core96_dispensing_of_liquid(
    self,
    type_of_dispensing_mode: int = 0,
    x_position: int = 5000,
    y_position: int = 5000,
    minimum_height: int = 3900,
    tube_2nd_section_height_measured_from_zm: int = 0,
    tube_2nd_section_ratio: int = 0,
    lld_search_height: int = 0,
    liquid_surface_at_function_without_lld: int = 3900,
    pull_out_distance_to_take_transport_air_in_function_without_lld: int = 50,
    immersion_depth: int = 0,
    surface_following_distance: int = 0,
    minimal_traverse_height_at_begin_of_command: int = 3900,
    minimal_height_at_command_end: int = 3900,
    dispense_volume: int = 0,
    dispense_speed: int = 2000,
    cut_off_speed: int = 1500,
    stop_back_volume: int = 0,
    transport_air_volume: int = 0,
    blow_out_air_volume: int = 1000,
    lld_mode: int = 1,
    lld_sensitivity: int = 1,
    side_touch_off_distance: int = 0,
    swap_speed: int = 100,
    settling_time: int = 5,
    mix_volume: int = 0,
    mix_cycles: int = 0,
    mix_position_in_z_direction_from_liquid_surface: int = 0,
    surface_following_distance_during_mixing: int = 0,
    mix_speed: int = 2000,
    limit_curve_index: int = 0,
    tadm_channel_pattern: Optional[List[bool]] = None,
    tadm_algorithm_on_off: int = 0,
    recording_mode: int = 0,
  ):
    """ Dispensing of liquid using the 96 head.

    Args:
      type_of_dispensing_mode: Type of dispensing mode 0 = part in jet 1 = blow in jet 2 = Part at
          surface 3 = Blow at surface 4 = Empty.
      x_position: X Position [0.1mm].
      y_position: Y Position [0.1mm].
      minimum_height: Minimum height (maximum immersion depth) [0.1mm].
      tube_2nd_section_height_measured_from_zm: Tube 2nd section height measured from zm [0.1mm].
      tube_2nd_section_ratio: Tube 2nd section ratio.
      lld_search_height: LLD search height [0.1mm].
      liquid_surface_at_function_without_lld: Liquid surface at function without LLD [0.1mm].
      pull_out_distance_to_take_transport_air_in_function_without_lld:
          Pull out distance to take transp. air in function without LLD [0.1mm]
        .
      immersion_depth: Immersion depth [0.1mm].
      surface_following_distance: Surface following distance [0.1mm].
      minimal_traverse_height_at_begin_of_command: Minimal traverse height at begin of
        command [0.1mm].
      minimal_height_at_command_end: Minimal height at command end [0.1mm].
      dispense_volume: Dispense volume [0.01ul].
      dispense_speed: Dispense speed [0.1ul/s].
      cut_off_speed: Cut off speed [0.1ul/s].
      stop_back_volume: Stop back volume [0.1ul].
      transport_air_volume: Transport air volume [0.1ul].
      blow_out_air_volume: Blow out air volume [0.01ul].
      lld_mode: LLD Mode (0 = off).
      lld_sensitivity: LLD sensitivity (1 = high, 4 = low).
      side_touch_off_distance: Side touch off distance [0.1mm].
      swap_speed: Swap speed (on leaving liquid) [0.1mm/s].
      settling_time: Settling time [0.1s].
      mix_volume: Mix volume [0.1ul].
      mix_cycles: Mix cycles.
      mix_position_in_z_direction_from_liquid_surface: Mix position in Z direction from liquid
        surface[0.1mm].
      surface_following_distance_during_mixing: Surface following distance during mixing [0.1mm].
      mix_speed: Mix speed [0.1ul/s].
      limit_curve_index: Limit curve index.
      tadm_channel_pattern: TADM Channel pattern.
      tadm_algorithm_on_off: TADM algorithm on/off (0 = off).
      recording_mode:
          Recording mode (0 = no 1 = TADM errors only 2 = all TADM measurements)
        .
    """

    if not 0 <= type_of_dispensing_mode <= 4:
      raise ValueError("type_of_dispensing_mode must be in range 0 to 4")

    if not -500000 <= x_position <= 50000:
      raise ValueError("x_position must be in range -500000 to 50000")

    if not 422 <= y_position <= 5921:
      raise ValueError("y_position must be in range 422 to 5921")

    if not 0 <= minimum_height <= 3900:
      raise ValueError("minimum_height must be in range 0 to 3900")

    if not 0 <= tube_2nd_section_height_measured_from_zm <= 3900:
      raise ValueError("tube_2nd_section_height_measured_from_zm must be in range 0 to 3900")

    if not 0 <= tube_2nd_section_ratio <= 10000:
      raise ValueError("tube_2nd_section_ratio must be in range 0 to 10000")

    if not 0 <= lld_search_height <= 3900:
      raise ValueError("lld_search_height must be in range 0 to 3900")

    if not 0 <= liquid_surface_at_function_without_lld <= 3900:
      raise ValueError("liquid_surface_at_function_without_lld must be in range 0 to 3900")

    if not 0 <= pull_out_distance_to_take_transport_air_in_function_without_lld <= 3900:
      raise ValueError("pull_out_distance_to_take_transport_air_in_function_without_lld must be in "
                       "range 0 to 3900")

    if not -990 <= immersion_depth <= 990:
      raise ValueError("immersion_depth must be in range -990 to 990")

    if not 0 <= surface_following_distance <= 990:
      raise ValueError("surface_following_distance must be in range 0 to 990")

    if not 0 <= minimal_traverse_height_at_begin_of_command <= 3900:
      raise ValueError("minimal_traverse_height_at_begin_of_command must be in range 0 to 3900")

    if not 0 <= minimal_height_at_command_end <= 3900:
      raise ValueError("minimal_height_at_command_end must be in range 0 to 3900")

    if not 0 <= dispense_volume <= 115000:
      raise ValueError("dispense_volume must be in range 0 to 115000")

    if not 3 <= dispense_speed <= 5000:
      raise ValueError("dispense_speed must be in range 3 to 5000")

    if not 3 <= cut_off_speed <= 5000:
      raise ValueError("cut_off_speed must be in range 3 to 5000")

    if not 0 <= stop_back_volume <= 2000:
      raise ValueError("stop_back_volume must be in range 0 to 2000")

    if not 0 <= transport_air_volume <= 1000:
      raise ValueError("transport_air_volume must be in range 0 to 1000")

    if not 0 <= blow_out_air_volume <= 115000:
      raise ValueError("blow_out_air_volume must be in range 0 to 115000")

    if not 0 <= lld_mode <= 1:
      raise ValueError("lld_mode must be in range 0 to 1")

    if not 1 <= lld_sensitivity <= 4:
      raise ValueError("lld_sensitivity must be in range 1 to 4")

    if not 0 <= side_touch_off_distance <= 30:
      raise ValueError("side_touch_off_distance must be in range 0 to 30")

    if not 3 <= swap_speed <= 1000:
      raise ValueError("swap_speed must be in range 3 to 1000")

    if not 0 <= settling_time <= 99:
      raise ValueError("settling_time must be in range 0 to 99")

    if not 0 <= mix_volume <= 11500:
      raise ValueError("mix_volume must be in range 0 to 11500")

    if not 0 <= mix_cycles <= 99:
      raise ValueError("mix_cycles must be in range 0 to 99")

    if not 0 <= mix_position_in_z_direction_from_liquid_surface <= 990:
      raise ValueError("mix_position_in_z_direction_from_liquid_surface must be in range 0 to 990")

    if not 0 <= surface_following_distance_during_mixing <= 990:
      raise ValueError("surface_following_distance_during_mixing must be in range 0 to 990")

    if not 3 <= mix_speed <= 5000:
      raise ValueError("mix_speed must be in range 3 to 5000")

    if not 0 <= limit_curve_index <= 999:
      raise ValueError("limit_curve_index must be in range 0 to 999")

    if tadm_channel_pattern is None:
      tadm_channel_pattern = [True] * 96
    elif not len(tadm_channel_pattern) < 24:
      raise ValueError("tadm_channel_pattern must be of length 24, but is "
                        f"'{len(tadm_channel_pattern)}'")
    tadm_channel_pattern_num = sum(2**i if tadm_channel_pattern[i] else 0 for i in range(96))

    if not 0 <= tadm_algorithm_on_off <= 1:
      raise ValueError("tadm_algorithm_on_off must be in range 0 to 1")

    if not 0 <= recording_mode <= 2:
      raise ValueError("recording_mode must be in range 0 to 2")

    return await self.send_command(
      module="A1HM",
      command="DD",
      dm=type_of_dispensing_mode,
      xp=x_position,
      yp=y_position,
      zx=minimum_height,
      zu=tube_2nd_section_height_measured_from_zm,
      zr=tube_2nd_section_ratio,
      lp=lld_search_height,
      zl=liquid_surface_at_function_without_lld,
      po=pull_out_distance_to_take_transport_air_in_function_without_lld,
      ip=immersion_depth,
      fp=surface_following_distance,
      th=minimal_traverse_height_at_begin_of_command,
      te=minimal_height_at_command_end,
      dv=dispense_volume,
      ds=dispense_speed,
      ss=cut_off_speed,
      rv=stop_back_volume,
      ta=transport_air_volume,
      ba=blow_out_air_volume,
      lm=lld_mode,
      ll=lld_sensitivity,
      dj=side_touch_off_distance,
      de=swap_speed,
      wt=settling_time,
      mv=mix_volume,
      mc=mix_cycles,
      mp=mix_position_in_z_direction_from_liquid_surface,
      mh=surface_following_distance_during_mixing,
      ms=mix_speed,
      gi=limit_curve_index,
      cw=hex(tadm_channel_pattern_num)[2:].upper(),
      gj=tadm_algorithm_on_off,
      gk=recording_mode,
    )

  async def core96_tip_pick_up(
    self,
    x_position: int = 5000,
    y_position: int = 5000,
    tip_type: int = 4,
    tip_handling_method: int = 0,
    z_deposit_position: int = 0,
    minimal_traverse_height_at_begin_of_command: int = 3900,
    minimal_height_at_command_end: int = 3900,
  ):
    """ Tip Pick up using the 96 head.

    Args:
      x_position: X Position [0.1mm].
      y_position: Y Position [0.1mm].
      tip_type: Tip type (see command TT).
      tip_handling_method: Tip handling method.
      z_deposit_position: Z deposit position [0.1mm] (collar bearing position).
      minimal_traverse_height_at_begin_of_command: Minimal traverse height at begin of
        command [0.1mm].
      minimal_height_at_command_end: Minimal height at command end [0.1mm].
    """

    if not -500000 <= x_position <= 50000:
      raise ValueError("x_position must be in range -500000 to 50000")

    if not 422 <= y_position <= 5921:
      raise ValueError("y_position must be in range 422 to 5921")

    if not 0 <= tip_type <= 199:
      raise ValueError("tip_type must be in range 0 to 199")

    if not 0 <= tip_handling_method <= 2:
      raise ValueError("tip_handling_method must be in range 0 to 2")

    if not 0 <= z_deposit_position <= 3900:
      raise ValueError("z_deposit_position must be in range 0 to 3900")

    if not 0 <= minimal_traverse_height_at_begin_of_command <= 3900:
      raise ValueError("minimal_traverse_height_at_begin_of_command must be in range 0 to 3900")

    if not 0 <= minimal_height_at_command_end <= 3900:
      raise ValueError("minimal_height_at_command_end must be in range 0 to 3900")

    return await self.send_command(
      module="A1HM",
      command="TP",
      xp=x_position,
      yp=y_position,
      tt=tip_type,
      td=tip_handling_method,
      tz=z_deposit_position,
      th=minimal_traverse_height_at_begin_of_command,
      te=minimal_height_at_command_end,
    )

  async def core96_tip_discard(
    self,
    x_position: int = 5000,
    y_position: int = 5000,
    z_deposit_position: int = 0,
    minimal_traverse_height_at_begin_of_command: int = 3900,
    minimal_height_at_command_end: int = 3900,
  ):
    """ Tip Discard using the 96 head.

    Args:
      x_position: X Position [0.1mm].
      y_position: Y Position [0.1mm].
      z_deposit_position: Z deposit position [0.1mm] (collar bearing position).
      minimal_traverse_height_at_begin_of_command: Minimal traverse height at begin of
        command [0.1mm].
      minimal_height_at_command_end: Minimal height at command end [0.1mm].
    """

    if not -500000 <= x_position <= 50000:
      raise ValueError("x_position must be in range -500000 to 50000")

    if not 422 <= y_position <= 5921:
      raise ValueError("y_position must be in range 422 to 5921")

    if not 0 <= z_deposit_position <= 3900:
      raise ValueError("z_deposit_position must be in range 0 to 3900")

    if not 0 <= minimal_traverse_height_at_begin_of_command <= 3900:
      raise ValueError("minimal_traverse_height_at_begin_of_command must be in range 0 to 3900")

    if not 0 <= minimal_height_at_command_end <= 3900:
      raise ValueError("minimal_height_at_command_end must be in range 0 to 3900")

    return await self.send_command(
      module="A1HM",
      command="TR",
      xp=x_position,
      yp=y_position,
      tz=z_deposit_position,
      th=minimal_traverse_height_at_begin_of_command,
      te=minimal_height_at_command_end,
    )

  async def core96_move_to_defined_position(
    self,
    x_position: int = 5000,
    y_position: int = 5000,
    z_position: int = 0,
    minimal_traverse_height_at_begin_of_command: int = 3900,
  ):
    """ Move to defined position using the 96 head.

    Args:
      x_position: X Position [0.1mm].
      y_position: Y Position [0.1mm].
      z_position: Z Position [0.1mm].
      minimal_traverse_height_at_begin_of_command: Minimal traverse height at begin of
       command [0.1mm].
    """

    if not -500000 <= x_position <= 50000:
      raise ValueError("x_position must be in range -500000 to 50000")

    if not 422 <= y_position <= 5921:
      raise ValueError("y_position must be in range 422 to 5921")

    if not 0 <= z_position <= 3900:
      raise ValueError("z_position must be in range 0 to 3900")

    if not 0 <= minimal_traverse_height_at_begin_of_command <= 3900:
      raise ValueError("minimal_traverse_height_at_begin_of_command must be in range 0 to 3900")

    return await self.send_command(
      module="A1HM",
      command="DN",
      xp=x_position,
      yp=y_position,
      zp=z_position,
      th=minimal_traverse_height_at_begin_of_command,
    )

  async def core96_wash_tips(
    self,
    x_position: int = 5000,
    y_position: int = 5000,
    liquid_surface_at_function_without_lld: int = 3900,
    minimum_height: int = 3900,
    surface_following_distance_during_mixing: int = 0,
    minimal_traverse_height_at_begin_of_command: int = 3900,
    mix_volume: int = 0,
    mix_cycles: int = 0,
    mix_speed: int = 2000,
  ):
    """ Wash tips on the 96 head.

    Args:
      x_position: X Position [0.1mm].
      y_position: Y Position [0.1mm].
      liquid_surface_at_function_without_lld: Liquid surface at function without LLD [0.1mm].
      minimum_height: Minimum height (maximum immersion depth) [0.1mm].
      surface_following_distance_during_mixing: Surface following distance during mixing [0.1mm].
      minimal_traverse_height_at_begin_of_command: Minimal traverse height at begin of command
        [0.1mm].
      mix_volume: Mix volume [0.1ul].
      mix_cycles: Mix cycles.
      mix_speed: Mix speed [0.1ul/s].
    """

    if not -500000 <= x_position <= 50000:
      raise ValueError("x_position must be in range -500000 to 50000")

    if not 422 <= y_position <= 5921:
      raise ValueError("y_position must be in range 422 to 5921")

    if not 0 <= liquid_surface_at_function_without_lld <= 3900:
      raise ValueError("liquid_surface_at_function_without_lld must be in range 0 to 3900")

    if not 0 <= minimum_height <= 3900:
      raise ValueError("minimum_height must be in range 0 to 3900")

    if not 0 <= surface_following_distance_during_mixing <= 990:
      raise ValueError("surface_following_distance_during_mixing must be in range 0 to 990")

    if not 0 <= minimal_traverse_height_at_begin_of_command <= 3900:
      raise ValueError("minimal_traverse_height_at_begin_of_command must be in range 0 to 3900")

    if not 0 <= mix_volume <= 11500:
      raise ValueError("mix_volume must be in range 0 to 11500")

    if not 0 <= mix_cycles <= 99:
      raise ValueError("mix_cycles must be in range 0 to 99")

    if not 3 <= mix_speed <= 5000:
      raise ValueError("mix_speed must be in range 3 to 5000")

    return await self.send_command(
      module="A1HM",
      command="DW",
      xp=x_position,
      yp=y_position,
      zl=liquid_surface_at_function_without_lld,
      zx=minimum_height,
      mh=surface_following_distance_during_mixing,
      th=minimal_traverse_height_at_begin_of_command,
      mv=mix_volume,
      mc=mix_cycles,
      ms=mix_speed,
    )

  async def core96_empty_washed_tips(
    self,
    liquid_surface_at_function_without_lld: int = 3900,
    minimal_height_at_command_end: int = 3900,
  ):
    """ Empty washed tips (end of wash procedure only) on the 96 head.

    Args:
      liquid_surface_at_function_without_lld: Liquid surface at function without LLD [0.1mm].
      minimal_height_at_command_end: Minimal height at command end [0.1mm].
    """

    if not 0 <= liquid_surface_at_function_without_lld <= 3900:
      raise ValueError("liquid_surface_at_function_without_lld must be in range 0 to 3900")

    if not 0 <= minimal_height_at_command_end <= 3900:
      raise ValueError("minimal_height_at_command_end must be in range 0 to 3900")

    return await self.send_command(
      module="A1HM",
      command="EE",
      zl=liquid_surface_at_function_without_lld,
      te=minimal_height_at_command_end,
    )

  async def core96_search_for_teach_in_signal_in_x_direction(
    self,
    x_search_distance: int = 0,
    x_speed: int = 50,
  ):
    """ Search for Teach in signal in X direction on the 96 head.

    Args:
      x_search_distance: X search distance [0.1mm].
      x_speed: X speed [0.1mm/s].
    """

    if not -50000 <= x_search_distance <= 50000:
      raise ValueError("x_search_distance must be in range -50000 to 50000")

    if not 20 <= x_speed <= 25000:
      raise ValueError("x_speed must be in range 20 to 25000")

    return await self.send_command(
      module="A1HM",
      command="DL",
      xs=x_search_distance,
      xv=x_speed,
    )

  async def core96_set_any_parameter(self):
    """ Set any parameter within the 96 head module. """

    return await self.send_command(
      module="A1HM",
      command="AA",
    )

  async def core96_query_tip_presence(self):
    """ Query Tip presence on the 96 head. """

    return await self.send_command(
      module="A1HM",
      command="QA",
    )

  async def core96_request_position(self):
    """ Request position of the 96 head. """

    return await self.send_command(
      module="A1HM",
      command="QI",
    )

  async def core96_request_tadm_error_status(
    self,
    tadm_channel_pattern: Optional[List[bool]] = None,
  ):
    """ Request TADM error status on the 96 head.

    Args:
      tadm_channel_pattern: TADM Channel pattern.
    """

    if tadm_channel_pattern is None:
      tadm_channel_pattern = [True] * 96
    elif not len(tadm_channel_pattern) < 24:
      raise ValueError("tadm_channel_pattern must be of length 24, but is "
                        f"'{len(tadm_channel_pattern)}'")
    tadm_channel_pattern_num = sum(2**i if tadm_channel_pattern[i] else 0 for i in range(96))

    return await self.send_command(
      module="A1HM",
      command="VB",
      cw=hex(tadm_channel_pattern_num)[2:].upper(),
    )

  async def ipg_request_initialization_status(self) -> bool:
    """ Request initialization status of IPG.

    This command was based on the STAR command (QW) and the VStarTranslator log. A1AM corresponds
    to "arm".

    Returns:
      True if the ipg module is initialized, False otherwise.
    """

    resp = await self.send_command(
      module="A1RM",
      command="QW",
      fmt={"qw": "int"}
    )
    return resp is not None and resp["qw"] == 1

  async def ipg_initialize(self):
    """ Initialize IPG """

    return await self.send_command(
      module="A1RM",
      command="DI",
    )

  async def ipg_park(self):
    """ Park IPG """

    return await self.send_command(
      module="A1RM",
      command="GP",
    )

  async def ipg_expose_channel_n(self):
    """ Expose channel n """

    return await self.send_command(
      module="A1RM",
      command="DQ",
    )

  async def ipg_release_object(self):
    """ Release object """

    return await self.send_command(
      module="A1RM",
      command="DO",
    )

  async def ipg_search_for_teach_in_signal_in_x_direction(
    self,
    x_search_distance: int = 0,
    x_speed: int = 50,
  ):
    """ Search for Teach in signal in X direction

    Args:
      x_search_distance: X search distance [0.1mm].
      x_speed: X speed [0.1mm/s].
    """

    if not -50000 <= x_search_distance <= 50000:
      raise ValueError("x_search_distance must be in range -50000 to 50000")

    if not 20 <= x_speed <= 25000:
      raise ValueError("x_speed must be in range 20 to 25000")

    return await self.send_command(
      module="A1RM",
      command="DL",
      xs=x_search_distance,
      xv=x_speed,
    )

  async def ipg_grip_plate(
    self,
    x_position: int = 5000,
    y_position: int = 5600,
    z_position: int = 3600,
    grip_strength: int = 100,
    open_gripper_position: int = 860,
    plate_width: int = 800,
    plate_width_tolerance: int = 20,
    acceleration_index: int = 4,
    z_clearance_height: int = 50,
    hotel_depth: int = 0,
    minimal_height_at_command_end: int = 3600,
  ):
    """ Grip plate

    Args:
      x_position: X Position [0.1mm].
      y_position: Y Position [0.1mm].
      z_position: Z Position [0.1mm].
      grip_strength: Grip strength (0 = low 99 = high).
      open_gripper_position: Open gripper position [0.1mm].
      plate_width: Plate width [0.1mm].
      plate_width_tolerance: Plate width tolerance [0.1mm].
      acceleration_index: Acceleration index.
      z_clearance_height: Z clearance height [0.1mm].
      hotel_depth: Hotel depth [0.1mm] (0 = Stack).
      minimal_height_at_command_end: Minimal height at command end [0.1mm].
    """

    if not -50000 <= x_position <= 50000:
      raise ValueError("x_position must be in range -50000 to 50000")

    if not -10000 <= y_position <= 10000:
      raise ValueError("y_position must be in range -10000 to 10000")

    if not 0 <= z_position <= 4000:
      raise ValueError("z_position must be in range 0 to 4000")

    if not 0 <= grip_strength <= 160:
      raise ValueError("grip_strength must be in range 0 to 160")

    if not 0 <= open_gripper_position <= 9999:
      raise ValueError("open_gripper_position must be in range 0 to 9999")

    if not 0 <= plate_width <= 9999:
      raise ValueError("plate_width must be in range 0 to 9999")

    if not 0 <= plate_width_tolerance <= 99:
      raise ValueError("plate_width_tolerance must be in range 0 to 99")

    if not 0 <= acceleration_index <= 4:
      raise ValueError("acceleration_index must be in range 0 to 4")

    if not 0 <= z_clearance_height <= 999:
      raise ValueError("z_clearance_height must be in range 0 to 999")

    if not 0 <= hotel_depth <= 3000:
      raise ValueError("hotel_depth must be in range 0 to 3000")

    if not 0 <= minimal_height_at_command_end <= 4000:
      raise ValueError("minimal_height_at_command_end must be in range 0 to 4000")

    return await self.send_command(
      module="A1RM",
      command="DG",
      xp=x_position,
      yp=y_position,
      zp=z_position,
      yw=grip_strength,
      yo=open_gripper_position,
      yg=plate_width,
      pt=plate_width_tolerance,
      ai=acceleration_index,
      zc=z_clearance_height,
      hd=hotel_depth,
      te=minimal_height_at_command_end,
    )

  async def ipg_put_plate(
    self,
    x_position: int = 5000,
    y_position: int = 5600,
    z_position: int = 3600,
    open_gripper_position: int = 860,
    z_clearance_height: int = 50,
    press_on_distance: int = 5,
    hotel_depth: int = 0,
    minimal_height_at_command_end: int = 3600,
  ):
    """ Put plate

    Args:
      x_position: X Position [0.1mm].
      y_position: Y Position [0.1mm].
      z_position: Z Position [0.1mm].
      open_gripper_position: Open gripper position [0.1mm].
      z_clearance_height: Z clearance height [0.1mm].
      press_on_distance: Press on distance [0.1mm].
      hotel_depth: Hotel depth [0.1mm] (0 = Stack).
      minimal_height_at_command_end: Minimal height at command end [0.1mm].
    """

    if not -50000 <= x_position <= 50000:
      raise ValueError("x_position must be in range -50000 to 50000")

    if not -10000 <= y_position <= 10000:
      raise ValueError("y_position must be in range -10000 to 10000")

    if not 0 <= z_position <= 4000:
      raise ValueError("z_position must be in range 0 to 4000")

    if not 0 <= open_gripper_position <= 9999:
      raise ValueError("open_gripper_position must be in range 0 to 9999")

    if not 0 <= z_clearance_height <= 999:
      raise ValueError("z_clearance_height must be in range 0 to 999")

    if not 0 <= press_on_distance <= 999:
      raise ValueError("press_on_distance must be in range 0 to 999")

    if not 0 <= hotel_depth <= 3000:
      raise ValueError("hotel_depth must be in range 0 to 3000")

    if not 0 <= minimal_height_at_command_end <= 4000:
      raise ValueError("minimal_height_at_command_end must be in range 0 to 4000")

    return await self.send_command(
      module="A1RM",
      command="DR",
      xp=x_position,
      yp=y_position,
      zp=z_position,
      yo=open_gripper_position,
      zc=z_clearance_height,
      # zi=press_on_distance, # not sent?
      hd=hotel_depth,
      te=minimal_height_at_command_end,
    )

  async def ipg_prepare_gripper_orientation(
    self,
    grip_orientation: int = 32,
    minimal_traverse_height_at_begin_of_command: int = 3600,
  ):
    """ Prepare gripper orientation

    Args:
      grip_orientation: Grip orientation.
      minimal_traverse_height_at_begin_of_command: Minimal traverse height at begin of
        command [0.1mm].
    """

    if not 1 <= grip_orientation <= 44:
      raise ValueError("grip_orientation must be in range 1 to 44")

    if not 0 <= minimal_traverse_height_at_begin_of_command <= 4000:
      raise ValueError("minimal_traverse_height_at_begin_of_command must be in range 0 to 4000")

    return await self.send_command(
      module="A1RM",
      command="GA",
      gd=grip_orientation,
      th=minimal_traverse_height_at_begin_of_command,
    )

  async def ipg_move_to_defined_position(
    self,
    x_position: int = 5000,
    y_position: int = 5600,
    z_position: int = 3600,
    minimal_traverse_height_at_begin_of_command: int = 3600,
  ):
    """ Move to defined position

    Args:
      x_position: X Position [0.1mm].
      y_position: Y Position [0.1mm].
      z_position: Z Position [0.1mm].
      minimal_traverse_height_at_begin_of_command: Minimal traverse height at begin of
        command [0.1mm].
    """

    if not -50000 <= x_position <= 50000:
      raise ValueError("x_position must be in range -50000 to 50000")

    if not -10000 <= y_position <= 10000:
      raise ValueError("y_position must be in range -10000 to 10000")

    if not 0 <= z_position <= 4000:
      raise ValueError("z_position must be in range 0 to 4000")

    if not 0 <= minimal_traverse_height_at_begin_of_command <= 4000:
      raise ValueError("minimal_traverse_height_at_begin_of_command must be in range 0 to 4000")

    return await self.send_command(
      module="A1RM",
      command="DN",
      xp=x_position,
      yp=y_position,
      zp=z_position,
      th=minimal_traverse_height_at_begin_of_command,
    )

  async def ipg_set_any_parameter_within_this_module(self):
    """ Set any parameter within this module """

    return await self.send_command(
      module="A1RM",
      command="AA",
    )

  async def ipg_get_parking_status(self) -> bool:
    """ Get parking status. Returns `True` if parked. """

    resp = await self.send_command(
      module="A1RM",
      command="RG",
      fmt={"rg": "int"}
    )
    return resp is not None and resp["rg"] == 1

  async def ipg_query_tip_presence(self):
    """ Query Tip presence """

    return await self.send_command(
      module="A1RM",
      command="QA",
    )

  async def ipg_request_access_range(self, grip_orientation: int = 32):
    """ Request access range

    Args:
      grip_orientation: Grip orientation.
    """

    if not 1 <= grip_orientation <= 44:
      raise ValueError("grip_orientation must be in range 1 to 44")

    return await self.send_command(
      module="A1RM",
      command="QR",
      gd=grip_orientation,
    )

  async def ipg_request_position(self, grip_orientation: int = 32):
    """ Request position

    Args:
      grip_orientation: Grip orientation.
    """

    if not 1 <= grip_orientation <= 44:
      raise ValueError("grip_orientation must be in range 1 to 44")

    return await self.send_command(
      module="A1RM",
      command="QI",
      gd=grip_orientation,
    )

  async def ipg_request_actual_angular_dimensions(self):
    """ Request actual angular dimensions """

    return await self.send_command(
      module="A1RM",
      command="RR",
    )

  async def ipg_request_configuration(self):
    """ Request configuration """

    return await self.send_command(
      module="A1RM",
      command="RS",
    )

  async def x_arm_initialize(self):
    """ Initialize the x arm """
    return await self.send_command(module="A1XM", command="XI")

  async def x_arm_move_to_x_position(
    self,
    x_position: int = 5000,
    x_speed: int = 25000,
    TODO_XI_1: int = 1,
  ):
    """ Move arm to X position

    Args:
      x_position: X Position [0.1mm].
      x_speed: X speed [0.1mm/s].
      TODO_XI_1: (0).
    """

    if not -50000 <= x_position <= 50000:
      raise ValueError("x_position must be in range -50000 to 50000")

    if not 1 <= x_speed <= 25000:
      raise ValueError("x_speed must be in range 1 to 25000")

    if not 1 <= TODO_XI_1 <= 25000:
      raise ValueError("TODO_XI_1 must be in range 1 to 25000")

    return await self.send_command(module="A1XM", command="XP", xp=x_position, xv=x_speed)

  async def x_arm_move_to_x_position_with_all_attached_components_in_z_safety_position(
    self,
    x_position: int = 5000,
    x_speed: int = 25000,
    TODO_XA_1: int = 1,
  ):
    """ Move arm to X position with all attached components in Z safety position

    Args:
      x_position: X Position [0.1mm].
      x_speed: X speed [0.1mm/s].
      TODO_XA_1: (0).
    """

    if not -50000 <= x_position <= 50000:
      raise ValueError("x_position must be in range -50000 to 50000")

    if not 1 <= x_speed <= 25000:
      raise ValueError("x_speed must be in range 1 to 25000")

    if not 1 <= TODO_XA_1 <= 25000:
      raise ValueError("TODO_XA_1 must be in range 1 to 25000")

    return await self.send_command(
      module="A1XM",
      command="XA",
      xp=x_position,
      xv=x_speed,
      xx=TODO_XA_1,
    )

  async def x_arm_move_arm_relatively_in_x(
    self,
    x_search_distance: int = 0,
    x_speed: int = 25000,
    TODO_XS_1: int = 1,
  ):
    """ Move arm relatively in X

    Args:
      x_search_distance: X search distance [0.1mm].
      x_speed: X speed [0.1mm/s].
      TODO_XS_1: (0).
    """

    if not -50000 <= x_search_distance <= 50000:
      raise ValueError("x_search_distance must be in range -50000 to 50000")

    if not 1 <= x_speed <= 25000:
      raise ValueError("x_speed must be in range 1 to 25000")

    if not 1 <= TODO_XS_1 <= 25000:
      raise ValueError("TODO_XS_1 must be in range 1 to 25000")

    return await self.send_command(
      module="A1XM",
      command="XS",
      xs=x_search_distance,
      xv=x_speed,
      xx=TODO_XS_1,
    )

  async def x_arm_search_x_for_teach_signal(
    self,
    x_search_distance: int = 0,
    x_speed: int = 25000,
    TODO_XT_1: int = 1,
  ):
    """ Search X for teach signal

    Args:
      x_search_distance: X search distance [0.1mm].
      x_speed: X speed [0.1mm/s].
      TODO_XT_1: (0).
    """

    if not -50000 <= x_search_distance <= 50000:
      raise ValueError("x_search_distance must be in range -50000 to 50000")

    if not 1 <= x_speed <= 25000:
      raise ValueError("x_speed must be in range 1 to 25000")

    if not 1 <= TODO_XT_1 <= 25000:
      raise ValueError("TODO_XT_1 must be in range 1 to 25000")

    return await self.send_command(
      module="A1XM",
      command="XT",
      xs=x_search_distance,
      xv=x_speed,
      xx=TODO_XT_1,
    )

  async def x_arm_set_x_drive_angle_of_alignment(
    self,
    TODO_XL_1: int = 1,
  ):
    """ Set X drive angle of alignment

    Args:
      TODO_XL_1: (0).
    """

    if not 1 <= TODO_XL_1 <= 1:
      raise ValueError("TODO_XL_1 must be in range 1 to 1")

    return await self.send_command(
      module="A1XM",
      command="XL",
      xl=TODO_XL_1,
    )

  async def x_arm_turn_x_drive_off(self):
    return await self.send_command(module="A1XM", command="XO")

  async def x_arm_send_message_to_motion_controller(
    self,
    TODO_BD_1: str = "",
  ):
    """ Send message to motion controller

    Args:
      TODO_BD_1: (0).
    """

    return await self.send_command(
      module="A1XM",
      command="BD",
      bd=TODO_BD_1,
    )

  async def x_arm_set_any_parameter_within_this_module(
    self,
    TODO_AA_1: int = 0,
    TODO_AA_2: int = 1,
  ):
    """ Set any parameter within this module

    Args:
      TODO_AA_1: (0).
      TODO_AA_2: (0).
    """

    return await self.send_command(
      module="A1XM",
      command="AA",
      xm=TODO_AA_1,
      xt=TODO_AA_2,
    )

  async def x_arm_request_arm_x_position(self):
    """ Request arm X position. This returns a list, of which the first value is one that can be
    used with x_arm_move_to_x_position. """
    return await self.send_command(module="A1XM", command="RX")

  async def x_arm_request_error_code(self):
    """ X arm request error code """
    return await self.send_command(module="A1XM", command="RE")

  async def x_arm_request_x_drive_recorded_data(
    self,
    TODO_QL_1: int = 0,
    TODO_QL_2: int = 0,
  ):
    """ Request X drive recorded data

    Args:
      TODO_QL_1: (0).
      TODO_QL_2: (0).
    """

    return await self.send_command(
      module="A1RM",
      command="QL",
      lj=TODO_QL_1,
      ln=TODO_QL_2,
    )

  async def disco_mode(self):
    """ Easter egg. """
    for _ in range(69):
      r, g, b = random.randint(30, 100), random.randint(30, 100), random.randint(30, 100)
      await self.set_led_color("on", intensity=100, white=0, red=r, green=g, blue=b, uv=0)
      await asyncio.sleep(0.1)

  async def russian_roulette(self):
    """ Dangerous easter egg. """
    sure = input("Are you sure you want to play Russian Roulette? This will turn on the uv-light "
                 "with a probability of 1/6. (yes/no) ")
    if sure.lower() != "yes":
      print("boring")
      return

    if random.randint(1, 6) == 6:
      await self.set_led_color("on", intensity=100, white=100, red=100, green=0, blue=0, uv=100)
      print("You lost.")
    else:
      await self.set_led_color("on", intensity=100, white=100, red=0, green=100, blue=0, uv=0)
      print("You won.")

    await asyncio.sleep(5)
    await self.set_led_color("on", intensity=100, white=100, red=100, green=100, blue=100, uv=0)
>>>>>>> e63b80f6
<|MERGE_RESOLUTION|>--- conflicted
+++ resolved
@@ -1,4 +1,3 @@
-<<<<<<< HEAD
 # pylint: disable=invalid-name
 
 import asyncio
@@ -17,8 +16,10 @@
   DropTipRack,
   Aspiration,
   AspirationPlate,
+  AspirationContainer,
   Dispense,
   DispensePlate,
+  DispenseContainer,
   Move
 )
 from pylabrobot.resources import Coordinate, Liquid, Resource, TipRack, Well
@@ -906,7 +907,7 @@
 
   async def aspirate96(
     self,
-    aspiration: AspirationPlate,
+    aspiration: Union[AspirationPlate, AspirationContainer],
     jet: bool = False,
     blow_out: bool = False,
     hlc: Optional[HamiltonLiquidClass] = None,
@@ -948,11 +949,18 @@
     """
     # assert self.core96_head_installed, "96 head must be installed"
 
-    top_left_well = aspiration.wells[0]
-    position = top_left_well.get_absolute_location() + top_left_well.center() + aspiration.offset
+    if isinstance(aspiration, AspirationPlate):
+      top_left_well = aspiration.wells[0]
+      position = top_left_well.get_absolute_location() + top_left_well.center() + aspiration.offset
+      # -1 compared to STAR?
+      well_bottoms = position.z
+      lld_search_height = well_bottoms + top_left_well.get_size_z() + 2.7-1
+    else:
+      position = aspiration.container.get_absolute_location(y="b") + aspiration.offset
+      bottom = position.z
+      lld_search_height = bottom + aspiration.container.get_size_z() + 2.7-1
 
     liquid_height = position.z + (aspiration.liquid_height or 0)
-    well_bottoms = position.z
 
     tip = aspiration.tips[0]
     liquid_to_be_aspirated = Liquid.WATER # default to water
@@ -972,9 +980,6 @@
 
     volume = hlc.compute_corrected_volume(aspiration.volume) if hlc is not None \
       else aspiration.volume
-
-    # -1 compared to STAR?
-    lld_search_height = well_bottoms + top_left_well.get_size_z() + 2.7-1
 
     transport_air_volume = transport_air_volume or \
       (int(hlc.aspiration_air_transport_volume*10) if hlc is not None else 0)
@@ -1024,7 +1029,7 @@
 
   async def dispense96(
     self,
-    dispense: DispensePlate,
+    dispense: Union[DispensePlate, DispenseContainer],
     jet: bool = False,
     blow_out: bool = False, # "empty" in the VENUS liquid editor
     empty: bool = False, # truly "empty", does not exist in liquid editor, dm4
@@ -1072,11 +1077,18 @@
         determined based on the jet, blow_out, and empty parameters.
     """
 
-    top_left_well = dispense.wells[0]
-    position = top_left_well.get_absolute_location() + top_left_well.center() + dispense.offset
-
-    liquid_height = position.z + (dispense.liquid_height or 0) + 10 # +10?
-    well_bottoms = position.z
+    if isinstance(dispense, DispensePlate):
+      top_left_well = dispense.wells[0]
+      position = top_left_well.get_absolute_location() + top_left_well.center() + dispense.offset
+      # -1 compared to STAR?
+      well_bottoms = position.z
+      lld_search_height = well_bottoms + top_left_well.get_size_z() + 2.7-1
+    else:
+      position = dispense.container.get_absolute_location(y="b") + dispense.offset
+      bottom = position.z
+      lld_search_height = bottom + dispense.container.get_size_z() + 2.7-1
+
+    liquid_height = position.z + (dispense.liquid_height or 0) + 10
 
     tip = dispense.tips[0]
     liquid_to_be_dispensed = Liquid.WATER # default to WATER
@@ -1095,9 +1107,6 @@
       )
     volume = hlc.compute_corrected_volume(dispense.volume) if hlc is not None \
       else dispense.volume
-
-    # -1 compared to STAR?
-    lld_search_height = well_bottoms + top_left_well.get_size_z() + 2.7-1
 
     transport_air_volume = transport_air_volume or \
       (int(hlc.dispense_air_transport_volume*10) if hlc is not None else 0)
@@ -5103,5121 +5112,4 @@
       print("You won.")
 
     await asyncio.sleep(5)
-    await self.set_led_color("on", intensity=100, white=100, red=100, green=100, blue=100, uv=0)
-=======
-# pylint: disable=invalid-name
-
-import asyncio
-import random
-import re
-import sys
-from typing import Dict, List, Optional, Sequence, Union, cast
-
-from pylabrobot.liquid_handling.backends.hamilton.base import HamiltonLiquidHandler
-from pylabrobot.liquid_handling.liquid_classes.hamilton import (
-  HamiltonLiquidClass, get_vantage_liquid_class)
-from pylabrobot.liquid_handling.standard import (
-  Pickup,
-  PickupTipRack,
-  Drop,
-  DropTipRack,
-  Aspiration,
-  AspirationPlate,
-  AspirationContainer,
-  Dispense,
-  DispensePlate,
-  DispenseContainer,
-  Move
-)
-from pylabrobot.resources import Coordinate, Liquid, Resource, TipRack, Well
-from pylabrobot.resources.ml_star import HamiltonTip, TipPickupMethod, TipSize
-
-
-if sys.version_info >= (3, 8):
-  from typing import Literal
-else:
-  from typing_extensions import Literal
-
-
-def parse_vantage_fw_string(s: str, fmt: Optional[Dict[str, str]] = None) -> dict:
-  """ Parse a Vantage firmware string into a dict.
-
-  The identifier parameter (id<int>) is added automatically.
-
-  `fmt` is a dict that specifies the format of the string. The keys are the parameter names and the
-  values are the types. The following types are supported:
-
-    - `"int"`: a single integer
-    - `"str"`: a string
-    - `"[int]"`: a list of integers
-    - `"hex"`: a hexadecimal number
-
-  Example:
-    >>> parse_fw_string("id0xs30 -100 +1 1000", {"id": "int", "x": "[int]"})
-    {"id": 0, "x": [30, -100, 1, 1000]}
-
-    >>> parse_fw_string("es\"error string\"", {"es": "str"})
-    {"es": "error string"}
-  """
-
-  parsed: dict = {}
-
-  if fmt is None:
-    fmt = {}
-
-  if not isinstance(fmt, dict):
-    raise TypeError(f"invalid fmt for fmt: expected dict, got {type(fmt)}")
-
-  if "id" not in fmt:
-    fmt["id"] = "int"
-
-  for key, data_type in fmt.items():
-    if data_type == "int":
-      matches = re.findall(fr"{key}([-+]?\d+)", s)
-      if len(matches) != 1:
-        raise ValueError(f"Expected exactly one match for {key} in {s}")
-      parsed[key] = int(matches[0])
-    elif data_type == "str":
-      matches = re.findall(fr"{key}\"(.*)\"", s)
-      if len(matches) != 1:
-        raise ValueError(f"Expected exactly one match for {key} in {s}")
-      parsed[key] = matches[0]
-    elif data_type == "[int]":
-      matches = re.findall(fr"{key}((?:[-+]?[\d ]+)+)", s)
-      if len(matches) != 1:
-        raise ValueError(f"Expected exactly one match for {key} in {s}")
-      parsed[key] = [int(x) for x in matches[0].split()]
-    elif data_type == "hex":
-      matches = re.findall(fr"{key}([0-9a-fA-F]+)", s)
-      if len(matches) != 1:
-        raise ValueError(f"Expected exactly one match for {key} in {s}")
-      parsed[key] = int(matches[0], 16)
-    else:
-      raise ValueError(f"Unknown data type {data_type}")
-
-  return parsed
-
-core96_errors = {
-  0: "No error",
-  21: "No communication to digital potentiometer",
-  25: "Wrong Flash EPROM data",
-  26: "Flash EPROM not programmable",
-  27: "Flash EPROM not erasable",
-  28: "Flash EPROM checksum error",
-  29: "Wrong FW loaded",
-  30: "Undefined command",
-  31: "Undefined parameter",
-  32: "Parameter out of range",
-  35: "Voltages out of range",
-  36: "Stop during command execution",
-  37: "Adjustment sensor didn't switch (no teach in signal)",
-  40: "No parallel processes on level 1 permitted",
-  41: "No parallel processes on level 2 permitted",
-  42: "No parallel processes on level 3 permitted",
-  50: "Dispensing drive initialization failed",
-  51: "Dispensing drive not initialized",
-  52: "Dispensing drive movement error",
-  53: "Maximum volume in tip reached",
-  54: "Dispensing drive position out of permitted area",
-  55: "Y drive initialization failed",
-  56: "Y drive not initialized",
-  57: "Y drive movement error",
-  58: "Y drive position out of permitted area",
-  60: "Z drive initialization failed",
-  61: "Z drive not initialized",
-  62: "Z drive movement error",
-  63: "Z drive position out of permitted area",
-  65: "Squeezer drive initialization failed",
-  66: "Squeezer drive not initialized",
-  67: "Squeezer drive movement error",
-  68: "Squeezer drive position out of permitted area",
-  70: "No liquid level found",
-  71: "Not enough liquid present",
-  75: "No tip picked up",
-  76: "Tip already picked up",
-  81: "Clot detected with LLD sensor",
-  82: "TADM measurement out of lower limit curve",
-  83: "TADM measurement out of upper limit curve",
-  84: "Not enough memory for TADM measurement",
-  90: "Limit curve not resetable",
-  91: "Limit curve not programmable",
-  92: "Limit curve name not found",
-  93: "Limit curve data incorrect",
-  94: "Not enough memory for limit curve",
-  95: "Not allowed limit curve index",
-  96: "Limit curve already stored",
-}
-
-pip_errors = {
-  22:	"Drive controller message error",
-  23:	"EC drive controller setup not executed",
-  25:	"wrong Flash EPROM data",
-  26:	"Flash EPROM not programmable",
-  27:	"Flash EPROM not erasable",
-  28:	"Flash EPROM checksum error",
-  29:	"wrong FW loaded",
-  30:	"Undefined command",
-  31:	"Undefined parameter",
-  32:	"Parameter out of range",
-  35:	"Voltages out of range",
-  36:	"Stop during command execution",
-  37:	"Adjustment sensor didn't switch (no teach in signal)",
-  38:	"Movement interrupted by partner channel",
-  39:	"Angle alignment offset error",
-  40:	"No parallel processes on level 1 permitted",
-  41:	"No parallel processes on level 2 permitted",
-  42:	"No parallel processes on level 3 permitted",
-  50:	"D drive initialization failed",
-  51:	"D drive not initialized",
-  52:	"D drive movement error",
-  53:	"Maximum volume in tip reached",
-  54:	"D drive position out of permitted area",
-  55:	"Y drive initialization failed",
-  56:	"Y drive not initialized",
-  57:	"Y drive movement error",
-  58:	"Y drive position out of permitted area",
-  59:	"Divergance Y motion controller to linear encoder to heigh",
-  60:	"Z drive initialization failed",
-  61:	"Z drive not initialized",
-  62:	"Z drive movement error",
-  63:	"Z drive position out of permitted area",
-  64:	"Limit stop not found",
-  65:	"S drive initialization failed",
-  66:	"S drive not initialized",
-  67:	"S drive movement error",
-  68:	"S drive position out of permitted area",
-  69:	"Init. position adjustment error",
-  70:	"No liquid level found",
-  71:	"Not enough liquid present",
-  74:	"Liquid at a not allowed position detected",
-  75:	"No tip picked up",
-  76:	"Tip already picked up",
-  77:	"Tip not discarded",
-  78:	"Wrong tip detected",
-  79:	"Tip not correct squeezed",
-  80:	"Liquid not correctly aspirated",
-  81:	"Clot detected",
-  82:	"TADM measurement out of lower limit curve",
-  83:	"TADM measurement out of upper limit curve",
-  84:	"Not enough memory for TADM measurement",
-  85:	"Jet dispense pressure not reached",
-  86:	"ADC algorithm error",
-  90:	"Limit curve not resetable",
-  91:	"Limit curve not programmable",
-  92:	"Limit curve name not found",
-  93:	"Limit curve data incorrect",
-  94:	"Not enough memory for limit curve",
-  95:	"Not allowed limit curve index",
-  96:	"Limit curve already stored",
-}
-
-ipg_errors = {
-  0: "No error",
-  22:	"Drive controller message error",
-  23:	"EC drive controller setup not executed",
-  25:	"Wrong Flash EPROM data",
-  26:	"Flash EPROM not programmable",
-  27:	"Flash EPROM not erasable",
-  28:	"Flash EPROM checksum error",
-  29:	"Wrong FW loaded",
-  30:	"Undefined command",
-  31:	"Undefined parameter",
-  32:	"Parameter out of range",
-  35:	"Voltages out of range",
-  36:	"Stop during command execution",
-  37:	"Adjustment sensor didn't switch (no teach in signal)",
-  39:	"Angle alignment offset error",
-  40:	"No parallel processes on level 1 permitted",
-  41:	"No parallel processes on level 2 permitted",
-  42:	"No parallel processes on level 3 permitted",
-  50:	"Y Drive initialization failed",
-  51:	"Y Drive not initialized",
-  52:	"Y Drive movement error",
-  53:	"Y Drive position out of permitted area",
-  54:	"Diff. motion controller and lin. encoder counter too high",
-  55:	"Z Drive initialization failed",
-  56:	"Z Drive not initialized",
-  57:	"Z Drive movement error",
-  58:	"Z Drive position out of permitted area",
-  59:	"Z Drive limit stop not found",
-  60:	"Rotation Drive initialization failed",
-  61:	"Rotation Drive not initialized",
-  62:	"Rotation Drive movement error",
-  63:	"Rotation Drive position out of permitted area",
-  65:	"Wrist Twist Drive initialization failed",
-  66:	"Wrist Twist Drive not initialized",
-  67:	"Wrist Twist Drive movement error",
-  68:	"Wrist Twist Drive position out of permitted area",
-  70:	"Gripper Drive initialization failed",
-  71:	"Gripper Drive not initialized",
-  72:	"Gripper Drive movement error",
-  73:	"Gripper Drive position out of permitted area",
-  80:	"Plate not found",
-  81:	"Plate is still held",
-  82:	"No plate is held",
-}
-
-
-class VantageFirmwareError(Exception):
-  def __init__(self, errors, raw_response):
-    self.errors = errors
-    self.raw_response = raw_response
-
-  def __str__(self):
-    return f"VantageFirmwareError(errors={self.errors}, raw_response={self.raw_response})"
-
-  def __eq__(self, __value: object) -> bool:
-    return isinstance(__value, VantageFirmwareError) and \
-      self.errors == __value.errors and \
-      self.raw_response == __value.raw_response
-
-
-def vantage_response_string_to_error(string: str) -> VantageFirmwareError:
-  """ Convert a Vantage firmware response string to a VantageFirmwareError. Assumes that the
-  response is an error response. """
-
-  try:
-    error_format = r"[A-Z0-9]{2}[0-9]{2}"
-    error_string = parse_vantage_fw_string(string, {"es": "str"})["es"]
-    error_codes = re.findall(error_format, error_string)
-    errors = {}
-    num_channels = 16
-    for error in error_codes:
-      module, error_code = error[:2], error[2:]
-      error_code = int(error_code)
-      for channel in range(1, num_channels + 1):
-        if module == f"P{channel}":
-          errors[f"Pipetting channel {channel}"] = pip_errors.get(error_code, "Unknown error")
-        elif module in ("H0", "HM"):
-          errors["Core 96"] = core96_errors.get(error_code, "Unknown error")
-        elif module == "RM":
-          errors["IPG"] = ipg_errors.get(error_code, "Unknown error")
-        elif module == "AM":
-          errors["Cover"] = "Unknown error"
-  except ValueError:
-    module_id = string[:4]
-    module = modules = {
-      "I1AM": "Cover",
-      "C0AM": "Master",
-      "A1PM": "Pip",
-      "A1HM": "Core 96",
-      "A1RM": "IPG",
-      "A1AM": "Arm",
-      "A1XM": "X-arm"
-    }.get(module_id, "Unknown module")
-    error_string = parse_vantage_fw_string(string, {"et": "str"})["et"]
-    errors = {modules: error_string}
-
-  return VantageFirmwareError(errors, string)
-
-def _get_dispense_mode(jet: bool, empty: bool, blow_out: bool) -> Literal[0, 1, 2, 3, 4]:
-  """ from docs:
-  0 = part in jet
-  1 = blow in jet (called "empty" in VENUS liquid editor)
-  2 = Part at surface
-  3 = Blow at surface (called "empty" in VENUS liquid editor)
-  4 = Empty (truly empty)
-  """
-
-  if empty:
-    return 4
-  if jet:
-    return 1 if blow_out else 0
-  else:
-    return 3 if blow_out else 2
-
-
-class Vantage(HamiltonLiquidHandler):
-  """ A Hamilton Vantage liquid handler. """
-
-  def __init__(
-    self,
-    device_address: Optional[int] = None,
-    serial_number: Optional[str] = None,
-    packet_read_timeout: int = 3,
-    read_timeout: int = 30,
-    write_timeout: int = 30,
-  ):
-    """ Create a new STAR interface.
-
-    Args:
-      device_address: the USB device address of the Hamilton Vantage. Only useful if using more than
-        one Hamilton machine over USB.
-      serial_number: the serial number of the Hamilton Vantage.
-      packet_read_timeout: timeout in seconds for reading a single packet.
-      read_timeout: timeout in seconds for reading a full response.
-      write_timeout: timeout in seconds for writing a command.
-      num_channels: the number of pipette channels present on the robot.
-    """
-
-    super().__init__(
-      device_address=device_address,
-      packet_read_timeout=packet_read_timeout,
-      read_timeout=read_timeout,
-      write_timeout=write_timeout,
-      id_product=0x8003,
-      serial_number=serial_number)
-
-    self._iswap_parked: Optional[bool] = None
-    self._num_channels: Optional[int] = None
-    self._traversal_height: float = 245.0
-
-  @property
-  def module_id_length(self) -> int:
-    return  4
-
-  def get_id_from_fw_response(self, resp: str) -> Optional[int]:
-    """ Get the id from a firmware response. """
-    parsed = parse_vantage_fw_string(resp, {"id": "int"})
-    if "id" in parsed and parsed["id"] is not None:
-      return int(parsed["id"])
-    return None
-
-  def check_fw_string_error(self, resp: str):
-    """ Raise an error if the firmware response is an error response. """
-
-    if "er" in resp and not "er0" in resp:
-      error = vantage_response_string_to_error(resp)
-      raise error
-
-  def _parse_response(self, resp: str, fmt: Dict[str, str]) -> dict:
-    """ Parse a firmware response. """
-    return parse_vantage_fw_string(resp, fmt)
-
-  async def setup(self):
-    """ setup
-
-    Creates a USB connection and finds read/write interfaces.
-    """
-
-    await super().setup()
-
-    tip_presences = await self.query_tip_presence()
-    self._num_channels = len(tip_presences)
-
-    arm_initialized = await self.arm_request_instrument_initialization_status()
-    if not arm_initialized:
-      await self.arm_pre_initialize()
-
-    # TODO: check which modules are actually installed.
-
-    pip_channels_initialized = await self.pip_request_initialization_status()
-    if not pip_channels_initialized or any(tip_presences):
-      await self.pip_initialize(
-        x_position=[7095]*self.num_channels,
-        y_position=[3891, 3623, 3355, 3087, 2819, 2551, 2283, 2016],
-        begin_z_deposit_position=[int(self._traversal_height * 10)] * self.num_channels,
-        end_z_deposit_position=[1235] * self.num_channels,
-        minimal_height_at_command_end=[int(self._traversal_height * 10)] * self.num_channels,
-        tip_pattern=[True]*self.num_channels,
-        tip_type=[1]*self.num_channels,
-        TODO_DI_2=70
-      )
-
-    loading_cover_initialized = await self.loading_cover_request_initialization_status()
-    if not loading_cover_initialized:
-      await self.loading_cover_initialize()
-
-    core96_initialized = await self.core96_request_initialization_status()
-    if not core96_initialized:
-      await self.core96_initialize(
-        x_position=7347, # TODO: get trash location from deck.
-        y_position=2684, # TODO: get trash location from deck.
-        minimal_traverse_height_at_begin_of_command=int(self._traversal_height * 10),
-        minimal_height_at_command_end=int(self._traversal_height * 10),
-        end_z_deposit_position=2420,
-      )
-
-    ipg_initialized = await self.ipg_request_initialization_status()
-    if not ipg_initialized:
-      await self.ipg_initialize()
-    if not await self.ipg_get_parking_status():
-      await self.ipg_park()
-
-  @property
-  def num_channels(self) -> int:
-    """ The number of channels on the robot. """
-    if self._num_channels is None:
-      raise RuntimeError("num_channels is not set.")
-    return self._num_channels
-
-  def set_minimum_traversal_height(self, traversal_height: float):
-    """ Set the minimum traversal height for the robot.
-
-    This refers to the bottom of the pipetting channel when no tip is present, or the bottom of the
-    tip when a tip is present. This value will be used as the default value for the
-    `minimal_traverse_height_at_begin_of_command` and `minimal_height_at_command_end` parameters
-    unless they are explicitly set.
-    """
-
-    assert 0 < traversal_height < 285, "Traversal height must be between 0 and 285 mm"
-
-    self._traversal_height = traversal_height
-
-  # ============== LiquidHandlerBackend methods ==============
-
-  async def pick_up_tips(
-    self,
-    ops: List[Pickup],
-    use_channels: List[int],
-    minimal_traverse_height_at_begin_of_command: Optional[List[int]] = None,
-    minimal_height_at_command_end: Optional[List[int]] = None,
-  ):
-    x_positions, y_positions, tip_pattern = \
-      self._ops_to_fw_positions(ops, use_channels)
-
-    tips = [cast(HamiltonTip, op.resource.get_tip()) for op in ops]
-    ttti = await self.get_ttti(tips)
-
-    max_z = max(op.resource.get_absolute_location().z + \
-                 (op.offset.z if op.offset is not None else 0) for op in ops)
-    max_total_tip_length = max(op.tip.total_tip_length for op in ops)
-    max_tip_length = max((op.tip.total_tip_length-op.tip.fitting_depth) for op in ops)
-
-    # not sure why this is necessary, but it is according to log files and experiments
-    if self._get_hamilton_tip([op.resource for op in ops]).tip_size == TipSize.LOW_VOLUME:
-      max_tip_length += 2
-    elif self._get_hamilton_tip([op.resource for op in ops]).tip_size != TipSize.STANDARD_VOLUME:
-      max_tip_length -= 2
-
-    try:
-      return await self.pip_tip_pick_up(
-        x_position=x_positions,
-        y_position=y_positions,
-        tip_pattern=tip_pattern,
-        tip_type=ttti,
-        begin_z_deposit_position=[int((max_z + max_total_tip_length)*10)]*len(ops),
-        end_z_deposit_position=[int((max_z + max_tip_length)*10)]*len(ops),
-        minimal_traverse_height_at_begin_of_command=minimal_traverse_height_at_begin_of_command or \
-          [int(self._traversal_height * 10)]*len(ops),
-        minimal_height_at_command_end=minimal_height_at_command_end or \
-          [int(self._traversal_height * 10)]*len(ops),
-        tip_handling_method=[1 for _ in tips], # always appears to be 1 # tip.pickup_method.value
-        blow_out_air_volume=[0]*len(ops), # Why is this here? Who knows.
-      )
-    except Exception as e:
-      raise e
-
-  # @need_iswap_parked
-  async def drop_tips(
-    self,
-    ops: List[Drop],
-    use_channels: List[int],
-    minimal_traverse_height_at_begin_of_command: Optional[List[int]] = None,
-    minimal_height_at_command_end: Optional[List[int]] = None,
-  ):
-    """ Drop tips to a resource. """
-
-    x_positions, y_positions, channels_involved = \
-      self._ops_to_fw_positions(ops, use_channels)
-
-    max_z = max(op.resource.get_absolute_location().z + \
-                (op.offset.z if op.offset is not None else 0) for op in ops)
-
-    try:
-      return await self.pip_tip_discard(
-        x_position=x_positions,
-        y_position=y_positions,
-        tip_pattern=channels_involved,
-        begin_z_deposit_position=[int((max_z+10)*10)]*len(ops), # +10
-        end_z_deposit_position=[int(max_z*10)]*len(ops),
-        minimal_traverse_height_at_begin_of_command=minimal_traverse_height_at_begin_of_command or \
-          [int(self._traversal_height * 10)]*len(ops),
-        minimal_height_at_command_end=minimal_height_at_command_end or \
-          [int(self._traversal_height * 10)]*len(ops),
-        tip_handling_method=[0 for _ in ops], # Always appears to be 0, even in trash.
-        # tip_handling_method=[TipDropMethod.DROP.value if isinstance(op.resource, TipSpot) \
-        #                      else TipDropMethod.PLACE_SHIFT.value for op in ops],
-        TODO_TR_2=0,
-      )
-    except Exception as e:
-      raise e
-
-  def _assert_valid_resources(self, resources: Sequence[Resource]) -> None:
-    """ Assert that resources are in a valid location for pipetting. """
-    for resource in resources:
-      if resource.get_absolute_location().z < 100:
-        raise ValueError(
-          f"Resource {resource} is too low: {resource.get_absolute_location().z} < 100")
-
-  async def aspirate(
-    self,
-    ops: List[Aspiration],
-    use_channels: List[int],
-    jet: Optional[List[bool]] = None,
-    blow_out: Optional[List[bool]] = None,
-    hlcs: Optional[List[Optional[HamiltonLiquidClass]]] = None,
-
-    type_of_aspiration: Optional[List[int]] = None,
-    minimal_traverse_height_at_begin_of_command: Optional[List[int]] = None,
-    minimal_height_at_command_end: Optional[List[int]] = None,
-    lld_search_height: Optional[List[int]] = None,
-    clot_detection_height: Optional[List[int]] = None,
-    liquid_surface_at_function_without_lld: Optional[List[int]] = None,
-    pull_out_distance_to_take_transport_air_in_function_without_lld: Optional[List[int]] = None,
-    tube_2nd_section_height_measured_from_zm: Optional[List[int]] = None,
-    tube_2nd_section_ratio: Optional[List[int]] = None,
-    minimum_height: Optional[List[int]] = None,
-    immersion_depth: Optional[List[int]] = None,
-    surface_following_distance: Optional[List[int]] = None,
-    transport_air_volume: Optional[List[int]] = None,
-    pre_wetting_volume: Optional[List[int]] = None,
-    lld_mode: Optional[List[int]] = None,
-    lld_sensitivity: Optional[List[int]] = None,
-    pressure_lld_sensitivity: Optional[List[int]] = None,
-    aspirate_position_above_z_touch_off: Optional[List[int]] = None,
-    swap_speed: Optional[List[int]] = None,
-    settling_time: Optional[List[int]] = None,
-    mix_volume: Optional[List[int]] = None,
-    mix_cycles: Optional[List[int]] = None,
-    mix_position_in_z_direction_from_liquid_surface: Optional[List[int]] = None,
-    mix_speed: Optional[List[int]] = None,
-    surface_following_distance_during_mixing: Optional[List[int]] = None,
-    TODO_DA_5: Optional[List[int]] = None,
-    capacitive_mad_supervision_on_off: Optional[List[int]] = None,
-    pressure_mad_supervision_on_off: Optional[List[int]] = None,
-    tadm_algorithm_on_off: int = 0,
-    limit_curve_index: Optional[List[int]] = None,
-    recording_mode: int = 0,
-  ):
-    """ Aspirate from (a) resource(s).
-
-    See :meth:`pip_aspirate` (the firmware command) for parameter documentation. This method serves
-    as a wrapper for that command, and will convert operations into the appropriate format. This
-    method additionally provides default values based on firmware instructions sent by Venus on
-    Vantage, rather than machine default values (which are often not what you want).
-
-    Args:
-      ops: The aspiration operations.
-      use_channels: The channels to use.
-      blow_out: Whether to search for a "blow out" liquid class. This is only used on dispense.
-        Note that in the VENUS liquid editor, the term "empty" is used for this, but in the firmware
-        documentation, "empty" is used for a different mode (dm4).
-      hlcs: The Hamiltonian liquid classes to use. If `None`, the liquid classes will be
-        determined automatically based on the tip and liquid used.
-    """
-
-    x_positions, y_positions, channels_involved = \
-      self._ops_to_fw_positions(ops, use_channels)
-
-    if jet is None:
-      jet = [False]*len(ops)
-    if blow_out is None:
-      blow_out = [False]*len(ops)
-
-    if hlcs is None:
-      hlcs = []
-      for j, bo, op in zip(jet, blow_out, ops):
-        liquid = Liquid.WATER # default to WATER
-        # [-1][0]: get last liquid in well, [0] is indexing into the tuple
-        if len(op.liquids) > 0 and op.liquids[-1][0] is not None:
-          liquid = op.liquids[-1][0]
-        hlcs.append(get_vantage_liquid_class(
-          tip_volume=op.tip.maximal_volume,
-          is_core=False,
-          is_tip=True,
-          has_filter=op.tip.has_filter,
-          liquid=liquid,
-          jet=j,
-          blow_out=bo
-        ))
-
-    self._assert_valid_resources([op.resource for op in ops])
-
-    # correct volumes using the liquid class
-    for op, hlc in zip(ops, hlcs):
-      op.volume = hlc.compute_corrected_volume(op.volume) if hlc is not None else op.volume
-
-    well_bottoms = [op.resource.get_absolute_location().z + \
-                    (op.offset.z if op.offset is not None else 0) for op in ops]
-    liquid_surfaces_no_lld = [wb + (op.liquid_height or 0)
-                              for wb, op in zip(well_bottoms, ops)]
-    # -1 compared to STAR?
-    lld_search_heights = [wb + op.resource.get_size_z() + \
-                          (2.7-1 if isinstance(op.resource, Well) else 5) #?
-                          for wb, op in zip(well_bottoms, ops)]
-
-    flow_rates = [
-      op.flow_rate or (hlc.aspiration_flow_rate if hlc is not None else 100)
-        for op, hlc in zip(ops, hlcs)]
-    blow_out_air_volumes = [int((op.blow_out_air_volume or
-                            (hlc.dispense_blow_out_volume if hlc is not None else 0))*100)
-                        for op, hlc in zip(ops, hlcs)]
-
-    return await self.pip_aspirate(
-      x_position=x_positions,
-      y_position=y_positions,
-      type_of_aspiration=type_of_aspiration or [0]*len(ops),
-      tip_pattern=channels_involved,
-      minimal_traverse_height_at_begin_of_command=minimal_traverse_height_at_begin_of_command or
-        [int(self._traversal_height * 10)]*len(ops),
-      minimal_height_at_command_end=minimal_height_at_command_end or \
-        [int(self._traversal_height * 10)]*len(ops),
-      lld_search_height=lld_search_height or [int(ls*10) for ls in lld_search_heights],
-      clot_detection_height=clot_detection_height or [0]*len(ops),
-      liquid_surface_at_function_without_lld=liquid_surface_at_function_without_lld or
-        [int(lsn * 10) for lsn in liquid_surfaces_no_lld],
-      pull_out_distance_to_take_transport_air_in_function_without_lld=\
-        pull_out_distance_to_take_transport_air_in_function_without_lld or [109]*len(ops),
-      tube_2nd_section_height_measured_from_zm=tube_2nd_section_height_measured_from_zm or
-        [0]*len(ops),
-      tube_2nd_section_ratio=tube_2nd_section_ratio or [0]*len(ops),
-      minimum_height=minimum_height or [int(ls * 10) for ls in liquid_surfaces_no_lld],
-      immersion_depth=immersion_depth or [0]*len(ops),
-      surface_following_distance=surface_following_distance or [0]*len(ops),
-      aspiration_volume=[int(op.volume*100) for op in ops],
-      aspiration_speed=[int(fr * 10) for fr in flow_rates],
-      transport_air_volume=transport_air_volume or
-        [int(hlc.aspiration_air_transport_volume*10) if hlc is not None else 0
-          for hlc in hlcs],
-      blow_out_air_volume=blow_out_air_volumes,
-      pre_wetting_volume=pre_wetting_volume or [0]*len(ops),
-      lld_mode=lld_mode or [0]*len(ops),
-      lld_sensitivity=lld_sensitivity or [4]*len(ops),
-      pressure_lld_sensitivity=pressure_lld_sensitivity or [4]*len(ops),
-      aspirate_position_above_z_touch_off=aspirate_position_above_z_touch_off or [5]*len(ops),
-      swap_speed=swap_speed or [20]*len(ops),
-      settling_time=settling_time or [10]*len(ops),
-      mix_volume=mix_volume or [0]*len(ops),
-      mix_cycles=mix_cycles or [0]*len(ops),
-      mix_position_in_z_direction_from_liquid_surface=
-        mix_position_in_z_direction_from_liquid_surface or [0]*len(ops),
-      mix_speed=mix_speed or [2500]*len(ops),
-      surface_following_distance_during_mixing=surface_following_distance_during_mixing or
-        [0]*len(ops),
-      TODO_DA_5=TODO_DA_5 or [0]*len(ops),
-      capacitive_mad_supervision_on_off=capacitive_mad_supervision_on_off or [0]*len(ops),
-      pressure_mad_supervision_on_off=pressure_mad_supervision_on_off or [0]*len(ops),
-      tadm_algorithm_on_off=tadm_algorithm_on_off or 0,
-      limit_curve_index=limit_curve_index or [0]*len(ops),
-      recording_mode=recording_mode or 0,
-    )
-
-  async def dispense(
-    self,
-    ops: List[Dispense],
-    use_channels: List[int],
-
-    jet: Optional[List[bool]] = None,
-    blow_out: Optional[List[bool]] = None, # "empty" in the VENUS liquid editor
-    empty: Optional[List[bool]] = None, # truly "empty", does not exist in liquid editor, dm4
-    hlcs: Optional[List[Optional[HamiltonLiquidClass]]] = None,
-
-    type_of_dispensing_mode: Optional[List[int]] = None,
-    minimum_height: Optional[List[int]] = None,
-    pull_out_distance_to_take_transport_air_in_function_without_lld: Optional[List[int]] = None,
-    immersion_depth: Optional[List[int]] = None,
-    surface_following_distance: Optional[List[int]] = None,
-    tube_2nd_section_height_measured_from_zm: Optional[List[int]] = None,
-    tube_2nd_section_ratio: Optional[List[int]] = None,
-    minimal_traverse_height_at_begin_of_command: Optional[List[int]] = None,
-    minimal_height_at_command_end: Optional[List[int]] = None,
-    lld_search_height: Optional[List[int]] = None,
-    cut_off_speed: Optional[List[int]] = None,
-    stop_back_volume: Optional[List[int]] = None,
-    transport_air_volume: Optional[List[int]] = None,
-    lld_mode: Optional[List[int]] = None,
-    side_touch_off_distance: int = 0,
-    dispense_position_above_z_touch_off: Optional[List[int]] = None,
-    lld_sensitivity: Optional[List[int]] = None,
-    pressure_lld_sensitivity: Optional[List[int]] = None,
-    swap_speed: Optional[List[int]] = None,
-    settling_time: Optional[List[int]] = None,
-    mix_volume: Optional[List[int]] = None,
-    mix_cycles: Optional[List[int]] = None,
-    mix_position_in_z_direction_from_liquid_surface: Optional[List[int]] = None,
-    mix_speed: Optional[List[int]] = None,
-    surface_following_distance_during_mixing: Optional[List[int]] = None,
-    TODO_DD_2: Optional[List[int]] = None,
-    tadm_algorithm_on_off: int = 0,
-    limit_curve_index: Optional[List[int]] = None,
-    recording_mode: int = 0,
-  ):
-    """ Dispense to (a) resource(s).
-
-    See :meth:`pip_dispense` (the firmware command) for parameter documentation. This method serves
-    as a wrapper for that command, and will convert operations into the appropriate format. This
-    method additionally provides default values based on firmware instructions sent by Venus on
-    Vantage, rather than machine default values (which are often not what you want).
-
-    Args:
-      ops: The aspiration operations.
-      use_channels: The channels to use.
-      hlcs: The Hamiltonian liquid classes to use. If `None`, the liquid classes will be
-        determined automatically based on the tip and liquid used.
-
-      jet: Whether to use jetting for each dispense. Defaults to `False` for all. Used for
-        determining the dispense mode. True for dispense mode 0 or 1.
-      blow_out: Whether to use "blow out" dispense mode for each dispense. Defaults to `False` for
-        all. This is labelled as "empty" in the VENUS liquid editor, but "blow out" in the firmware
-        documentation. True for dispense mode 1 or 3.
-      empty: Whether to use "empty" dispense mode for each dispense. Defaults to `False` for all.
-        Truly empty the tip, not available in the VENUS liquid editor, but is in the firmware
-        documentation. Dispense mode 4.
-    """
-
-    x_positions, y_positions, channels_involved = \
-      self._ops_to_fw_positions(ops, use_channels)
-
-    if jet is None:
-      jet = [False]*len(ops)
-    if empty is None:
-      empty = [False]*len(ops)
-    if blow_out is None:
-      blow_out = [False]*len(ops)
-
-    if hlcs is None:
-      hlcs = []
-      for j, bo, op in zip(jet, blow_out, ops):
-        liquid = Liquid.WATER # default to WATER
-        # [-1][0]: get last liquid in tip, [0] is indexing into the tuple
-        if len(op.liquids) > 0 and op.liquids[-1][0] is not None:
-          liquid = op.liquids[-1][0]
-        hlcs.append(get_vantage_liquid_class(
-          tip_volume=op.tip.maximal_volume,
-          is_core=False,
-          is_tip=True,
-          has_filter=op.tip.has_filter,
-          liquid=liquid,
-          jet=j,
-          blow_out=bo,
-        ))
-
-    self._assert_valid_resources([op.resource for op in ops])
-
-    # correct volumes using the liquid class
-    for op, hlc in zip(ops, hlcs):
-      op.volume = hlc.compute_corrected_volume(op.volume) if hlc is not None else op.volume
-
-    well_bottoms = [op.resource.get_absolute_location().z + \
-                    (op.offset.z if op.offset is not None else 0) for op in ops]
-    liquid_surfaces_no_lld = [wb + (op.liquid_height or 0)
-                              for wb, op in zip(well_bottoms, ops)]
-    # -1 compared to STAR?
-    lld_search_heights = [wb + op.resource.get_size_z() + \
-                          (2.7-1 if isinstance(op.resource, Well) else 5) #?
-                          for wb, op in zip(well_bottoms, ops)]
-
-    flow_rates = [
-      op.flow_rate or (hlc.dispense_flow_rate if hlc is not None else 100)
-        for op, hlc in zip(ops, hlcs)]
-
-    blow_out_air_volumes = [int((op.blow_out_air_volume or
-                                (hlc.dispense_blow_out_volume if hlc is not None else 0))*100)
-                            for op, hlc in zip(ops, hlcs)]
-
-    type_of_dispensing_mode = type_of_dispensing_mode or \
-      [_get_dispense_mode(jet=jet[i], empty=empty[i], blow_out=blow_out[i])
-       for i in range(len(ops))]
-
-    return await self.pip_dispense(
-      x_position=x_positions,
-      y_position=y_positions,
-      tip_pattern=channels_involved,
-      type_of_dispensing_mode=type_of_dispensing_mode,
-      minimum_height=minimum_height or [int(wb*10) for wb in well_bottoms],
-      lld_search_height=lld_search_height or [int(sh*10) for sh in lld_search_heights],
-      liquid_surface_at_function_without_lld=[int(ls*10) for ls in liquid_surfaces_no_lld],
-      pull_out_distance_to_take_transport_air_in_function_without_lld=
-        pull_out_distance_to_take_transport_air_in_function_without_lld or [50]*len(ops),
-      immersion_depth=immersion_depth or [0]*len(ops),
-      surface_following_distance=surface_following_distance or [21]*len(ops),
-      tube_2nd_section_height_measured_from_zm=tube_2nd_section_height_measured_from_zm or
-        [0]*len(ops),
-      tube_2nd_section_ratio=tube_2nd_section_ratio or [0]*len(ops),
-      minimal_traverse_height_at_begin_of_command=minimal_traverse_height_at_begin_of_command or
-        [int(self._traversal_height * 10)]*len(ops),
-      minimal_height_at_command_end=minimal_height_at_command_end or
-        [int(self._traversal_height * 10)]*len(ops),
-      dispense_volume=[int(op.volume * 100) for op in ops],
-      dispense_speed=[int(fr*10) for fr in flow_rates],
-      cut_off_speed=cut_off_speed or [2500]*len(ops),
-      stop_back_volume=stop_back_volume or [0]*len(ops),
-      transport_air_volume=transport_air_volume or
-        [int(hlc.dispense_air_transport_volume*10) if hlc is not None else 0
-        for hlc in hlcs],
-      blow_out_air_volume=blow_out_air_volumes,
-      lld_mode=lld_mode or [0]*len(ops),
-      side_touch_off_distance=side_touch_off_distance or 0,
-      dispense_position_above_z_touch_off=dispense_position_above_z_touch_off or [5]*len(ops),
-      lld_sensitivity=lld_sensitivity or [1]*len(ops),
-      pressure_lld_sensitivity=pressure_lld_sensitivity or [1]*len(ops),
-      swap_speed=swap_speed or [10]*len(ops),
-      settling_time=settling_time or [0]*len(ops),
-      mix_volume=mix_volume or [0]*len(ops),
-      mix_cycles=mix_cycles or [0]*len(ops),
-      mix_position_in_z_direction_from_liquid_surface=
-        mix_position_in_z_direction_from_liquid_surface or [0]*len(ops),
-      mix_speed=mix_speed or [10]*len(ops),
-      surface_following_distance_during_mixing=surface_following_distance_during_mixing or
-        [0]*len(ops),
-      TODO_DD_2=TODO_DD_2 or [0]*len(ops),
-      tadm_algorithm_on_off=tadm_algorithm_on_off or 0,
-      limit_curve_index=limit_curve_index or [0]*len(ops),
-      recording_mode=recording_mode or 0,
-    )
-
-  async def pick_up_tips96(
-    self,
-    pickup: PickupTipRack,
-    tip_handling_method: int = 0,
-    z_deposit_position: float = 216.4,
-    minimal_traverse_height_at_begin_of_command: Optional[int] = None,
-    minimal_height_at_command_end: Optional[int] = None
-  ):
-    # assert self.core96_head_installed, "96 head must be installed"
-    tip_spot_a1 = pickup.resource.get_item("A1")
-    tip_a1 = tip_spot_a1.get_tip()
-    assert isinstance(tip_a1, HamiltonTip), "Tip type must be HamiltonTip."
-    ttti = await self.get_or_assign_tip_type_index(tip_a1)
-    position = tip_spot_a1.get_absolute_location() + tip_spot_a1.center() + pickup.offset
-    offset_z = pickup.offset.z if pickup.offset is not None else 0
-    z_deposit_position = int((z_deposit_position + offset_z) * 10)
-
-    return await self.core96_tip_pick_up(
-      x_position=int(position.x * 10),
-      y_position=int(position.y * 10),
-      tip_type=ttti,
-      tip_handling_method=tip_handling_method,
-      z_deposit_position=z_deposit_position,
-      minimal_traverse_height_at_begin_of_command=minimal_traverse_height_at_begin_of_command or
-        int(self._traversal_height*10),
-      minimal_height_at_command_end=minimal_height_at_command_end or
-        int(self._traversal_height*10),
-    )
-
-  async def drop_tips96(
-    self,
-    drop: DropTipRack,
-    z_deposit_position: float = 216.4,
-    minimal_traverse_height_at_begin_of_command: Optional[int] = None,
-    minimal_height_at_command_end: Optional[int] = None
-  ):
-    # assert self.core96_head_installed, "96 head must be installed"
-    if isinstance(drop.resource, TipRack):
-      tip_spot_a1 = drop.resource.get_item("A1")
-      position = tip_spot_a1.get_absolute_location() + tip_spot_a1.center() + drop.offset
-    else:
-      raise NotImplementedError("Only TipRacks are supported for dropping tips on Vantage",
-                               f"got {drop.resource}")
-    offset_z = drop.offset.z if drop.offset is not None else 0
-    z_deposit_position = int((z_deposit_position + offset_z) * 10)
-
-    return await self.core96_tip_discard(
-      x_position=int(position.x * 10),
-      y_position=int(position.y * 10),
-      z_deposit_position=z_deposit_position,
-      minimal_traverse_height_at_begin_of_command=minimal_traverse_height_at_begin_of_command or
-        int(self._traversal_height * 10),
-      minimal_height_at_command_end=minimal_height_at_command_end or int(self._traversal_height*10)
-    )
-
-  async def aspirate96(
-    self,
-    aspiration: Union[AspirationPlate, AspirationContainer],
-    jet: bool = False,
-    blow_out: bool = False,
-    hlc: Optional[HamiltonLiquidClass] = None,
-
-    type_of_aspiration: int = 0,
-    minimal_traverse_height_at_begin_of_command: Optional[int] = None,
-    minimal_height_at_command_end: Optional[int] = None,
-    pull_out_distance_to_take_transport_air_in_function_without_lld: int = 50,
-    tube_2nd_section_height_measured_from_zm: int = 0,
-    tube_2nd_section_ratio: int = 0,
-    immersion_depth: int = 0,
-    surface_following_distance: int = 0,
-    transport_air_volume: Optional[int] = None,
-    blow_out_air_volume: Optional[int] = None,
-    pre_wetting_volume: int = 0,
-    lld_mode: int = 0,
-    lld_sensitivity: int = 4,
-    swap_speed: Optional[int] = None,
-    settling_time: Optional[int] = None,
-    mix_volume: int = 0,
-    mix_cycles: int = 0,
-    mix_position_in_z_direction_from_liquid_surface: int = 0,
-    surface_following_distance_during_mixing: int = 0,
-    mix_speed: int = 2000,
-    limit_curve_index: int = 0,
-    tadm_channel_pattern: Optional[List[bool]] = None,
-    tadm_algorithm_on_off: int = 0,
-    recording_mode: int = 0,
-  ):
-    """ Aspirate from a plate.
-
-    Args:
-      jet: Whether to find a liquid class with "jet" mode. Only used on dispense.
-      blow_out: Whether to find a liquid class with "blow out" mode. Only used on dispense. Note
-        that this is called "empty" in the VENUS liquid editor, but "blow out" in the firmware
-        documentation.
-      hlc: The Hamiltonian liquid classes to use. If `None`, the liquid classes will be
-        determined automatically based on the tip and liquid used in the first well.
-    """
-    # assert self.core96_head_installed, "96 head must be installed"
-
-    if isinstance(aspiration, AspirationPlate):
-      top_left_well = aspiration.wells[0]
-      position = top_left_well.get_absolute_location() + top_left_well.center() + aspiration.offset
-      # -1 compared to STAR?
-      well_bottoms = position.z
-      lld_search_height = well_bottoms + top_left_well.get_size_z() + 2.7-1
-    else:
-      position = aspiration.container.get_absolute_location(y="b") + aspiration.offset
-      bottom = position.z
-      lld_search_height = bottom + aspiration.container.get_size_z() + 2.7-1
-
-    liquid_height = position.z + (aspiration.liquid_height or 0)
-
-    tip = aspiration.tips[0]
-    liquid_to_be_aspirated = Liquid.WATER # default to water
-    if len(aspiration.liquids[0]) > 0 and aspiration.liquids[0][-1][0] is not None:
-      # first part of tuple in last liquid of first well
-      liquid_to_be_aspirated = aspiration.liquids[0][-1][0]
-    if hlc is None:
-      hlc = get_vantage_liquid_class(
-        tip_volume=tip.maximal_volume,
-        is_core=True,
-        is_tip=True,
-        has_filter=tip.has_filter,
-        liquid=liquid_to_be_aspirated,
-        jet=jet,
-        blow_out=blow_out
-      )
-
-    volume = hlc.compute_corrected_volume(aspiration.volume) if hlc is not None \
-      else aspiration.volume
-
-    transport_air_volume = transport_air_volume or \
-      (int(hlc.aspiration_air_transport_volume*10) if hlc is not None else 0)
-    blow_out_air_volume = blow_out_air_volume or \
-      (int(hlc.aspiration_blow_out_volume * 100) if hlc is not None else 0)
-    flow_rate = aspiration.flow_rate or (hlc.aspiration_flow_rate if hlc is not None else 250)
-    swap_speed = swap_speed or (int(hlc.aspiration_swap_speed*10) if hlc is not None else 100)
-    settling_time = settling_time or \
-      (int(hlc.aspiration_settling_time*10) if hlc is not None else 5)
-
-    return await self.core96_aspiration_of_liquid(
-      x_position=int(position.x * 10),
-      y_position=int(position.y * 10),
-      type_of_aspiration=type_of_aspiration,
-      minimal_traverse_height_at_begin_of_command=minimal_traverse_height_at_begin_of_command or
-        int(self._traversal_height * 10),
-      minimal_height_at_command_end=minimal_height_at_command_end or int(self._traversal_height*10),
-      lld_search_height=int(lld_search_height * 10),
-      liquid_surface_at_function_without_lld=int(liquid_height * 10),
-      pull_out_distance_to_take_transport_air_in_function_without_lld=\
-        pull_out_distance_to_take_transport_air_in_function_without_lld,
-      minimum_height=int(well_bottoms * 10),
-      tube_2nd_section_height_measured_from_zm=tube_2nd_section_height_measured_from_zm,
-      tube_2nd_section_ratio=tube_2nd_section_ratio,
-      immersion_depth=immersion_depth,
-      surface_following_distance=surface_following_distance,
-      aspiration_volume=int(volume * 100),
-      aspiration_speed=int(flow_rate * 10),
-      transport_air_volume=transport_air_volume,
-      blow_out_air_volume=blow_out_air_volume,
-      pre_wetting_volume=pre_wetting_volume,
-      lld_mode=lld_mode,
-      lld_sensitivity=lld_sensitivity,
-      swap_speed=swap_speed,
-      settling_time=settling_time,
-      mix_volume=mix_volume,
-      mix_cycles=mix_cycles,
-      mix_position_in_z_direction_from_liquid_surface=\
-        mix_position_in_z_direction_from_liquid_surface,
-      surface_following_distance_during_mixing=surface_following_distance_during_mixing,
-      mix_speed=mix_speed,
-      limit_curve_index=limit_curve_index,
-      tadm_channel_pattern=tadm_channel_pattern,
-      tadm_algorithm_on_off=tadm_algorithm_on_off,
-      recording_mode=recording_mode,
-    )
-
-  async def dispense96(
-    self,
-    dispense: Union[DispensePlate, DispenseContainer],
-    jet: bool = False,
-    blow_out: bool = False, # "empty" in the VENUS liquid editor
-    empty: bool = False, # truly "empty", does not exist in liquid editor, dm4
-
-    hlc: Optional[HamiltonLiquidClass] = None,
-    type_of_dispensing_mode: Optional[int] = None,
-    tube_2nd_section_height_measured_from_zm: int = 0,
-    tube_2nd_section_ratio: int = 0,
-    pull_out_distance_to_take_transport_air_in_function_without_lld: int = 50,
-    immersion_depth: int = 0,
-    surface_following_distance: int = 29,
-    minimal_traverse_height_at_begin_of_command: Optional[int] = None,
-    minimal_height_at_command_end: Optional[int] = None,
-    cut_off_speed: int = 2500,
-    stop_back_volume: int = 0,
-    transport_air_volume: Optional[int] = None,
-    blow_out_air_volume: Optional[int] = None,
-    lld_mode: int = 0,
-    lld_sensitivity: int = 4,
-    side_touch_off_distance: int = 0,
-    swap_speed: Optional[int] = None,
-    settling_time: Optional[int] = None,
-    mix_volume: int = 0,
-    mix_cycles: int = 0,
-    mix_position_in_z_direction_from_liquid_surface: int = 0,
-    surface_following_distance_during_mixing: int = 0,
-    mix_speed: Optional[int] = None,
-    limit_curve_index: int = 0,
-    tadm_channel_pattern: Optional[List[bool]] = None,
-    tadm_algorithm_on_off: int = 0,
-    recording_mode: int = 0,
-  ):
-    """ Dispense to a plate using the 96 head.
-
-    Args:
-      jet: whether to dispense in jet mode.
-      blow_out: whether to dispense in jet mode. In the VENUS liquid editor, this is called "empty".
-        Dispensing mode 1 or 3.
-      empty: whether to truly empty the tip. This does not exist in the liquid editor, but is in the
-        firmware documentation. Dispense mode 4.
-      liquid_class: the liquid class to use. If not provided, it will be determined based on the
-        liquid in the first well.
-
-      type_of_dispensing_mode: the type of dispense mode to use. If not provided, it will be
-        determined based on the jet, blow_out, and empty parameters.
-    """
-
-    if isinstance(dispense, DispensePlate):
-      top_left_well = dispense.wells[0]
-      position = top_left_well.get_absolute_location() + top_left_well.center() + dispense.offset
-      # -1 compared to STAR?
-      well_bottoms = position.z
-      lld_search_height = well_bottoms + top_left_well.get_size_z() + 2.7-1
-    else:
-      position = dispense.container.get_absolute_location(y="b") + dispense.offset
-      bottom = position.z
-      lld_search_height = bottom + dispense.container.get_size_z() + 2.7-1
-
-    liquid_height = position.z + (dispense.liquid_height or 0) + 10
-
-    tip = dispense.tips[0]
-    liquid_to_be_dispensed = Liquid.WATER # default to WATER
-    if len(dispense.liquids[0]) > 0 and dispense.liquids[0][-1][0] is not None:
-      # first part of tuple in last liquid of first well
-      liquid_to_be_dispensed = dispense.liquids[0][-1][0]
-    if hlc is None:
-      hlc = get_vantage_liquid_class(
-        tip_volume=tip.maximal_volume,
-        is_core=True,
-        is_tip=True,
-        has_filter=tip.has_filter,
-        liquid=liquid_to_be_dispensed,
-        jet=jet,
-        blow_out=blow_out # see method docstring
-      )
-    volume = hlc.compute_corrected_volume(dispense.volume) if hlc is not None \
-      else dispense.volume
-
-    transport_air_volume = transport_air_volume or \
-      (int(hlc.dispense_air_transport_volume*10) if hlc is not None else 0)
-    blow_out_air_volume = blow_out_air_volume or \
-      (int(hlc.dispense_blow_out_volume * 100) if hlc is not None else 0)
-    flow_rate = dispense.flow_rate or (hlc.dispense_flow_rate if hlc is not None else 250)
-    swap_speed = swap_speed or (int(hlc.dispense_swap_speed*10) if hlc is not None else 100)
-    settling_time = settling_time or \
-      (int(hlc.dispense_settling_time*10) if hlc is not None else 5)
-    mix_speed = mix_speed or (int(hlc.dispense_mix_flow_rate*10) if hlc is not None else 100)
-    type_of_dispensing_mode = type_of_dispensing_mode or \
-      _get_dispense_mode(jet=jet, empty=empty, blow_out=blow_out)
-
-    return await self.core96_dispensing_of_liquid(
-      x_position=int(position.x * 10),
-      y_position=int(position.y * 10),
-      type_of_dispensing_mode=type_of_dispensing_mode,
-      minimum_height=int(well_bottoms * 10),
-      tube_2nd_section_height_measured_from_zm=tube_2nd_section_height_measured_from_zm,
-      tube_2nd_section_ratio=tube_2nd_section_ratio,
-      lld_search_height=int(lld_search_height * 10),
-      liquid_surface_at_function_without_lld=int(liquid_height * 10),
-      pull_out_distance_to_take_transport_air_in_function_without_lld=\
-        pull_out_distance_to_take_transport_air_in_function_without_lld,
-      immersion_depth=immersion_depth,
-      surface_following_distance=surface_following_distance,
-      minimal_traverse_height_at_begin_of_command=minimal_traverse_height_at_begin_of_command or
-        int(self._traversal_height * 10),
-      minimal_height_at_command_end=minimal_height_at_command_end or int(self._traversal_height*10),
-      dispense_volume=int(volume * 100),
-      dispense_speed=int(flow_rate * 10),
-      cut_off_speed=cut_off_speed,
-      stop_back_volume=stop_back_volume,
-      transport_air_volume=transport_air_volume,
-      blow_out_air_volume=blow_out_air_volume,
-      lld_mode=lld_mode,
-      lld_sensitivity=lld_sensitivity,
-      side_touch_off_distance=side_touch_off_distance,
-      swap_speed=swap_speed,
-      settling_time=settling_time,
-      mix_volume=mix_volume,
-      mix_cycles=mix_cycles,
-      mix_position_in_z_direction_from_liquid_surface=\
-        mix_position_in_z_direction_from_liquid_surface,
-      surface_following_distance_during_mixing=surface_following_distance_during_mixing,
-      mix_speed=mix_speed,
-      limit_curve_index=limit_curve_index,
-      tadm_channel_pattern=tadm_channel_pattern,
-      tadm_algorithm_on_off=tadm_algorithm_on_off,
-      recording_mode=recording_mode,
-    )
-
-  async def move_resource(self, move: Move):
-    await self.pick_up_resource(
-      resource=move.resource,
-      offset=move.resource_offset,
-      pickup_distance_from_top=move.pickup_distance_from_top)
-
-    await self.release_picked_up_resource(
-      resource=move.resource,
-      destination=move.destination,
-      offset=move.destination_offset,
-      pickup_distance_from_top=move.pickup_distance_from_top)
-
-  async def pick_up_resource(
-    self,
-    resource: Resource,
-    offset: Coordinate,
-    pickup_distance_from_top: float,
-    grip_strength: int = 81,
-    plate_width_tolerance: int = 20,
-    acceleration_index: int = 4,
-    z_clearance_height: int = 0,
-    hotel_depth: int = 0,
-    minimal_height_at_command_end: int = 2840,
-  ):
-    """ Pick up a resource with the IPG. You probably want to use :meth:`move_resource`, which
-    allows you to pick up and move a resource with a single command. """
-
-    center = resource.get_absolute_location() + resource.center() + offset
-    grip_height = center.z + resource.get_size_z() - pickup_distance_from_top
-    plate_width = resource.get_size_x()
-
-    await self.ipg_grip_plate(
-      x_position=int(center.x * 10),
-      y_position=int(center.y * 10),
-      z_position=int(grip_height * 10),
-      grip_strength=grip_strength,
-      open_gripper_position=int(plate_width*10) + 32,
-      plate_width=int(plate_width * 10) - 33,
-      plate_width_tolerance=plate_width_tolerance,
-      acceleration_index=acceleration_index,
-      z_clearance_height=z_clearance_height,
-      hotel_depth=hotel_depth,
-      minimal_height_at_command_end=minimal_height_at_command_end,
-    )
-
-  async def move_picked_up_resource(self):
-    """ Move a resource picked up with the IPG. See :meth:`pick_up_resource`.
-
-    You probably want to use :meth:`move_resource`, which allows you to pick up and move a resource
-    with a single command.
-    """
-
-    raise NotImplementedError()
-
-  async def release_picked_up_resource(
-    self,
-    resource: Resource,
-    destination: Coordinate,
-    offset: Coordinate,
-    pickup_distance_from_top: float,
-    z_clearance_height: int = 0,
-    press_on_distance: int = 5,
-    hotel_depth: int = 0,
-    minimal_height_at_command_end: int = 2840
-  ):
-    """ Release a resource picked up with the IPG. See :meth:`pick_up_resource`.
-
-    You probably want to use :meth:`move_resource`, which allows you to pick up and move a resource
-    with a single command.
-    """
-
-    center = destination + resource.center() + offset
-    grip_height = center.z + resource.get_size_z() - pickup_distance_from_top
-    plate_width = resource.get_size_x()
-
-    await self.ipg_put_plate(
-      x_position=int(center.x * 10),
-      y_position=int(center.y * 10),
-      z_position=int(grip_height * 10),
-      z_clearance_height=z_clearance_height,
-      open_gripper_position=int(plate_width*10) + 32,
-      press_on_distance=press_on_distance,
-      hotel_depth=hotel_depth,
-      minimal_height_at_command_end=minimal_height_at_command_end
-    )
-
-  async def prepare_for_manual_channel_operation(self, channel: int):
-    """ Prepare the robot for manual operation. """
-
-    return await self.expose_channel_n(channel_index=channel + 1) # ?
-
-  async def move_channel_x(self, channel: int, x: float): # pylint: disable=unused-argument
-    """ Move the specified channel to the specified x coordinate. """
-
-    return await self.x_arm_move_to_x_position(int(x * 10))
-
-  async def move_channel_y(self, channel: int, y: float):
-    """ Move the specified channel to the specified y coordinate. """
-
-    return await self.position_single_channel_in_y_direction(channel + 1, int(y * 10))
-
-  async def move_channel_z(self, channel: int, z: float):
-    """ Move the specified channel to the specified z coordinate. """
-
-    return await self.position_single_channel_in_z_direction(channel + 1, int(z * 10))
-
-  # ============== Firmware Commands ==============
-
-  async def set_led_color(
-    self,
-    mode: Union[Literal["on"], Literal["off"], Literal["blink"]],
-    intensity: int,
-    white: int,
-    red: int,
-    green: int,
-    blue: int,
-    uv: int,
-    blink_interval: Optional[int] = None,
-  ):
-    """ Set the LED color.
-
-    Args:
-      mode: The mode of the LED. One of "on", "off", or "blink".
-      intensity: The intensity of the LED. 0-100.
-      white: The white color of the LED. 0-100.
-      red: The red color of the LED. 0-100.
-      green: The green color of the LED. 0-100.
-      blue: The blue color of the LED. 0-100.
-      uv: The UV color of the LED. 0-100.
-      blink_interval: The blink interval in ms. Only used if mode is "blink".
-    """
-
-    if blink_interval is not None:
-      if mode != "blink":
-        raise ValueError("blink_interval is only used when mode is 'blink'.")
-
-    return await self.send_command(
-      module="C0AM",
-      command="LI",
-      li={
-        "on": 1,
-        "off": 0,
-        "blink": 2,
-      }[mode],
-      os=intensity,
-      ok=blink_interval or 750, # default non zero value
-      ol=f"{white} {red} {green} {blue} {uv}",
-    )
-
-  async def set_loading_cover(self, cover_open: bool):
-    """ Set the loading cover.
-
-    Args:
-      cover_open: Whether the cover should be open or closed.
-    """
-
-    return await self.send_command(
-      module="I1AM",
-      command="LP",
-      lp=not cover_open
-    )
-
-  async def loading_cover_request_initialization_status(self) -> bool:
-    """ Request the loading cover initialization status.
-
-    This command was based on the STAR command (QW) and the VStarTranslator log.
-
-    Returns:
-      True if the cover module is initialized, False otherwise.
-    """
-
-    resp = await self.send_command(
-      module="I1AM",
-      command="QW",
-      fmt={"qw": "int"}
-    )
-    return resp is not None and resp["qw"] == 1
-
-  async def loading_cover_initialize(self):
-    """ Initialize the loading cover. """
-
-    return await self.send_command(
-      module="I1AM",
-      command="MI",
-    )
-
-  async def arm_request_instrument_initialization_status(self) -> bool:
-    """ Request the instrument initialization status.
-
-    This command was based on the STAR command (QW) and the VStarTranslator log. A1AM corresponds
-    to "arm".
-
-    Returns:
-      True if the arm module is initialized, False otherwise.
-    """
-
-    resp = await self.send_command(module="A1AM", command="QW", fmt={"qw": "int"})
-    return resp is not None and resp["qw"] == 1
-
-  async def arm_pre_initialize(self):
-    """ Initialize the arm module. """
-
-    return await self.send_command(module="A1AM", command="MI")
-
-  async def pip_request_initialization_status(self) -> bool:
-    """ Request the pip initialization status.
-
-    This command was based on the STAR command (QW) and the VStarTranslator log. A1PM corresponds
-    to all pip channels together.
-
-    Returns:
-      True if the pip channels module is initialized, False otherwise.
-    """
-
-    resp = await self.send_command(module="A1PM", command="QW", fmt={"qw": "int"})
-    return resp is not None and resp["qw"] == 1
-
-  async def pip_initialize(
-    self,
-    x_position: List[int],
-    y_position: List[int],
-    begin_z_deposit_position: Optional[List[int]] = None,
-    end_z_deposit_position: Optional[List[int]] = None,
-    minimal_height_at_command_end: Optional[List[int]] = None,
-    tip_pattern: Optional[List[bool]] = None,
-    tip_type: Optional[List[int]] = None,
-    TODO_DI_2: int = 0,
-  ):
-    """ Initialize
-
-    Args:
-      x_position: X Position [0.1mm].
-      y_position: Y Position [0.1mm].
-      begin_z_deposit_position: Begin of tip deposit process (Z- discard range) [0.1mm] ??
-      end_z_deposit_position: Z deposit position [0.1mm] (collar bearing position).
-      minimal_height_at_command_end: Minimal height at command end [0.1mm].
-      tip_pattern: Tip pattern (channels involved). [0 = not involved, 1 = involved].
-      tip_type: Tip type (see command TT).
-      TODO_DI_2: Unknown.
-    """
-
-    if not all(0 <= x <= 50000 for x in x_position):
-      raise ValueError("x_position must be in range 0 to 50000")
-
-    if y_position is None:
-      y_position = [3000] * self.num_channels
-    elif not all(0 <= x <= 6500 for x in y_position):
-      raise ValueError("y_position must be in range 0 to 6500")
-
-    if begin_z_deposit_position is None:
-      begin_z_deposit_position = [0] * self.num_channels
-    elif not all(0 <= x <= 3600 for x in begin_z_deposit_position):
-      raise ValueError("begin_z_deposit_position must be in range 0 to 3600")
-
-    if end_z_deposit_position is None:
-      end_z_deposit_position = [0] * self.num_channels
-    elif not all(0 <= x <= 3600 for x in end_z_deposit_position):
-      raise ValueError("end_z_deposit_position must be in range 0 to 3600")
-
-    if minimal_height_at_command_end is None:
-      minimal_height_at_command_end = [3600] * self.num_channels
-    elif not all(0 <= x <= 3600 for x in minimal_height_at_command_end):
-      raise ValueError("minimal_height_at_command_end must be in range 0 to 3600")
-
-    if tip_pattern is None:
-      tip_pattern = [False] * self.num_channels
-    elif not all(0 <= x <= 1 for x in tip_pattern):
-      raise ValueError("tip_pattern must be in range 0 to 1")
-
-    if tip_type is None:
-      tip_type = [4] * self.num_channels
-    elif not all(0 <= x <= 199 for x in tip_type):
-      raise ValueError("tip_type must be in range 0 to 199")
-
-    if not -1000 <= TODO_DI_2 <= 1000:
-      raise ValueError("TODO_DI_2 must be in range -1000 to 1000")
-
-    return await self.send_command(
-      module="A1PM",
-      command="DI",
-      xp=x_position,
-      yp=y_position,
-      tp=begin_z_deposit_position,
-      tz=end_z_deposit_position,
-      te=minimal_height_at_command_end,
-      tm=tip_pattern,
-      tt=tip_type,
-      ts=TODO_DI_2,
-    )
-
-  async def define_tip_needle(
-    self,
-    tip_type_table_index: int,
-    has_filter: bool,
-    tip_length: int,
-    maximum_tip_volume: int,
-    tip_size: TipSize,
-    pickup_method: TipPickupMethod
-  ):
-    """ Tip/needle definition.
-
-    Args:
-      tip_type_table_index: tip_table_index
-      filter: with(out) filter
-      tip_length: Tip length [0.1mm]
-      maximum_tip_volume: Maximum volume of tip [0.1ul] Note! it's automatically limited to max.
-        channel capacity
-      tip_type: Type of tip collar (Tip type identification)
-      pickup_method: pick up method.  Attention! The values set here are temporary and apply only
-        until power OFF or RESET. After power ON the default values apply. (see Table 3)
-    """
-
-    if not 0 <= tip_type_table_index <= 99:
-      raise ValueError("tip_type_table_index must be between 0 and 99, but is "
-                       f"{tip_type_table_index}")
-    if not 0 <= tip_type_table_index <= 99:
-      raise ValueError("tip_type_table_index must be between 0 and 99, but is "
-                       f"{tip_type_table_index}")
-    if not 1 <= tip_length <= 1999:
-      raise ValueError("tip_length must be between 1 and 1999, but is "
-                       f"{tip_length}")
-    if not 1 <= maximum_tip_volume <= 56000:
-      raise ValueError("maximum_tip_volume must be between 1 and 56000, but is "
-                       f"{maximum_tip_volume}")
-
-    return await self.send_command(
-      module="A1AM",
-      command="TT",
-      ti=f"{tip_type_table_index:02}",
-      tf=has_filter,
-      tl=f"{tip_length:04}",
-      tv=f"{maximum_tip_volume:05}",
-      tg=tip_size.value,
-      tu=pickup_method.value
-    )
-
-  async def pip_aspirate(
-    self,
-    x_position: List[int],
-    y_position: List[int],
-    type_of_aspiration: Optional[List[int]] = None,
-    tip_pattern: Optional[List[bool]] = None,
-    minimal_traverse_height_at_begin_of_command: Optional[List[int]] = None,
-    minimal_height_at_command_end: Optional[List[int]] = None,
-    lld_search_height: Optional[List[int]] = None,
-    clot_detection_height: Optional[List[int]] = None,
-    liquid_surface_at_function_without_lld: Optional[List[int]] = None,
-    pull_out_distance_to_take_transport_air_in_function_without_lld: Optional[List[int]] = None,
-    tube_2nd_section_height_measured_from_zm: Optional[List[int]] = None,
-    tube_2nd_section_ratio: Optional[List[int]] = None,
-    minimum_height: Optional[List[int]] = None,
-    immersion_depth: Optional[List[int]] = None,
-    surface_following_distance: Optional[List[int]] = None,
-    aspiration_volume: Optional[List[int]] = None,
-    TODO_DA_2: Optional[List[int]] = None,
-    aspiration_speed: Optional[List[int]] = None,
-    transport_air_volume: Optional[List[int]] = None,
-    blow_out_air_volume: Optional[List[int]] = None,
-    pre_wetting_volume: Optional[List[int]] = None,
-    lld_mode: Optional[List[int]] = None,
-    lld_sensitivity: Optional[List[int]] = None,
-    pressure_lld_sensitivity: Optional[List[int]] = None,
-    aspirate_position_above_z_touch_off: Optional[List[int]] = None,
-    TODO_DA_4: Optional[List[int]] = None,
-    swap_speed: Optional[List[int]] = None,
-    settling_time: Optional[List[int]] = None,
-    mix_volume: Optional[List[int]] = None,
-    mix_cycles: Optional[List[int]] = None,
-    mix_position_in_z_direction_from_liquid_surface: Optional[List[int]] = None,
-    mix_speed: Optional[List[int]] = None,
-    surface_following_distance_during_mixing: Optional[List[int]] = None,
-    TODO_DA_5: Optional[List[int]] = None,
-    capacitive_mad_supervision_on_off: Optional[List[int]] = None,
-    pressure_mad_supervision_on_off: Optional[List[int]] = None,
-    tadm_algorithm_on_off: int = 0,
-    limit_curve_index: Optional[List[int]] = None,
-    recording_mode: int = 0,
-  ):
-    """ Aspiration of liquid
-
-    Args:
-      type_of_aspiration: Type of aspiration (0 = simple 1 = sequence 2 = cup emptied).
-      tip_pattern: Tip pattern (channels involved). [0 = not involved, 1 = involved].
-      x_position: X Position [0.1mm].
-      y_position: Y Position [0.1mm].
-      minimal_traverse_height_at_begin_of_command: Minimal traverse height at begin of command
-        [0.1mm].
-      minimal_height_at_command_end: Minimal height at command end [0.1mm].
-      lld_search_height: LLD search height [0.1mm].
-      clot_detection_height: (0).
-      liquid_surface_at_function_without_lld: Liquid surface at function without LLD [0.1mm].
-      pull_out_distance_to_take_transport_air_in_function_without_lld:
-          Pull out distance to take transp. air in function without LLD [0.1mm].
-      tube_2nd_section_height_measured_from_zm: Tube 2nd section height measured from zm [0.1mm].
-      tube_2nd_section_ratio: Tube 2nd section ratio.
-      minimum_height: Minimum height (maximum immersion depth) [0.1mm].
-      immersion_depth: Immersion depth [0.1mm].
-      surface_following_distance: Surface following distance [0.1mm].
-      aspiration_volume: Aspiration volume [0.01ul].
-      TODO_DA_2: (0).
-      aspiration_speed: Aspiration speed [0.1ul]/s.
-      transport_air_volume: Transport air volume [0.1ul].
-      blow_out_air_volume: Blow out air volume [0.01ul].
-      pre_wetting_volume: Pre wetting volume [0.1ul].
-      lld_mode: LLD Mode (0 = off).
-      lld_sensitivity: LLD sensitivity (1 = high, 4 = low).
-      pressure_lld_sensitivity: Pressure LLD sensitivity (1= high, 4=low).
-      aspirate_position_above_z_touch_off: (0).
-      TODO_DA_4: (0).
-      swap_speed: Swap speed (on leaving liquid) [0.1mm/s].
-      settling_time: Settling time [0.1s].
-      mix_volume: Mix volume [0.1ul].
-      mix_cycles: Mix cycles.
-      mix_position_in_z_direction_from_liquid_surface: Mix position in Z direction from liquid
-        surface[0.1mm].
-      mix_speed: Mix speed [0.1ul/s].
-      surface_following_distance_during_mixing: Surface following distance during mixing [0.1mm].
-      TODO_DA_5: (0).
-      capacitive_mad_supervision_on_off: Capacitive MAD supervision on/off (0 = OFF).
-      pressure_mad_supervision_on_off: Pressure MAD supervision on/off (0 = OFF).
-      tadm_algorithm_on_off: TADM algorithm on/off (0 = off).
-      limit_curve_index: Limit curve index.
-      recording_mode: Recording mode (0 = no 1 = TADM errors only 2 = all TADM measurements).
-    """
-
-    if type_of_aspiration is None:
-      type_of_aspiration = [0] * self.num_channels
-    elif not all(0 <= x <= 2 for x in type_of_aspiration):
-      raise ValueError("type_of_aspiration must be in range 0 to 2")
-
-    if tip_pattern is None:
-      tip_pattern = [False] * self.num_channels
-    elif not all(0 <= x <= 1 for x in tip_pattern):
-      raise ValueError("tip_pattern must be in range 0 to 1")
-
-    if not all(0 <= x <= 50000 for x in x_position):
-      raise ValueError("x_position must be in range 0 to 50000")
-
-    if y_position is None:
-      y_position = [3000] * self.num_channels
-    elif not all(0 <= x <= 6500 for x in y_position):
-      raise ValueError("y_position must be in range 0 to 6500")
-
-    if minimal_traverse_height_at_begin_of_command is None:
-      minimal_traverse_height_at_begin_of_command = [3600] * self.num_channels
-    elif not all(0 <= x <= 3600 for x in minimal_traverse_height_at_begin_of_command):
-      raise ValueError("minimal_traverse_height_at_begin_of_command must be in range 0 to 3600")
-
-    if minimal_height_at_command_end is None:
-      minimal_height_at_command_end = [3600] * self.num_channels
-    elif not all(0 <= x <= 3600 for x in minimal_height_at_command_end):
-      raise ValueError("minimal_height_at_command_end must be in range 0 to 3600")
-
-    if lld_search_height is None:
-      lld_search_height = [0] * self.num_channels
-    elif not all(0 <= x <= 3600 for x in lld_search_height):
-      raise ValueError("lld_search_height must be in range 0 to 3600")
-
-    if clot_detection_height is None:
-      clot_detection_height = [60] * self.num_channels
-    elif not all(0 <= x <= 500 for x in clot_detection_height):
-      raise ValueError("clot_detection_height must be in range 0 to 500")
-
-    if liquid_surface_at_function_without_lld is None:
-      liquid_surface_at_function_without_lld = [3600] * self.num_channels
-    elif not all(0 <= x <= 3600 for x in liquid_surface_at_function_without_lld):
-      raise ValueError("liquid_surface_at_function_without_lld must be in range 0 to 3600")
-
-    if pull_out_distance_to_take_transport_air_in_function_without_lld is None:
-      pull_out_distance_to_take_transport_air_in_function_without_lld = [50] * self.num_channels
-    elif not all(0 <= x <= 3600 for x in
-                 pull_out_distance_to_take_transport_air_in_function_without_lld):
-      raise ValueError("pull_out_distance_to_take_transport_air_in_function_without_lld must be "
-                       "in range 0 to 3600")
-
-    if tube_2nd_section_height_measured_from_zm is None:
-      tube_2nd_section_height_measured_from_zm = [0] * self.num_channels
-    elif not all(0 <= x <= 3600 for x in tube_2nd_section_height_measured_from_zm):
-      raise ValueError("tube_2nd_section_height_measured_from_zm must be in range 0 to 3600")
-
-    if tube_2nd_section_ratio is None:
-      tube_2nd_section_ratio = [0] * self.num_channels
-    elif not all(0 <= x <= 10000 for x in tube_2nd_section_ratio):
-      raise ValueError("tube_2nd_section_ratio must be in range 0 to 10000")
-
-    if minimum_height is None:
-      minimum_height = [3600] * self.num_channels
-    elif not all(0 <= x <= 3600 for x in minimum_height):
-      raise ValueError("minimum_height must be in range 0 to 3600")
-
-    if immersion_depth is None:
-      immersion_depth = [0] * self.num_channels
-    elif not all(-3600 <= x <= 3600 for x in immersion_depth):
-      raise ValueError("immersion_depth must be in range -3600 to 3600")
-
-    if surface_following_distance is None:
-      surface_following_distance = [0] * self.num_channels
-    elif not all(0 <= x <= 3600 for x in surface_following_distance):
-      raise ValueError("surface_following_distance must be in range 0 to 3600")
-
-    if aspiration_volume is None:
-      aspiration_volume = [0] * self.num_channels
-    elif not all(0 <= x <= 125000 for x in aspiration_volume):
-      raise ValueError("aspiration_volume must be in range 0 to 125000")
-
-    if TODO_DA_2 is None:
-      TODO_DA_2 = [0] * self.num_channels
-    elif not all(0 <= x <= 125000 for x in TODO_DA_2):
-      raise ValueError("TODO_DA_2 must be in range 0 to 125000")
-
-    if aspiration_speed is None:
-      aspiration_speed = [500] * self.num_channels
-    elif not all(10 <= x <= 10000 for x in aspiration_speed):
-      raise ValueError("aspiration_speed must be in range 10 to 10000")
-
-    if transport_air_volume is None:
-      transport_air_volume = [0] * self.num_channels
-    elif not all(0 <= x <= 500 for x in transport_air_volume):
-      raise ValueError("transport_air_volume must be in range 0 to 500")
-
-    if blow_out_air_volume is None:
-      blow_out_air_volume = [0] * self.num_channels
-    elif not all(0 <= x <= 125000 for x in blow_out_air_volume):
-      raise ValueError("blow_out_air_volume must be in range 0 to 125000")
-
-    if pre_wetting_volume is None:
-      pre_wetting_volume = [0] * self.num_channels
-    elif not all(0 <= x <= 999 for x in pre_wetting_volume):
-      raise ValueError("pre_wetting_volume must be in range 0 to 999")
-
-    if lld_mode is None:
-      lld_mode = [1] * self.num_channels
-    elif not all(0 <= x <= 4 for x in lld_mode):
-      raise ValueError("lld_mode must be in range 0 to 4")
-
-    if lld_sensitivity is None:
-      lld_sensitivity = [1] * self.num_channels
-    elif not all(1 <= x <= 4 for x in lld_sensitivity):
-      raise ValueError("lld_sensitivity must be in range 1 to 4")
-
-    if pressure_lld_sensitivity is None:
-      pressure_lld_sensitivity = [1] * self.num_channels
-    elif not all(1 <= x <= 4 for x in pressure_lld_sensitivity):
-      raise ValueError("pressure_lld_sensitivity must be in range 1 to 4")
-
-    if aspirate_position_above_z_touch_off is None:
-      aspirate_position_above_z_touch_off = [5] * self.num_channels
-    elif not all(0 <= x <= 100 for x in aspirate_position_above_z_touch_off):
-      raise ValueError("aspirate_position_above_z_touch_off must be in range 0 to 100")
-
-    if TODO_DA_4 is None:
-      TODO_DA_4 = [0] * self.num_channels
-    elif not all(0 <= x <= 1 for x in TODO_DA_4):
-      raise ValueError("TODO_DA_4 must be in range 0 to 1")
-
-    if swap_speed is None:
-      swap_speed = [100] * self.num_channels
-    elif not all(3 <= x <= 1600 for x in swap_speed):
-      raise ValueError("swap_speed must be in range 3 to 1600")
-
-    if settling_time is None:
-      settling_time = [5] * self.num_channels
-    elif not all(0 <= x <= 99 for x in settling_time):
-      raise ValueError("settling_time must be in range 0 to 99")
-
-    if mix_volume is None:
-      mix_volume = [0] * self.num_channels
-    elif not all(0 <= x <= 12500 for x in mix_volume):
-      raise ValueError("mix_volume must be in range 0 to 12500")
-
-    if mix_cycles is None:
-      mix_cycles = [0] * self.num_channels
-    elif not all(0 <= x <= 99 for x in mix_cycles):
-      raise ValueError("mix_cycles must be in range 0 to 99")
-
-    if mix_position_in_z_direction_from_liquid_surface is None:
-      mix_position_in_z_direction_from_liquid_surface = [250] * self.num_channels
-    elif not all(0 <= x <= 900 for x in mix_position_in_z_direction_from_liquid_surface):
-      raise ValueError("mix_position_in_z_direction_from_liquid_surface must be in range 0 to 900")
-
-    if mix_speed is None:
-      mix_speed = [500] * self.num_channels
-    elif not all(10 <= x <= 10000 for x in mix_speed):
-      raise ValueError("mix_speed must be in range 10 to 10000")
-
-    if surface_following_distance_during_mixing is None:
-      surface_following_distance_during_mixing = [0] * self.num_channels
-    elif not all(0 <= x <= 3600 for x in surface_following_distance_during_mixing):
-      raise ValueError("surface_following_distance_during_mixing must be in range 0 to 3600")
-
-    if TODO_DA_5 is None:
-      TODO_DA_5 = [0] * self.num_channels
-    elif not all(0 <= x <= 1 for x in TODO_DA_5):
-      raise ValueError("TODO_DA_5 must be in range 0 to 1")
-
-    if capacitive_mad_supervision_on_off is None:
-      capacitive_mad_supervision_on_off = [0] * self.num_channels
-    elif not all(0 <= x <= 1 for x in capacitive_mad_supervision_on_off):
-      raise ValueError("capacitive_mad_supervision_on_off must be in range 0 to 1")
-
-    if pressure_mad_supervision_on_off is None:
-      pressure_mad_supervision_on_off = [0] * self.num_channels
-    elif not all(0 <= x <= 1 for x in pressure_mad_supervision_on_off):
-      raise ValueError("pressure_mad_supervision_on_off must be in range 0 to 1")
-
-    if not 0 <= tadm_algorithm_on_off <= 1:
-      raise ValueError("tadm_algorithm_on_off must be in range 0 to 1")
-
-    if limit_curve_index is None:
-      limit_curve_index = [0] * self.num_channels
-    elif not all(0 <= x <= 999 for x in limit_curve_index):
-      raise ValueError("limit_curve_index must be in range 0 to 999")
-
-    if not 0 <= recording_mode <= 2:
-      raise ValueError("recording_mode must be in range 0 to 2")
-
-    return await self.send_command(
-      module="A1PM",
-      command="DA",
-      at=type_of_aspiration,
-      tm=tip_pattern,
-      xp=x_position,
-      yp=y_position,
-      th=minimal_traverse_height_at_begin_of_command,
-      te=minimal_height_at_command_end,
-      lp=lld_search_height,
-      ch=clot_detection_height,
-      zl=liquid_surface_at_function_without_lld,
-      po=pull_out_distance_to_take_transport_air_in_function_without_lld,
-      zu=tube_2nd_section_height_measured_from_zm,
-      zr=tube_2nd_section_ratio,
-      zx=minimum_height,
-      ip=immersion_depth,
-      fp=surface_following_distance,
-      av=aspiration_volume,
-      # ar=TODO_DA_2, # this parameters is not used by VoV
-      as_=aspiration_speed,
-      ta=transport_air_volume,
-      ba=blow_out_air_volume,
-      oa=pre_wetting_volume,
-      lm=lld_mode,
-      ll=lld_sensitivity,
-      lv=pressure_lld_sensitivity,
-      zo=aspirate_position_above_z_touch_off,
-      # lg=TODO_DA_4,
-      de=swap_speed,
-      wt=settling_time,
-      mv=mix_volume,
-      mc=mix_cycles,
-      mp=mix_position_in_z_direction_from_liquid_surface,
-      ms=mix_speed,
-      mh=surface_following_distance_during_mixing,
-      la=TODO_DA_5,
-      lb=capacitive_mad_supervision_on_off,
-      lc=pressure_mad_supervision_on_off,
-      gj=tadm_algorithm_on_off,
-      gi=limit_curve_index,
-      gk=recording_mode,
-    )
-
-  async def pip_dispense(
-    self,
-    x_position: List[int],
-    y_position: List[int],
-    type_of_dispensing_mode: Optional[List[int]] = None,
-    tip_pattern: Optional[List[bool]] = None,
-    minimum_height: Optional[List[int]] = None,
-    lld_search_height: Optional[List[int]] = None,
-    liquid_surface_at_function_without_lld: Optional[List[int]] = None,
-    pull_out_distance_to_take_transport_air_in_function_without_lld: Optional[List[int]] = None,
-    immersion_depth: Optional[List[int]] = None,
-    surface_following_distance: Optional[List[int]] = None,
-    tube_2nd_section_height_measured_from_zm: Optional[List[int]] = None,
-    tube_2nd_section_ratio: Optional[List[int]] = None,
-    minimal_traverse_height_at_begin_of_command: Optional[List[int]] = None,
-    minimal_height_at_command_end: Optional[List[int]] = None,
-    dispense_volume: Optional[List[int]] = None,
-    dispense_speed: Optional[List[int]] = None,
-    cut_off_speed: Optional[List[int]] = None,
-    stop_back_volume: Optional[List[int]] = None,
-    transport_air_volume: Optional[List[int]] = None,
-    blow_out_air_volume: Optional[List[int]] = None,
-    lld_mode: Optional[List[int]] = None,
-    side_touch_off_distance: int = 0,
-    dispense_position_above_z_touch_off: Optional[List[int]] = None,
-    lld_sensitivity: Optional[List[int]] = None,
-    pressure_lld_sensitivity: Optional[List[int]] = None,
-    swap_speed: Optional[List[int]] = None,
-    settling_time: Optional[List[int]] = None,
-    mix_volume: Optional[List[int]] = None,
-    mix_cycles: Optional[List[int]] = None,
-    mix_position_in_z_direction_from_liquid_surface: Optional[List[int]] = None,
-    mix_speed: Optional[List[int]] = None,
-    surface_following_distance_during_mixing: Optional[List[int]] = None,
-    TODO_DD_2: Optional[List[int]] = None,
-    tadm_algorithm_on_off: int = 0,
-    limit_curve_index: Optional[List[int]] = None,
-    recording_mode: int = 0,
-  ):
-    """ Dispensing of liquid
-
-    Args:
-      type_of_dispensing_mode: Type of dispensing mode 0 = part in jet 1 = blow in jet 2 = Part at
-          surface 3 = Blow at surface 4 = Empty.
-      tip_pattern: Tip pattern (channels involved). [0 = not involved, 1 = involved].
-      x_position: X Position [0.1mm].
-      y_position: Y Position [0.1mm].
-      minimum_height: Minimum height (maximum immersion depth) [0.1mm].
-      lld_search_height: LLD search height [0.1mm].
-      liquid_surface_at_function_without_lld: Liquid surface at function without LLD [0.1mm].
-      pull_out_distance_to_take_transport_air_in_function_without_lld:
-          Pull out distance to take transp. air in function without LLD [0.1mm]
-        .
-      immersion_depth: Immersion depth [0.1mm].
-      surface_following_distance: Surface following distance [0.1mm].
-      tube_2nd_section_height_measured_from_zm: Tube 2nd section height measured from zm [0.1mm].
-      tube_2nd_section_ratio: Tube 2nd section ratio.
-      minimal_traverse_height_at_begin_of_command: Minimal traverse height at begin of command
-        [0.1mm].
-      minimal_height_at_command_end: Minimal height at command end [0.1mm].
-      dispense_volume: Dispense volume [0.01ul].
-      dispense_speed: Dispense speed [0.1ul/s].
-      cut_off_speed: Cut off speed [0.1ul/s].
-      stop_back_volume: Stop back volume [0.1ul].
-      transport_air_volume: Transport air volume [0.1ul].
-      blow_out_air_volume: Blow out air volume [0.01ul].
-      lld_mode: LLD Mode (0 = off).
-      side_touch_off_distance: Side touch off distance [0.1mm].
-      dispense_position_above_z_touch_off: (0).
-      lld_sensitivity: LLD sensitivity (1 = high, 4 = low).
-      pressure_lld_sensitivity: Pressure LLD sensitivity (1= high, 4=low).
-      swap_speed: Swap speed (on leaving liquid) [0.1mm/s].
-      settling_time: Settling time [0.1s].
-      mix_volume: Mix volume [0.1ul].
-      mix_cycles: Mix cycles.
-      mix_position_in_z_direction_from_liquid_surface: Mix position in Z direction from liquid
-        surface[0.1mm].
-      mix_speed: Mix speed [0.1ul/s].
-      surface_following_distance_during_mixing: Surface following distance during mixing [0.1mm].
-      TODO_DD_2: (0).
-      tadm_algorithm_on_off: TADM algorithm on/off (0 = off).
-      limit_curve_index: Limit curve index.
-      recording_mode:
-          Recording mode (0 = no 1 = TADM errors only 2 = all TADM measurements)
-        .
-    """
-
-    if type_of_dispensing_mode is None:
-      type_of_dispensing_mode = [0] * self.num_channels
-    elif not all(0 <= x <= 4 for x in type_of_dispensing_mode):
-      raise ValueError("type_of_dispensing_mode must be in range 0 to 4")
-
-    if tip_pattern is None:
-      tip_pattern = [False] * self.num_channels
-    elif not all(0 <= x <= 1 for x in tip_pattern):
-      raise ValueError("tip_pattern must be in range 0 to 1")
-
-    if not all(0 <= x <= 50000 for x in x_position):
-      raise ValueError("x_position must be in range 0 to 50000")
-
-    if y_position is None:
-      y_position = [3000] * self.num_channels
-    elif not all(0 <= x <= 6500 for x in y_position):
-      raise ValueError("y_position must be in range 0 to 6500")
-
-    if minimum_height is None:
-      minimum_height = [3600] * self.num_channels
-    elif not all(0 <= x <= 3600 for x in minimum_height):
-      raise ValueError("minimum_height must be in range 0 to 3600")
-
-    if lld_search_height is None:
-      lld_search_height = [0] * self.num_channels
-    elif not all(0 <= x <= 3600 for x in lld_search_height):
-      raise ValueError("lld_search_height must be in range 0 to 3600")
-
-    if liquid_surface_at_function_without_lld is None:
-      liquid_surface_at_function_without_lld = [3600] * self.num_channels
-    elif not all(0 <= x <= 3600 for x in liquid_surface_at_function_without_lld):
-      raise ValueError("liquid_surface_at_function_without_lld must be in range 0 to 3600")
-
-    if pull_out_distance_to_take_transport_air_in_function_without_lld is None:
-      pull_out_distance_to_take_transport_air_in_function_without_lld = [50] * self.num_channels
-    elif not all(0 <= x <= 3600 for x in
-                  pull_out_distance_to_take_transport_air_in_function_without_lld):
-      raise ValueError("pull_out_distance_to_take_transport_air_in_function_without_lld must be "
-                       "in range 0 to 3600")
-
-    if immersion_depth is None:
-      immersion_depth = [0] * self.num_channels
-    elif not all(-3600 <= x <= 3600 for x in immersion_depth):
-      raise ValueError("immersion_depth must be in range -3600 to 3600")
-
-    if surface_following_distance is None:
-      surface_following_distance = [0] * self.num_channels
-    elif not all(0 <= x <= 3600 for x in surface_following_distance):
-      raise ValueError("surface_following_distance must be in range 0 to 3600")
-
-    if tube_2nd_section_height_measured_from_zm is None:
-      tube_2nd_section_height_measured_from_zm = [0] * self.num_channels
-    elif not all(0 <= x <= 3600 for x in tube_2nd_section_height_measured_from_zm):
-      raise ValueError("tube_2nd_section_height_measured_from_zm must be in range 0 to 3600")
-
-    if tube_2nd_section_ratio is None:
-      tube_2nd_section_ratio = [0] * self.num_channels
-    elif not all(0 <= x <= 10000 for x in tube_2nd_section_ratio):
-      raise ValueError("tube_2nd_section_ratio must be in range 0 to 10000")
-
-    if minimal_traverse_height_at_begin_of_command is None:
-      minimal_traverse_height_at_begin_of_command = [3600] * self.num_channels
-    elif not all(0 <= x <= 3600 for x in minimal_traverse_height_at_begin_of_command):
-      raise ValueError("minimal_traverse_height_at_begin_of_command must be in range 0 to 3600")
-
-    if minimal_height_at_command_end is None:
-      minimal_height_at_command_end = [3600] * self.num_channels
-    elif not all(0 <= x <= 3600 for x in minimal_height_at_command_end):
-      raise ValueError("minimal_height_at_command_end must be in range 0 to 3600")
-
-    if dispense_volume is None:
-      dispense_volume = [0] * self.num_channels
-    elif not all(0 <= x <= 125000 for x in dispense_volume):
-      raise ValueError("dispense_volume must be in range 0 to 125000")
-
-    if dispense_speed is None:
-      dispense_speed = [500] * self.num_channels
-    elif not all(10 <= x <= 10000 for x in dispense_speed):
-      raise ValueError("dispense_speed must be in range 10 to 10000")
-
-    if cut_off_speed is None:
-      cut_off_speed = [250] * self.num_channels
-    elif not all(10 <= x <= 10000 for x in cut_off_speed):
-      raise ValueError("cut_off_speed must be in range 10 to 10000")
-
-    if stop_back_volume is None:
-      stop_back_volume = [0] * self.num_channels
-    elif not all(0 <= x <= 180 for x in stop_back_volume):
-      raise ValueError("stop_back_volume must be in range 0 to 180")
-
-    if transport_air_volume is None:
-      transport_air_volume = [0] * self.num_channels
-    elif not all(0 <= x <= 500 for x in transport_air_volume):
-      raise ValueError("transport_air_volume must be in range 0 to 500")
-
-    if blow_out_air_volume is None:
-      blow_out_air_volume = [0] * self.num_channels
-    elif not all(0 <= x <= 125000 for x in blow_out_air_volume):
-      raise ValueError("blow_out_air_volume must be in range 0 to 125000")
-
-    if lld_mode is None:
-      lld_mode = [1] * self.num_channels
-    elif not all(0 <= x <= 4 for x in lld_mode):
-      raise ValueError("lld_mode must be in range 0 to 4")
-
-    if not 0 <= side_touch_off_distance <= 45:
-      raise ValueError("side_touch_off_distance must be in range 0 to 45")
-
-    if dispense_position_above_z_touch_off is None:
-      dispense_position_above_z_touch_off = [5] * self.num_channels
-    elif not all(0 <= x <= 100 for x in dispense_position_above_z_touch_off):
-      raise ValueError("dispense_position_above_z_touch_off must be in range 0 to 100")
-
-    if lld_sensitivity is None:
-      lld_sensitivity = [1] * self.num_channels
-    elif not all(1 <= x <= 4 for x in lld_sensitivity):
-      raise ValueError("lld_sensitivity must be in range 1 to 4")
-
-    if pressure_lld_sensitivity is None:
-      pressure_lld_sensitivity = [1] * self.num_channels
-    elif not all(1 <= x <= 4 for x in pressure_lld_sensitivity):
-      raise ValueError("pressure_lld_sensitivity must be in range 1 to 4")
-
-    if swap_speed is None:
-      swap_speed = [100] * self.num_channels
-    elif not all(3 <= x <= 1600 for x in swap_speed):
-      raise ValueError("swap_speed must be in range 3 to 1600")
-
-    if settling_time is None:
-      settling_time = [5] * self.num_channels
-    elif not all(0 <= x <= 99 for x in settling_time):
-      raise ValueError("settling_time must be in range 0 to 99")
-
-    if mix_volume is None:
-      mix_volume = [0] * self.num_channels
-    elif not all(0 <= x <= 12500 for x in mix_volume):
-      raise ValueError("mix_volume must be in range 0 to 12500")
-
-    if mix_cycles is None:
-      mix_cycles = [0] * self.num_channels
-    elif not all(0 <= x <= 99 for x in mix_cycles):
-      raise ValueError("mix_cycles must be in range 0 to 99")
-
-    if mix_position_in_z_direction_from_liquid_surface is None:
-      mix_position_in_z_direction_from_liquid_surface = [250] * self.num_channels
-    elif not all(0 <= x <= 900 for x in mix_position_in_z_direction_from_liquid_surface):
-      raise ValueError("mix_position_in_z_direction_from_liquid_surface must be in range 0 to 900")
-
-    if mix_speed is None:
-      mix_speed = [500] * self.num_channels
-    elif not all(10 <= x <= 10000 for x in mix_speed):
-      raise ValueError("mix_speed must be in range 10 to 10000")
-
-    if surface_following_distance_during_mixing is None:
-      surface_following_distance_during_mixing = [0] * self.num_channels
-    elif not all(0 <= x <= 3600 for x in surface_following_distance_during_mixing):
-      raise ValueError("surface_following_distance_during_mixing must be in range 0 to 3600")
-
-    if TODO_DD_2 is None:
-      TODO_DD_2 = [0] * self.num_channels
-    elif not all(0 <= x <= 1 for x in TODO_DD_2):
-      raise ValueError("TODO_DD_2 must be in range 0 to 1")
-
-    if not 0 <= tadm_algorithm_on_off <= 1:
-      raise ValueError("tadm_algorithm_on_off must be in range 0 to 1")
-
-    if limit_curve_index is None:
-      limit_curve_index = [0] * self.num_channels
-    elif not all(0 <= x <= 999 for x in limit_curve_index):
-      raise ValueError("limit_curve_index must be in range 0 to 999")
-
-    if not 0 <= recording_mode <= 2:
-      raise ValueError("recording_mode must be in range 0 to 2")
-
-    return await self.send_command(
-      module="A1PM",
-      command="DD",
-      dm=type_of_dispensing_mode,
-      tm=tip_pattern,
-      xp=x_position,
-      yp=y_position,
-      zx=minimum_height,
-      lp=lld_search_height,
-      zl=liquid_surface_at_function_without_lld,
-      po=pull_out_distance_to_take_transport_air_in_function_without_lld,
-      ip=immersion_depth,
-      fp=surface_following_distance,
-      zu=tube_2nd_section_height_measured_from_zm,
-      zr=tube_2nd_section_ratio,
-      th=minimal_traverse_height_at_begin_of_command,
-      te=minimal_height_at_command_end,
-      dv=[f"{vol:04}" for vol in dispense_volume], # it appears at least 4 digits are needed
-      ds=dispense_speed,
-      ss=cut_off_speed,
-      rv=stop_back_volume,
-      ta=transport_air_volume,
-      ba=blow_out_air_volume,
-      lm=lld_mode,
-      dj=side_touch_off_distance,
-      zo=dispense_position_above_z_touch_off,
-      ll=lld_sensitivity,
-      lv=pressure_lld_sensitivity,
-      de=swap_speed,
-      wt=settling_time,
-      mv=mix_volume,
-      mc=mix_cycles,
-      mp=mix_position_in_z_direction_from_liquid_surface,
-      ms=mix_speed,
-      mh=surface_following_distance_during_mixing,
-      la=TODO_DD_2,
-      gj=tadm_algorithm_on_off,
-      gi=limit_curve_index,
-      gk=recording_mode,
-    )
-
-  async def simultaneous_aspiration_dispensation_of_liquid(
-    self,
-    x_position: List[int],
-    y_position: List[int],
-    type_of_aspiration: Optional[List[int]] = None,
-    type_of_dispensing_mode: Optional[List[int]] = None,
-    tip_pattern: Optional[List[bool]] = None,
-    TODO_DM_1: Optional[List[int]] = None,
-    minimal_traverse_height_at_begin_of_command: Optional[List[int]] = None,
-    minimal_height_at_command_end: Optional[List[int]] = None,
-    lld_search_height: Optional[List[int]] = None,
-    clot_detection_height: Optional[List[int]] = None,
-    liquid_surface_at_function_without_lld: Optional[List[int]] = None,
-    pull_out_distance_to_take_transport_air_in_function_without_lld: Optional[List[int]] = None,
-    minimum_height: Optional[List[int]] = None,
-    immersion_depth: Optional[List[int]] = None,
-    surface_following_distance: Optional[List[int]] = None,
-    tube_2nd_section_height_measured_from_zm: Optional[List[int]] = None,
-    tube_2nd_section_ratio: Optional[List[int]] = None,
-    aspiration_volume: Optional[List[int]] = None,
-    TODO_DM_3: Optional[List[int]] = None,
-    aspiration_speed: Optional[List[int]] = None,
-    dispense_volume: Optional[List[int]] = None,
-    dispense_speed: Optional[List[int]] = None,
-    cut_off_speed: Optional[List[int]] = None,
-    stop_back_volume: Optional[List[int]] = None,
-    transport_air_volume: Optional[List[int]] = None,
-    blow_out_air_volume: Optional[List[int]] = None,
-    pre_wetting_volume: Optional[List[int]] = None,
-    lld_mode: Optional[List[int]] = None,
-    aspirate_position_above_z_touch_off: Optional[List[int]] = None,
-    lld_sensitivity: Optional[List[int]] = None,
-    pressure_lld_sensitivity: Optional[List[int]] = None,
-    swap_speed: Optional[List[int]] = None,
-    settling_time: Optional[List[int]] = None,
-    mix_volume: Optional[List[int]] = None,
-    mix_cycles: Optional[List[int]] = None,
-    mix_position_in_z_direction_from_liquid_surface: Optional[List[int]] = None,
-    mix_speed: Optional[List[int]] = None,
-    surface_following_distance_during_mixing: Optional[List[int]] = None,
-    TODO_DM_5: Optional[List[int]] = None,
-    capacitive_mad_supervision_on_off: Optional[List[int]] = None,
-    pressure_mad_supervision_on_off: Optional[List[int]] = None,
-    tadm_algorithm_on_off: int = 0,
-    limit_curve_index: Optional[List[int]] = None,
-    recording_mode: int = 0,
-  ):
-    """ Simultaneous aspiration & dispensation of liquid
-
-    Args:
-      type_of_aspiration: Type of aspiration (0 = simple 1 = sequence 2 = cup emptied).
-      type_of_dispensing_mode: Type of dispensing mode 0 = part in jet 1 = blow in jet 2 = Part at
-          surface 3 = Blow at surface 4 = Empty.
-      tip_pattern: Tip pattern (channels involved). [0 = not involved, 1 = involved].
-      TODO_DM_1: (0).
-      x_position: X Position [0.1mm].
-      y_position: Y Position [0.1mm].
-      minimal_traverse_height_at_begin_of_command: Minimal traverse height at begin of command
-        [0.1mm].
-      minimal_height_at_command_end: Minimal height at command end [0.1mm].
-      lld_search_height: LLD search height [0.1mm].
-      clot_detection_height: (0).
-      liquid_surface_at_function_without_lld: Liquid surface at function without LLD [0.1mm].
-      pull_out_distance_to_take_transport_air_in_function_without_lld:
-          Pull out distance to take transp. air in function without LLD [0.1mm]
-        .
-      minimum_height: Minimum height (maximum immersion depth) [0.1mm].
-      immersion_depth: Immersion depth [0.1mm].
-      surface_following_distance: Surface following distance [0.1mm].
-      tube_2nd_section_height_measured_from_zm: Tube 2nd section height measured from zm [0.1mm].
-      tube_2nd_section_ratio: Tube 2nd section ratio.
-      aspiration_volume: Aspiration volume [0.01ul].
-      TODO_DM_3: (0).
-      aspiration_speed: Aspiration speed [0.1ul]/s.
-      dispense_volume: Dispense volume [0.01ul].
-      dispense_speed: Dispense speed [0.1ul/s].
-      cut_off_speed: Cut off speed [0.1ul/s].
-      stop_back_volume: Stop back volume [0.1ul].
-      transport_air_volume: Transport air volume [0.1ul].
-      blow_out_air_volume: Blow out air volume [0.01ul].
-      pre_wetting_volume: Pre wetting volume [0.1ul].
-      lld_mode: LLD Mode (0 = off).
-      aspirate_position_above_z_touch_off: (0).
-      lld_sensitivity: LLD sensitivity (1 = high, 4 = low).
-      pressure_lld_sensitivity: Pressure LLD sensitivity (1= high, 4=low).
-      swap_speed: Swap speed (on leaving liquid) [0.1mm/s].
-      settling_time: Settling time [0.1s].
-      mix_volume: Mix volume [0.1ul].
-      mix_cycles: Mix cycles.
-      mix_position_in_z_direction_from_liquid_surface: Mix position in Z direction from liquid
-        surface[0.1mm].
-      mix_speed: Mix speed [0.1ul/s].
-      surface_following_distance_during_mixing: Surface following distance during mixing [0.1mm].
-      TODO_DM_5: (0).
-      capacitive_mad_supervision_on_off: Capacitive MAD supervision on/off (0 = OFF).
-      pressure_mad_supervision_on_off: Pressure MAD supervision on/off (0 = OFF).
-      tadm_algorithm_on_off: TADM algorithm on/off (0 = off).
-      limit_curve_index: Limit curve index.
-      recording_mode:
-          Recording mode (0 = no 1 = TADM errors only 2 = all TADM measurements)
-        .
-    """
-
-    if type_of_aspiration is None:
-      type_of_aspiration = [0] * self.num_channels
-    elif not all(0 <= x <= 2 for x in type_of_aspiration):
-      raise ValueError("type_of_aspiration must be in range 0 to 2")
-
-    if type_of_dispensing_mode is None:
-      type_of_dispensing_mode = [0] * self.num_channels
-    elif not all(0 <= x <= 4 for x in type_of_dispensing_mode):
-      raise ValueError("type_of_dispensing_mode must be in range 0 to 4")
-
-    if tip_pattern is None:
-      tip_pattern = [False] * self.num_channels
-    elif not all(0 <= x <= 1 for x in tip_pattern):
-      raise ValueError("tip_pattern must be in range 0 to 1")
-
-    if TODO_DM_1 is None:
-      TODO_DM_1 = [0] * self.num_channels
-    elif not all(0 <= x <= 1 for x in TODO_DM_1):
-      raise ValueError("TODO_DM_1 must be in range 0 to 1")
-
-    if not all(0 <= x <= 50000 for x in x_position):
-      raise ValueError("x_position must be in range 0 to 50000")
-
-    if y_position is None:
-      y_position = [3000] * self.num_channels
-    elif not all(0 <= x <= 6500 for x in y_position):
-      raise ValueError("y_position must be in range 0 to 6500")
-
-    if minimal_traverse_height_at_begin_of_command is None:
-      minimal_traverse_height_at_begin_of_command = [3600] * self.num_channels
-    elif not all(0 <= x <= 3600 for x in minimal_traverse_height_at_begin_of_command):
-      raise ValueError("minimal_traverse_height_at_begin_of_command must be in range 0 to 3600")
-
-    if minimal_height_at_command_end is None:
-      minimal_height_at_command_end = [3600] * self.num_channels
-    elif not all(0 <= x <= 3600 for x in minimal_height_at_command_end):
-      raise ValueError("minimal_height_at_command_end must be in range 0 to 3600")
-
-    if lld_search_height is None:
-      lld_search_height = [0] * self.num_channels
-    elif not all(0 <= x <= 3600 for x in lld_search_height):
-      raise ValueError("lld_search_height must be in range 0 to 3600")
-
-    if clot_detection_height is None:
-      clot_detection_height = [60] * self.num_channels
-    elif not all(0 <= x <= 500 for x in clot_detection_height):
-      raise ValueError("clot_detection_height must be in range 0 to 500")
-
-    if liquid_surface_at_function_without_lld is None:
-      liquid_surface_at_function_without_lld = [3600] * self.num_channels
-    elif not all(0 <= x <= 3600 for x in liquid_surface_at_function_without_lld):
-      raise ValueError("liquid_surface_at_function_without_lld must be in range 0 to 3600")
-
-    if pull_out_distance_to_take_transport_air_in_function_without_lld is None:
-      pull_out_distance_to_take_transport_air_in_function_without_lld = [50] * self.num_channels
-    elif not all(0 <= x <= 3600
-      for x in pull_out_distance_to_take_transport_air_in_function_without_lld):
-      raise ValueError("pull_out_distance_to_take_transport_air_in_function_without_lld must be "
-                       "in range 0 to 3600")
-
-    if minimum_height is None:
-      minimum_height = [3600] * self.num_channels
-    elif not all(0 <= x <= 3600 for x in minimum_height):
-      raise ValueError("minimum_height must be in range 0 to 3600")
-
-    if immersion_depth is None:
-      immersion_depth = [0] * self.num_channels
-    elif not all(-3600 <= x <= 3600 for x in immersion_depth):
-      raise ValueError("immersion_depth must be in range -3600 to 3600")
-
-    if surface_following_distance is None:
-      surface_following_distance = [0] * self.num_channels
-    elif not all(0 <= x <= 3600 for x in surface_following_distance):
-      raise ValueError("surface_following_distance must be in range 0 to 3600")
-
-    if tube_2nd_section_height_measured_from_zm is None:
-      tube_2nd_section_height_measured_from_zm = [0] * self.num_channels
-    elif not all(0 <= x <= 3600 for x in tube_2nd_section_height_measured_from_zm):
-      raise ValueError("tube_2nd_section_height_measured_from_zm must be in range 0 to 3600")
-
-    if tube_2nd_section_ratio is None:
-      tube_2nd_section_ratio = [0] * self.num_channels
-    elif not all(0 <= x <= 10000 for x in tube_2nd_section_ratio):
-      raise ValueError("tube_2nd_section_ratio must be in range 0 to 10000")
-
-    if aspiration_volume is None:
-      aspiration_volume = [0] * self.num_channels
-    elif not all(0 <= x <= 125000 for x in aspiration_volume):
-      raise ValueError("aspiration_volume must be in range 0 to 125000")
-
-    if TODO_DM_3 is None:
-      TODO_DM_3 = [0] * self.num_channels
-    elif not all(0 <= x <= 125000 for x in TODO_DM_3):
-      raise ValueError("TODO_DM_3 must be in range 0 to 125000")
-
-    if aspiration_speed is None:
-      aspiration_speed = [500] * self.num_channels
-    elif not all(10 <= x <= 10000 for x in aspiration_speed):
-      raise ValueError("aspiration_speed must be in range 10 to 10000")
-
-    if dispense_volume is None:
-      dispense_volume = [0] * self.num_channels
-    elif not all(0 <= x <= 125000 for x in dispense_volume):
-      raise ValueError("dispense_volume must be in range 0 to 125000")
-
-    if dispense_speed is None:
-      dispense_speed = [500] * self.num_channels
-    elif not all(10 <= x <= 10000 for x in dispense_speed):
-      raise ValueError("dispense_speed must be in range 10 to 10000")
-
-    if cut_off_speed is None:
-      cut_off_speed = [250] * self.num_channels
-    elif not all(10 <= x <= 10000 for x in cut_off_speed):
-      raise ValueError("cut_off_speed must be in range 10 to 10000")
-
-    if stop_back_volume is None:
-      stop_back_volume = [0] * self.num_channels
-    elif not all(0 <= x <= 180 for x in stop_back_volume):
-      raise ValueError("stop_back_volume must be in range 0 to 180")
-
-    if transport_air_volume is None:
-      transport_air_volume = [0] * self.num_channels
-    elif not all(0 <= x <= 500 for x in transport_air_volume):
-      raise ValueError("transport_air_volume must be in range 0 to 500")
-
-    if blow_out_air_volume is None:
-      blow_out_air_volume = [0] * self.num_channels
-    elif not all(0 <= x <= 125000 for x in blow_out_air_volume):
-      raise ValueError("blow_out_air_volume must be in range 0 to 125000")
-
-    if pre_wetting_volume is None:
-      pre_wetting_volume = [0] * self.num_channels
-    elif not all(0 <= x <= 999 for x in pre_wetting_volume):
-      raise ValueError("pre_wetting_volume must be in range 0 to 999")
-
-    if lld_mode is None:
-      lld_mode = [1] * self.num_channels
-    elif not all(0 <= x <= 4 for x in lld_mode):
-      raise ValueError("lld_mode must be in range 0 to 4")
-
-    if aspirate_position_above_z_touch_off is None:
-      aspirate_position_above_z_touch_off = [5] * self.num_channels
-    elif not all(0 <= x <= 100 for x in aspirate_position_above_z_touch_off):
-      raise ValueError("aspirate_position_above_z_touch_off must be in range 0 to 100")
-
-    if lld_sensitivity is None:
-      lld_sensitivity = [1] * self.num_channels
-    elif not all(1 <= x <= 4 for x in lld_sensitivity):
-      raise ValueError("lld_sensitivity must be in range 1 to 4")
-
-    if pressure_lld_sensitivity is None:
-      pressure_lld_sensitivity = [1] * self.num_channels
-    elif not all(1 <= x <= 4 for x in pressure_lld_sensitivity):
-      raise ValueError("pressure_lld_sensitivity must be in range 1 to 4")
-
-    if swap_speed is None:
-      swap_speed = [100] * self.num_channels
-    elif not all(3 <= x <= 1600 for x in swap_speed):
-      raise ValueError("swap_speed must be in range 3 to 1600")
-
-    if settling_time is None:
-      settling_time = [5] * self.num_channels
-    elif not all(0 <= x <= 99 for x in settling_time):
-      raise ValueError("settling_time must be in range 0 to 99")
-
-    if mix_volume is None:
-      mix_volume = [0] * self.num_channels
-    elif not all(0 <= x <= 12500 for x in mix_volume):
-      raise ValueError("mix_volume must be in range 0 to 12500")
-
-    if mix_cycles is None:
-      mix_cycles = [0] * self.num_channels
-    elif not all(0 <= x <= 99 for x in mix_cycles):
-      raise ValueError("mix_cycles must be in range 0 to 99")
-
-    if mix_position_in_z_direction_from_liquid_surface is None:
-      mix_position_in_z_direction_from_liquid_surface = [250] * self.num_channels
-    elif not all(0 <= x <= 900 for x in mix_position_in_z_direction_from_liquid_surface):
-      raise ValueError("mix_position_in_z_direction_from_liquid_surface must be in range 0 to 900")
-
-    if mix_speed is None:
-      mix_speed = [500] * self.num_channels
-    elif not all(10 <= x <= 10000 for x in mix_speed):
-      raise ValueError("mix_speed must be in range 10 to 10000")
-
-    if surface_following_distance_during_mixing is None:
-      surface_following_distance_during_mixing = [0] * self.num_channels
-    elif not all(0 <= x <= 3600 for x in surface_following_distance_during_mixing):
-      raise ValueError("surface_following_distance_during_mixing must be in range 0 to 3600")
-
-    if TODO_DM_5 is None:
-      TODO_DM_5 = [0] * self.num_channels
-    elif not all(0 <= x <= 1 for x in TODO_DM_5):
-      raise ValueError("TODO_DM_5 must be in range 0 to 1")
-
-    if capacitive_mad_supervision_on_off is None:
-      capacitive_mad_supervision_on_off = [0] * self.num_channels
-    elif not all(0 <= x <= 1 for x in capacitive_mad_supervision_on_off):
-      raise ValueError("capacitive_mad_supervision_on_off must be in range 0 to 1")
-
-    if pressure_mad_supervision_on_off is None:
-      pressure_mad_supervision_on_off = [0] * self.num_channels
-    elif not all(0 <= x <= 1 for x in pressure_mad_supervision_on_off):
-      raise ValueError("pressure_mad_supervision_on_off must be in range 0 to 1")
-
-    if not 0 <= tadm_algorithm_on_off <= 1:
-      raise ValueError("tadm_algorithm_on_off must be in range 0 to 1")
-
-    if limit_curve_index is None:
-      limit_curve_index = [0] * self.num_channels
-    elif not all(0 <= x <= 999 for x in limit_curve_index):
-      raise ValueError("limit_curve_index must be in range 0 to 999")
-
-    if not 0 <= recording_mode <= 2:
-      raise ValueError("recording_mode must be in range 0 to 2")
-
-    return await self.send_command(
-      module="A1PM",
-      command="DM",
-      at=type_of_aspiration,
-      dm=type_of_dispensing_mode,
-      tm=tip_pattern,
-      dd=TODO_DM_1,
-      xp=x_position,
-      yp=y_position,
-      th=minimal_traverse_height_at_begin_of_command,
-      te=minimal_height_at_command_end,
-      lp=lld_search_height,
-      ch=clot_detection_height,
-      zl=liquid_surface_at_function_without_lld,
-      po=pull_out_distance_to_take_transport_air_in_function_without_lld,
-      zx=minimum_height,
-      ip=immersion_depth,
-      fp=surface_following_distance,
-      zu=tube_2nd_section_height_measured_from_zm,
-      zr=tube_2nd_section_ratio,
-      av=aspiration_volume,
-      ar=TODO_DM_3,
-      as_=aspiration_speed,
-      dv=dispense_volume,
-      ds=dispense_speed,
-      ss=cut_off_speed,
-      rv=stop_back_volume,
-      ta=transport_air_volume,
-      ba=blow_out_air_volume,
-      oa=pre_wetting_volume,
-      lm=lld_mode,
-      zo=aspirate_position_above_z_touch_off,
-      ll=lld_sensitivity,
-      lv=pressure_lld_sensitivity,
-      de=swap_speed,
-      wt=settling_time,
-      mv=mix_volume,
-      mc=mix_cycles,
-      mp=mix_position_in_z_direction_from_liquid_surface,
-      ms=mix_speed,
-      mh=surface_following_distance_during_mixing,
-      la=TODO_DM_5,
-      lb=capacitive_mad_supervision_on_off,
-      lc=pressure_mad_supervision_on_off,
-      gj=tadm_algorithm_on_off,
-      gi=limit_curve_index,
-      gk=recording_mode,
-    )
-
-  async def dispense_on_fly(
-    self,
-    y_position: List[int],
-    tip_pattern: Optional[List[bool]] = None,
-    first_shoot_x_pos: int = 0, #1
-    dispense_on_fly_pos_command_end: int = 0, # 2
-    x_acceleration_distance_before_first_shoot: int = 100, # 3
-    space_between_shoots: int = 900, # 4
-    x_speed: int = 270,
-    number_of_shoots: int = 1, # 5
-    minimal_traverse_height_at_begin_of_command: Optional[List[int]] = None,
-    minimal_height_at_command_end: Optional[List[int]] = None,
-    liquid_surface_at_function_without_lld: Optional[List[int]] = None,
-    dispense_volume: Optional[List[int]] = None,
-    dispense_speed: Optional[List[int]] = None,
-    cut_off_speed: Optional[List[int]] = None,
-    stop_back_volume: Optional[List[int]] = None,
-    transport_air_volume: Optional[List[int]] = None,
-    tadm_algorithm_on_off: int = 0,
-    limit_curve_index: Optional[List[int]] = None,
-    recording_mode: int = 0,
-  ):
-    """ Dispense on fly
-
-    Args:
-      tip_pattern: Tip pattern (channels involved). [0 = not involved, 1 = involved].
-      first_shoot_x_pos: First shoot X-position [0.1mm]
-      dispense_on_fly_pos_command_end: Dispense on fly position on command end [0.1mm]
-      x_acceleration_distance_before_first_shoot: X- acceleration distance before first shoot
-        [0.1mm] Space between shoots (raster pitch) [0.01mm]
-      space_between_shoots: Space between shoots (raster pitch) [0.01mm]
-      x_speed: X speed [0.1mm/s].
-      number_of_shoots: Number of shoots
-      minimal_traverse_height_at_begin_of_command: Minimal traverse height at begin of command
-        [0.1mm].
-      minimal_height_at_command_end: Minimal height at command end [0.1mm].
-      y_position: Y Position [0.1mm].
-      liquid_surface_at_function_without_lld: Liquid surface at function without LLD [0.1mm].
-      dispense_volume: Dispense volume [0.01ul].
-      dispense_speed: Dispense speed [0.1ul/s].
-      cut_off_speed: Cut off speed [0.1ul/s].
-      stop_back_volume: Stop back volume [0.1ul].
-      transport_air_volume: Transport air volume [0.1ul].
-      tadm_algorithm_on_off: TADM algorithm on/off (0 = off).
-      limit_curve_index: Limit curve index.
-      recording_mode: Recording mode (0 = no 1 = TADM errors only 2 = all TADM measurements).
-    """
-
-    if tip_pattern is None:
-      tip_pattern = [False] * self.num_channels
-    elif not all(0 <= x <= 1 for x in tip_pattern):
-      raise ValueError("tip_pattern must be in range 0 to 1")
-
-    if not -50000 <= first_shoot_x_pos <= 50000:
-      raise ValueError("first_shoot_x_pos must be in range -50000 to 50000")
-
-    if not -50000 <= dispense_on_fly_pos_command_end <= 50000:
-      raise ValueError("dispense_on_fly_pos_command_end must be in range -50000 to 50000")
-
-    if not 0 <= x_acceleration_distance_before_first_shoot <= 900:
-      raise ValueError("x_acceleration_distance_before_first_shoot must be in range 0 to 900")
-
-    if not 1 <= space_between_shoots <= 2500:
-      raise ValueError("space_between_shoots must be in range 1 to 2500")
-
-    if not 20 <= x_speed <= 25000:
-      raise ValueError("x_speed must be in range 20 to 25000")
-
-    if not 1 <= number_of_shoots <= 48:
-      raise ValueError("number_of_shoots must be in range 1 to 48")
-
-    if minimal_traverse_height_at_begin_of_command is None:
-      minimal_traverse_height_at_begin_of_command = [3600] * self.num_channels
-    elif not all(0 <= x <= 3600 for x in minimal_traverse_height_at_begin_of_command):
-      raise ValueError("minimal_traverse_height_at_begin_of_command must be in range 0 to 3600")
-
-    if minimal_height_at_command_end is None:
-      minimal_height_at_command_end = [3600] * self.num_channels
-    elif not all(0 <= x <= 3600 for x in minimal_height_at_command_end):
-      raise ValueError("minimal_height_at_command_end must be in range 0 to 3600")
-
-    if y_position is None:
-      y_position = [3000] * self.num_channels
-    elif not all(0 <= x <= 6500 for x in y_position):
-      raise ValueError("y_position must be in range 0 to 6500")
-
-    if liquid_surface_at_function_without_lld is None:
-      liquid_surface_at_function_without_lld = [3600] * self.num_channels
-    elif not all(0 <= x <= 3600 for x in liquid_surface_at_function_without_lld):
-      raise ValueError("liquid_surface_at_function_without_lld must be in range 0 to 3600")
-
-    if dispense_volume is None:
-      dispense_volume = [0] * self.num_channels
-    elif not all(0 <= x <= 125000 for x in dispense_volume):
-      raise ValueError("dispense_volume must be in range 0 to 125000")
-
-    if dispense_speed is None:
-      dispense_speed = [500] * self.num_channels
-    elif not all(10 <= x <= 10000 for x in dispense_speed):
-      raise ValueError("dispense_speed must be in range 10 to 10000")
-
-    if cut_off_speed is None:
-      cut_off_speed = [250] * self.num_channels
-    elif not all(10 <= x <= 10000 for x in cut_off_speed):
-      raise ValueError("cut_off_speed must be in range 10 to 10000")
-
-    if stop_back_volume is None:
-      stop_back_volume = [0] * self.num_channels
-    elif not all(0 <= x <= 180 for x in stop_back_volume):
-      raise ValueError("stop_back_volume must be in range 0 to 180")
-
-    if transport_air_volume is None:
-      transport_air_volume = [0] * self.num_channels
-    elif not all(0 <= x <= 500 for x in transport_air_volume):
-      raise ValueError("transport_air_volume must be in range 0 to 500")
-
-    if not 0 <= tadm_algorithm_on_off <= 1:
-      raise ValueError("tadm_algorithm_on_off must be in range 0 to 1")
-
-    if limit_curve_index is None:
-      limit_curve_index = [0] * self.num_channels
-    elif not all(0 <= x <= 999 for x in limit_curve_index):
-      raise ValueError("limit_curve_index must be in range 0 to 999")
-
-    if not 0 <= recording_mode <= 2:
-      raise ValueError("recording_mode must be in range 0 to 2")
-
-    return await self.send_command(
-      module="A1PM",
-      command="DF",
-      tm=tip_pattern,
-      xa=first_shoot_x_pos,
-      xf=dispense_on_fly_pos_command_end,
-      xh=x_acceleration_distance_before_first_shoot,
-      xy=space_between_shoots,
-      xv=x_speed,
-      xi=number_of_shoots,
-      th=minimal_traverse_height_at_begin_of_command,
-      te=minimal_height_at_command_end,
-      yp=y_position,
-      zl=liquid_surface_at_function_without_lld,
-      dv=dispense_volume,
-      ds=dispense_speed,
-      ss=cut_off_speed,
-      rv=stop_back_volume,
-      ta=transport_air_volume,
-      gj=tadm_algorithm_on_off,
-      gi=limit_curve_index,
-      gk=recording_mode,
-    )
-
-  async def nano_pulse_dispense(
-    self,
-    x_position: List[int],
-    y_position: List[int],
-    TODO_DB_0: Optional[List[int]] = None,
-    liquid_surface_at_function_without_lld: Optional[List[int]] = None,
-    minimal_traverse_height_at_begin_of_command: Optional[List[int]] = None,
-    minimal_height_at_command_end: Optional[List[int]] = None,
-    TODO_DB_1: Optional[List[int]] = None,
-    TODO_DB_2: Optional[List[int]] = None,
-    TODO_DB_3: Optional[List[int]] = None,
-    TODO_DB_4: Optional[List[int]] = None,
-    TODO_DB_5: Optional[List[int]] = None,
-    TODO_DB_6: Optional[List[int]] = None,
-    TODO_DB_7: Optional[List[int]] = None,
-    TODO_DB_8: Optional[List[int]] = None,
-    TODO_DB_9: Optional[List[int]] = None,
-    TODO_DB_10: Optional[List[int]] = None,
-    TODO_DB_11: Optional[List[int]] = None,
-    TODO_DB_12: Optional[List[int]] = None,
-  ):
-    """ Nano pulse dispense
-
-    Args:
-      TODO_DB_0: (0).
-      x_position: X Position [0.1mm].
-      y_position: Y Position [0.1mm].
-      liquid_surface_at_function_without_lld: Liquid surface at function without LLD [0.1mm].
-      minimal_traverse_height_at_begin_of_command: Minimal traverse height at begin of command
-        [0.1mm].
-      minimal_height_at_command_end: Minimal height at command end [0.1mm].
-      TODO_DB_1: (0).
-      TODO_DB_2: (0).
-      TODO_DB_3: (0).
-      TODO_DB_4: (0).
-      TODO_DB_5: (0).
-      TODO_DB_6: (0).
-      TODO_DB_7: (0).
-      TODO_DB_8: (0).
-      TODO_DB_9: (0).
-      TODO_DB_10: (0).
-      TODO_DB_11: (0).
-      TODO_DB_12: (0).
-    """
-
-    if TODO_DB_0 is None:
-      TODO_DB_0 = [1] * self.num_channels
-    elif not all(0 <= x <= 1 for x in TODO_DB_0):
-      raise ValueError("TODO_DB_0 must be in range 0 to 1")
-
-    if not all(0 <= x <= 50000 for x in x_position):
-      raise ValueError("x_position must be in range 0 to 50000")
-
-    if y_position is None:
-      y_position = [3000] * self.num_channels
-    elif not all(0 <= x <= 6500 for x in y_position):
-      raise ValueError("y_position must be in range 0 to 6500")
-
-    if liquid_surface_at_function_without_lld is None:
-      liquid_surface_at_function_without_lld = [3600] * self.num_channels
-    elif not all(0 <= x <= 3600 for x in liquid_surface_at_function_without_lld):
-      raise ValueError("liquid_surface_at_function_without_lld must be in range 0 to 3600")
-
-    if minimal_traverse_height_at_begin_of_command is None:
-      minimal_traverse_height_at_begin_of_command = [3600] * self.num_channels
-    elif not all(0 <= x <= 3600 for x in minimal_traverse_height_at_begin_of_command):
-      raise ValueError("minimal_traverse_height_at_begin_of_command must be in range 0 to 3600")
-
-    if minimal_height_at_command_end is None:
-      minimal_height_at_command_end = [3600] * self.num_channels
-    elif not all(0 <= x <= 3600 for x in minimal_height_at_command_end):
-      raise ValueError("minimal_height_at_command_end must be in range 0 to 3600")
-
-    if TODO_DB_1 is None:
-      TODO_DB_1 = [0] * self.num_channels
-    elif not all(0 <= x <= 20000 for x in TODO_DB_1):
-      raise ValueError("TODO_DB_1 must be in range 0 to 20000")
-
-    if TODO_DB_2 is None:
-      TODO_DB_2 = [0] * self.num_channels
-    elif not all(0 <= x <= 1 for x in TODO_DB_2):
-      raise ValueError("TODO_DB_2 must be in range 0 to 1")
-
-    if TODO_DB_3 is None:
-      TODO_DB_3 = [0] * self.num_channels
-    elif not all(0 <= x <= 10000 for x in TODO_DB_3):
-      raise ValueError("TODO_DB_3 must be in range 0 to 10000")
-
-    if TODO_DB_4 is None:
-      TODO_DB_4 = [0] * self.num_channels
-    elif not all(0 <= x <= 100 for x in TODO_DB_4):
-      raise ValueError("TODO_DB_4 must be in range 0 to 100")
-
-    if TODO_DB_5 is None:
-      TODO_DB_5 = [0] * self.num_channels
-    elif not all(0 <= x <= 1 for x in TODO_DB_5):
-      raise ValueError("TODO_DB_5 must be in range 0 to 1")
-
-    if TODO_DB_6 is None:
-      TODO_DB_6 = [0] * self.num_channels
-    elif not all(0 <= x <= 10000 for x in TODO_DB_6):
-      raise ValueError("TODO_DB_6 must be in range 0 to 10000")
-
-    if TODO_DB_7 is None:
-      TODO_DB_7 = [0] * self.num_channels
-    elif not all(0 <= x <= 100 for x in TODO_DB_7):
-      raise ValueError("TODO_DB_7 must be in range 0 to 100")
-
-    if TODO_DB_8 is None:
-      TODO_DB_8 = [0] * self.num_channels
-    elif not all(0 <= x <= 1 for x in TODO_DB_8):
-      raise ValueError("TODO_DB_8 must be in range 0 to 1")
-
-    if TODO_DB_9 is None:
-      TODO_DB_9 = [0] * self.num_channels
-    elif not all(0 <= x <= 10000 for x in TODO_DB_9):
-      raise ValueError("TODO_DB_9 must be in range 0 to 10000")
-
-    if TODO_DB_10 is None:
-      TODO_DB_10 = [0] * self.num_channels
-    elif not all(0 <= x <= 100 for x in TODO_DB_10):
-      raise ValueError("TODO_DB_10 must be in range 0 to 100")
-
-    if TODO_DB_11 is None:
-      TODO_DB_11 = [0] * self.num_channels
-    elif not all(0 <= x <= 3600 for x in TODO_DB_11):
-      raise ValueError("TODO_DB_11 must be in range 0 to 3600")
-
-    if TODO_DB_12 is None:
-      TODO_DB_12 = [1] * self.num_channels
-    elif not all(0 <= x <= 1 for x in TODO_DB_12):
-      raise ValueError("TODO_DB_12 must be in range 0 to 1")
-
-    return await self.send_command(
-      module="A1PM",
-      command="DB",
-      tm=TODO_DB_0,
-      xp=x_position,
-      yp=y_position,
-      zl=liquid_surface_at_function_without_lld,
-      th=minimal_traverse_height_at_begin_of_command,
-      te=minimal_height_at_command_end,
-      pe=TODO_DB_1,
-      pd=TODO_DB_2,
-      pf=TODO_DB_3,
-      pg=TODO_DB_4,
-      ph=TODO_DB_5,
-      pj=TODO_DB_6,
-      pk=TODO_DB_7,
-      pl=TODO_DB_8,
-      pp=TODO_DB_9,
-      pq=TODO_DB_10,
-      pi=TODO_DB_11,
-      pm=TODO_DB_12,
-    )
-
-  async def wash_tips(
-    self,
-    x_position: List[int],
-    y_position: List[int],
-    tip_pattern: Optional[List[bool]] = None,
-    minimal_traverse_height_at_begin_of_command: Optional[List[int]] = None,
-    liquid_surface_at_function_without_lld: Optional[List[int]] = None,
-    aspiration_volume: Optional[List[int]] = None,
-    aspiration_speed: Optional[List[int]] = None,
-    dispense_speed: Optional[List[int]] = None,
-    swap_speed: Optional[List[int]] = None,
-    soak_time: int = 0,
-    wash_cycles: int = 0,
-    minimal_height_at_command_end: Optional[List[int]] = None,
-  ):
-    """ Wash tips
-
-    Args:
-      tip_pattern: Tip pattern (channels involved). [0 = not involved, 1 = involved].
-      x_position: X Position [0.1mm].
-      y_position: Y Position [0.1mm].
-      minimal_traverse_height_at_begin_of_command: Minimal traverse height at begin of command
-        [0.1mm].
-      liquid_surface_at_function_without_lld: Liquid surface at function without LLD [0.1mm].
-      aspiration_volume: Aspiration volume [0.01ul].
-      aspiration_speed: Aspiration speed [0.1ul]/s.
-      dispense_speed: Dispense speed [0.1ul/s].
-      swap_speed: Swap speed (on leaving liquid) [0.1mm/s].
-      soak_time: (0).
-      wash_cycles: (0).
-      minimal_height_at_command_end: Minimal height at command end [0.1mm].
-    """
-
-    if tip_pattern is None:
-      tip_pattern = [False] * self.num_channels
-    elif not all(0 <= x <= 1 for x in tip_pattern):
-      raise ValueError("tip_pattern must be in range 0 to 1")
-
-    if not all(0 <= x <= 50000 for x in x_position):
-      raise ValueError("x_position must be in range 0 to 50000")
-
-    if y_position is None:
-      y_position = [3000] * self.num_channels
-    elif not all(0 <= x <= 6500 for x in y_position):
-      raise ValueError("y_position must be in range 0 to 6500")
-
-    if minimal_traverse_height_at_begin_of_command is None:
-      minimal_traverse_height_at_begin_of_command = [3600] * self.num_channels
-    elif not all(0 <= x <= 3600 for x in minimal_traverse_height_at_begin_of_command):
-      raise ValueError("minimal_traverse_height_at_begin_of_command must be in range 0 to 3600")
-
-    if liquid_surface_at_function_without_lld is None:
-      liquid_surface_at_function_without_lld = [3600] * self.num_channels
-    elif not all(0 <= x <= 3600 for x in liquid_surface_at_function_without_lld):
-      raise ValueError("liquid_surface_at_function_without_lld must be in range 0 to 3600")
-
-    if aspiration_volume is None:
-      aspiration_volume = [0] * self.num_channels
-    elif not all(0 <= x <= 125000 for x in aspiration_volume):
-      raise ValueError("aspiration_volume must be in range 0 to 125000")
-
-    if aspiration_speed is None:
-      aspiration_speed = [500] * self.num_channels
-    elif not all(10 <= x <= 10000 for x in aspiration_speed):
-      raise ValueError("aspiration_speed must be in range 10 to 10000")
-
-    if dispense_speed is None:
-      dispense_speed = [500] * self.num_channels
-    elif not all(10 <= x <= 10000 for x in dispense_speed):
-      raise ValueError("dispense_speed must be in range 10 to 10000")
-
-    if swap_speed is None:
-      swap_speed = [100] * self.num_channels
-    elif not all(3 <= x <= 1600 for x in swap_speed):
-      raise ValueError("swap_speed must be in range 3 to 1600")
-
-    if not 0 <= soak_time <= 3600:
-      raise ValueError("soak_time must be in range 0 to 3600")
-
-    if not 0 <= wash_cycles <= 99:
-      raise ValueError("wash_cycles must be in range 0 to 99")
-
-    if minimal_height_at_command_end is None:
-      minimal_height_at_command_end = [3600] * self.num_channels
-    elif not all(0 <= x <= 3600 for x in minimal_height_at_command_end):
-      raise ValueError("minimal_height_at_command_end must be in range 0 to 3600")
-
-    return await self.send_command(
-      module="A1PM",
-      command="DW",
-      tm=tip_pattern,
-      xp=x_position,
-      yp=y_position,
-      th=minimal_traverse_height_at_begin_of_command,
-      zl=liquid_surface_at_function_without_lld,
-      av=aspiration_volume,
-      as_=aspiration_speed,
-      ds=dispense_speed,
-      de=swap_speed,
-      sa=soak_time,
-      dc=wash_cycles,
-      te=minimal_height_at_command_end,
-    )
-
-  async def pip_tip_pick_up(
-    self,
-    x_position: List[int],
-    y_position: List[int],
-    tip_pattern: Optional[List[bool]] = None,
-    tip_type: Optional[List[int]] = None,
-    begin_z_deposit_position: Optional[List[int]] = None,
-    end_z_deposit_position: Optional[List[int]] = None,
-    minimal_traverse_height_at_begin_of_command: Optional[List[int]] = None,
-    minimal_height_at_command_end: Optional[List[int]] = None,
-    blow_out_air_volume: Optional[List[int]] = None,
-    tip_handling_method: Optional[List[int]] = None,
-  ):
-    """ Tip Pick up
-
-    Args:
-      x_position: X Position [0.1mm].
-      y_position: Y Position [0.1mm].
-      tip_pattern: Tip pattern (channels involved). [0 = not involved, 1 = involved].
-      tip_type: Tip type (see command TT).
-      begin_z_deposit_position: (0).
-      end_z_deposit_position: Z deposit position [0.1mm] (collar bearing position).
-      minimal_traverse_height_at_begin_of_command: Minimal traverse height at begin of command
-       [0.1mm].
-      minimal_height_at_command_end: Minimal height at command end [0.1mm].
-      blow_out_air_volume: Blow out air volume [0.01ul].
-      tip_handling_method: Tip handling method. (Unconfirmed, but likely: 0 = auto selection (see
-        command TT parameter tu), 1 = pick up out of rack, 2 = pick up out of wash liquid (slowly))
-    """
-
-    if not all(0 <= x <= 50000 for x in x_position):
-      raise ValueError("x_position must be in range 0 to 50000")
-
-    if y_position is None:
-      y_position = [3000] * self.num_channels
-    elif not all(0 <= x <= 6500 for x in y_position):
-      raise ValueError("y_position must be in range 0 to 6500")
-
-    if tip_pattern is None:
-      tip_pattern = [False] * self.num_channels
-    elif not all(0 <= x <= 1 for x in tip_pattern):
-      raise ValueError("tip_pattern must be in range 0 to 1")
-
-    if tip_type is None:
-      tip_type = [4] * self.num_channels
-    elif not all(0 <= x <= 199 for x in tip_type):
-      raise ValueError("tip_type must be in range 0 to 199")
-
-    if begin_z_deposit_position is None:
-      begin_z_deposit_position = [0] * self.num_channels
-    elif not all(0 <= x <= 3600 for x in begin_z_deposit_position):
-      raise ValueError("begin_z_deposit_position must be in range 0 to 3600")
-
-    if end_z_deposit_position is None:
-      end_z_deposit_position = [0] * self.num_channels
-    elif not all(0 <= x <= 3600 for x in end_z_deposit_position):
-      raise ValueError("end_z_deposit_position must be in range 0 to 3600")
-
-    if minimal_traverse_height_at_begin_of_command is None:
-      minimal_traverse_height_at_begin_of_command = [3600] * self.num_channels
-    elif not all(0 <= x <= 3600 for x in minimal_traverse_height_at_begin_of_command):
-      raise ValueError("minimal_traverse_height_at_begin_of_command must be in range 0 to 3600")
-
-    if minimal_height_at_command_end is None:
-      minimal_height_at_command_end = [3600] * self.num_channels
-    elif not all(0 <= x <= 3600 for x in minimal_height_at_command_end):
-      raise ValueError("minimal_height_at_command_end must be in range 0 to 3600")
-
-    if blow_out_air_volume is None:
-      blow_out_air_volume = [0] * self.num_channels
-    elif not all(0 <= x <= 125000 for x in blow_out_air_volume):
-      raise ValueError("blow_out_air_volume must be in range 0 to 125000")
-
-    if tip_handling_method is None:
-      tip_handling_method = [0] * self.num_channels
-    elif not all(0 <= x <= 9 for x in tip_handling_method):
-      raise ValueError("tip_handling_method must be in range 0 to 9")
-
-    return await self.send_command(
-      module="A1PM",
-      command="TP",
-      xp=x_position,
-      yp=y_position,
-      tm=tip_pattern,
-      tt=tip_type,
-      tp=begin_z_deposit_position,
-      tz=end_z_deposit_position,
-      th=minimal_traverse_height_at_begin_of_command,
-      te=minimal_height_at_command_end,
-      ba=blow_out_air_volume,
-      td=tip_handling_method,
-    )
-
-  async def pip_tip_discard(
-    self,
-    x_position: List[int],
-    y_position: List[int],
-    begin_z_deposit_position: Optional[List[int]] = None,
-    end_z_deposit_position: Optional[List[int]] = None,
-    minimal_traverse_height_at_begin_of_command: Optional[List[int]] = None,
-    minimal_height_at_command_end: Optional[List[int]] = None,
-    tip_pattern: Optional[List[bool]] = None,
-    TODO_TR_2: int = 0,
-    tip_handling_method: Optional[List[int]] = None,
-  ):
-    """ Tip Discard
-
-    Args:
-      x_position: X Position [0.1mm].
-      y_position: Y Position [0.1mm].
-      begin_z_deposit_position: (0).
-      end_z_deposit_position: Z deposit position [0.1mm] (collar bearing position).
-      minimal_traverse_height_at_begin_of_command: Minimal traverse height at begin of command
-        [0.1mm].
-      minimal_height_at_command_end: Minimal height at command end [0.1mm].
-      tip_pattern: Tip pattern (channels involved). [0 = not involved, 1 = involved].
-      TODO_TR_2: (0).
-      tip_handling_method: Tip handling method.
-    """
-
-    if not all(0 <= x <= 50000 for x in x_position):
-      raise ValueError("x_position must be in range 0 to 50000")
-
-    if y_position is None:
-      y_position = [3000] * self.num_channels
-    elif not all(0 <= x <= 6500 for x in y_position):
-      raise ValueError("y_position must be in range 0 to 6500")
-
-    if begin_z_deposit_position is None:
-      begin_z_deposit_position = [0] * self.num_channels
-    elif not all(0 <= x <= 3600 for x in begin_z_deposit_position):
-      raise ValueError("begin_z_deposit_position must be in range 0 to 3600")
-
-    if end_z_deposit_position is None:
-      end_z_deposit_position = [0] * self.num_channels
-    elif not all(0 <= x <= 3600 for x in end_z_deposit_position):
-      raise ValueError("end_z_deposit_position must be in range 0 to 3600")
-
-    if minimal_traverse_height_at_begin_of_command is None:
-      minimal_traverse_height_at_begin_of_command = [3600] * self.num_channels
-    elif not all(0 <= x <= 3600 for x in minimal_traverse_height_at_begin_of_command):
-      raise ValueError("minimal_traverse_height_at_begin_of_command must be in range 0 to 3600")
-
-    if minimal_height_at_command_end is None:
-      minimal_height_at_command_end = [3600] * self.num_channels
-    elif not all(0 <= x <= 3600 for x in minimal_height_at_command_end):
-      raise ValueError("minimal_height_at_command_end must be in range 0 to 3600")
-
-    if tip_pattern is None:
-      tip_pattern = [False] * self.num_channels
-    elif not all(0 <= x <= 1 for x in tip_pattern):
-      raise ValueError("tip_pattern must be in range 0 to 1")
-
-    if not -1000 <= TODO_TR_2 <= 1000:
-      raise ValueError("TODO_TR_2 must be in range -1000 to 1000")
-
-    if tip_handling_method is None:
-      tip_handling_method = [0] * self.num_channels
-    elif not all(0 <= x <= 9 for x in tip_handling_method):
-      raise ValueError("tip_handling_method must be in range 0 to 9")
-
-    return await self.send_command(
-      module="A1PM",
-      command="TR",
-      xp=x_position,
-      yp=y_position,
-      tp=begin_z_deposit_position,
-      tz=end_z_deposit_position,
-      th=minimal_traverse_height_at_begin_of_command,
-      te=minimal_height_at_command_end,
-      tm=tip_pattern,
-      ts=TODO_TR_2,
-      td=tip_handling_method,
-    )
-
-  async def search_for_teach_in_signal_in_x_direction(
-    self,
-    channel_index: int = 1,
-    x_search_distance: int = 0,
-    x_speed: int = 270,
-  ):
-    """ Search for Teach in signal in X direction
-
-    Args:
-      channel_index: Channel index.
-      x_search_distance: X search distance [0.1mm].
-      x_speed: X speed [0.1mm/s].
-    """
-
-    if not 1 <= channel_index <= 16:
-      raise ValueError("channel_index must be in range 1 to 16")
-
-    if not -50000 <= x_search_distance <= 50000:
-      raise ValueError("x_search_distance must be in range -50000 to 50000")
-
-    if not 20 <= x_speed <= 25000:
-      raise ValueError("x_speed must be in range 20 to 25000")
-
-    return await self.send_command(
-      module="A1PM",
-      command="DL",
-      pn=channel_index,
-      xs=x_search_distance,
-      xv=x_speed,
-    )
-
-  async def position_all_channels_in_y_direction(
-    self,
-    y_position: List[int],
-  ):
-    """ Position all channels in Y direction
-
-    Args:
-      y_position: Y Position [0.1mm].
-    """
-
-    if y_position is None:
-      y_position = [3000] * self.num_channels
-    elif not all(0 <= x <= 6500 for x in y_position):
-      raise ValueError("y_position must be in range 0 to 6500")
-
-    return await self.send_command(
-      module="A1PM",
-      command="DY",
-      yp=y_position,
-    )
-
-  async def position_all_channels_in_z_direction(
-    self,
-    z_position: Optional[List[int]] = None,
-  ):
-    """ Position all channels in Z direction
-
-    Args:
-      z_position: Z Position [0.1mm].
-    """
-
-    if z_position is None:
-      z_position = [0] * self.num_channels
-    elif not all(0 <= x <= 3600 for x in z_position):
-      raise ValueError("z_position must be in range 0 to 3600")
-
-    return await self.send_command(
-      module="A1PM",
-      command="DZ",
-      zp=z_position,
-    )
-
-  async def position_single_channel_in_y_direction(
-    self,
-    channel_index: int = 1,
-    y_position: int = 3000,
-  ):
-    """ Position single channel in Y direction
-
-    Args:
-      channel_index: Channel index.
-      y_position: Y Position [0.1mm].
-    """
-
-    if not 1 <= channel_index <= 16:
-      raise ValueError("channel_index must be in range 1 to 16")
-
-    if not 0 <= y_position <= 6500:
-      raise ValueError("y_position must be in range 0 to 6500")
-
-    return await self.send_command(
-      module="A1PM",
-      command="DV",
-      pn=channel_index,
-      yj=y_position,
-    )
-
-  async def position_single_channel_in_z_direction(
-    self,
-    channel_index: int = 1,
-    z_position: int = 0,
-  ):
-    """ Position single channel in Z direction
-
-    Args:
-      channel_index: Channel index.
-      z_position: Z Position [0.1mm].
-    """
-
-    if not 1 <= channel_index <= 16:
-      raise ValueError("channel_index must be in range 1 to 16")
-
-    if not 0 <= z_position <= 3600:
-      raise ValueError("z_position must be in range 0 to 3600")
-
-    return await self.send_command(
-      module="A1PM",
-      command="DU",
-      pn=channel_index,
-      zj=z_position,
-    )
-
-  async def move_to_defined_position(
-    self,
-    x_position: List[int],
-    y_position: List[int],
-    tip_pattern: Optional[List[bool]] = None,
-    minimal_traverse_height_at_begin_of_command: Optional[List[int]] = None,
-    z_position: Optional[List[int]] = None,
-  ):
-    """ Move to defined position
-
-    Args:
-      tip_pattern: Tip pattern (channels involved). [0 = not involved, 1 = involved].
-      x_position: X Position [0.1mm].
-      y_position: Y Position [0.1mm].
-      minimal_traverse_height_at_begin_of_command: Minimal traverse height at begin of command
-        [0.1mm].
-      z_position: Z Position [0.1mm].
-    """
-
-    if tip_pattern is None:
-      tip_pattern = [False] * self.num_channels
-    elif not all(0 <= x <= 1 for x in tip_pattern):
-      raise ValueError("tip_pattern must be in range 0 to 1")
-
-    if not all(0 <= x <= 50000 for x in x_position):
-      raise ValueError("x_position must be in range 0 to 50000")
-
-    if y_position is None:
-      y_position = [3000] * self.num_channels
-    elif not all(0 <= x <= 6500 for x in y_position):
-      raise ValueError("y_position must be in range 0 to 6500")
-
-    if minimal_traverse_height_at_begin_of_command is None:
-      minimal_traverse_height_at_begin_of_command = [3600] * self.num_channels
-    elif not all(0 <= x <= 3600 for x in minimal_traverse_height_at_begin_of_command):
-      raise ValueError("minimal_traverse_height_at_begin_of_command must be in range 0 to 3600")
-
-    if z_position is None:
-      z_position = [0] * self.num_channels
-    elif not all(0 <= x <= 3600 for x in z_position):
-      raise ValueError("z_position must be in range 0 to 3600")
-
-    return await self.send_command(
-      module="A1PM",
-      command="DN",
-      tm=tip_pattern,
-      xp=x_position,
-      yp=y_position,
-      th=minimal_traverse_height_at_begin_of_command,
-      zp=z_position,
-    )
-
-  async def teach_rack_using_channel_n(
-    self,
-    channel_index: int = 1,
-    gap_center_x_direction: int = 0,
-    gap_center_y_direction: int = 3000,
-    gap_center_z_direction: int = 0,
-    minimal_height_at_command_end: Optional[List[int]] = None,
-  ):
-    """ Teach rack using channel n
-
-    Attention! Channels not involved must first be taken out of measurement range.
-
-    Args:
-      channel_index: Channel index.
-      gap_center_x_direction: Gap center X direction [0.1mm].
-      gap_center_y_direction: Gap center Y direction [0.1mm].
-      gap_center_z_direction: Gap center Z direction [0.1mm].
-      minimal_height_at_command_end: Minimal height at command end [0.1mm].
-    """
-
-    if not 1 <= channel_index <= 16:
-      raise ValueError("channel_index must be in range 1 to 16")
-
-    if not -50000 <= gap_center_x_direction <= 50000:
-      raise ValueError("gap_center_x_direction must be in range -50000 to 50000")
-
-    if not 0 <= gap_center_y_direction <= 6500:
-      raise ValueError("gap_center_y_direction must be in range 0 to 6500")
-
-    if not 0 <= gap_center_z_direction <= 3600:
-      raise ValueError("gap_center_z_direction must be in range 0 to 3600")
-
-    if minimal_height_at_command_end is None:
-      minimal_height_at_command_end = [3600] * self.num_channels
-    elif not all(0 <= x <= 3600 for x in minimal_height_at_command_end):
-      raise ValueError("minimal_height_at_command_end must be in range 0 to 3600")
-
-    return await self.send_command(
-      module="A1PM",
-      command="DT",
-      pn=channel_index,
-      xa=gap_center_x_direction,
-      yj=gap_center_y_direction,
-      zj=gap_center_z_direction,
-      te=minimal_height_at_command_end,
-    )
-
-  async def expose_channel_n(
-    self,
-    channel_index: int = 1,
-  ):
-    """ Expose channel n
-
-    Args:
-      channel_index: Channel index.
-    """
-
-    if not 1 <= channel_index <= 16:
-      raise ValueError("channel_index must be in range 1 to 16")
-
-    return await self.send_command(
-      module="A1PM",
-      command="DQ",
-      pn=channel_index,
-    )
-
-  async def calculates_check_sums_and_compares_them_with_the_value_saved_in_flash_eprom(
-    self,
-    TODO_DC_0: int = 0,
-    TODO_DC_1: int = 3000,
-    tip_type: Optional[List[int]] = None,
-    TODO_DC_2: Optional[List[int]] = None,
-    z_deposit_position: Optional[List[int]] = None,
-    minimal_traverse_height_at_begin_of_command: Optional[List[int]] = None,
-    first_pip_channel_node_no: int = 1,
-  ):
-    """ Calculates check sums and compares them with the value saved in Flash EPROM
-
-    Args:
-      TODO_DC_0: (0).
-      TODO_DC_1: (0).
-      tip_type: Tip type (see command TT).
-      TODO_DC_2: (0).
-      z_deposit_position: Z deposit position [0.1mm] (collar bearing position).
-      minimal_traverse_height_at_begin_of_command: Minimal traverse height at begin of command
-        [0.1mm].
-      first_pip_channel_node_no: First (lower) pip. channel node no. (0 = disabled).
-    """
-
-    if not -50000 <= TODO_DC_0 <= 50000:
-      raise ValueError("TODO_DC_0 must be in range -50000 to 50000")
-
-    if not 0 <= TODO_DC_1 <= 6500:
-      raise ValueError("TODO_DC_1 must be in range 0 to 6500")
-
-    if tip_type is None:
-      tip_type = [4] * self.num_channels
-    elif not all(0 <= x <= 199 for x in tip_type):
-      raise ValueError("tip_type must be in range 0 to 199")
-
-    if TODO_DC_2 is None:
-      TODO_DC_2 = [0] * self.num_channels
-    elif not all(0 <= x <= 3600 for x in TODO_DC_2):
-      raise ValueError("TODO_DC_2 must be in range 0 to 3600")
-
-    if z_deposit_position is None:
-      z_deposit_position = [0] * self.num_channels
-    elif not all(0 <= x <= 3600 for x in z_deposit_position):
-      raise ValueError("z_deposit_position must be in range 0 to 3600")
-
-    if minimal_traverse_height_at_begin_of_command is None:
-      minimal_traverse_height_at_begin_of_command = [3600] * self.num_channels
-    elif not all(0 <= x <= 3600 for x in minimal_traverse_height_at_begin_of_command):
-      raise ValueError("minimal_traverse_height_at_begin_of_command must be in range 0 to 3600")
-
-    if not 1 <= first_pip_channel_node_no <= 16:
-      raise ValueError("first_pip_channel_node_no must be in range 1 to 16")
-
-    return await self.send_command(
-      module="A1PM",
-      command="DC",
-      xa=TODO_DC_0,
-      yj=TODO_DC_1,
-      tt=tip_type,
-      tp=TODO_DC_2,
-      tz=z_deposit_position,
-      th=minimal_traverse_height_at_begin_of_command,
-      pa=first_pip_channel_node_no,
-    )
-
-  async def discard_core_gripper_tool(
-    self,
-    gripper_tool_x_position: int = 0,
-    first_gripper_tool_y_pos: int = 3000,
-    tip_type: Optional[List[int]] = None,
-    begin_z_deposit_position: Optional[List[int]] = None,
-    end_z_deposit_position: Optional[List[int]] = None,
-    minimal_traverse_height_at_begin_of_command: Optional[List[int]] = None,
-    first_pip_channel_node_no: int = 1,
-    minimal_height_at_command_end: Optional[List[int]] = None,
-  ):
-    """ Discard CoRe gripper tool
-
-    Args:
-      gripper_tool_x_position: (0).
-      first_gripper_tool_y_pos: First (lower channel) CoRe gripper tool Y pos. [0.1mm]
-      tip_type: Tip type (see command TT).
-      begin_z_deposit_position: (0).
-      end_z_deposit_position: Z deposit position [0.1mm] (collar bearing position).
-      minimal_traverse_height_at_begin_of_command: Minimal traverse height at begin of command
-        [0.1mm].
-      first_pip_channel_node_no: First (lower) pip. channel node no. (0 = disabled).
-      minimal_height_at_command_end: Minimal height at command end [0.1mm].
-    """
-
-    if not -50000 <= gripper_tool_x_position <= 50000:
-      raise ValueError("gripper_tool_x_position must be in range -50000 to 50000")
-
-    if not 0 <= first_gripper_tool_y_pos <= 6500:
-      raise ValueError("first_gripper_tool_y_pos must be in range 0 to 6500")
-
-    if tip_type is None:
-      tip_type = [4] * self.num_channels
-    elif not all(0 <= x <= 199 for x in tip_type):
-      raise ValueError("tip_type must be in range 0 to 199")
-
-    if begin_z_deposit_position is None:
-      begin_z_deposit_position = [0] * self.num_channels
-    elif not all(0 <= x <= 3600 for x in begin_z_deposit_position):
-      raise ValueError("begin_z_deposit_position must be in range 0 to 3600")
-
-    if end_z_deposit_position is None:
-      end_z_deposit_position = [0] * self.num_channels
-    elif not all(0 <= x <= 3600 for x in end_z_deposit_position):
-      raise ValueError("end_z_deposit_position must be in range 0 to 3600")
-
-    if minimal_traverse_height_at_begin_of_command is None:
-      minimal_traverse_height_at_begin_of_command = [3600] * self.num_channels
-    elif not all(0 <= x <= 3600 for x in minimal_traverse_height_at_begin_of_command):
-      raise ValueError("minimal_traverse_height_at_begin_of_command must be in range 0 to 3600")
-
-    if not 1 <= first_pip_channel_node_no <= 16:
-      raise ValueError("first_pip_channel_node_no must be in range 1 to 16")
-
-    if minimal_height_at_command_end is None:
-      minimal_height_at_command_end = [3600] * self.num_channels
-    elif not all(0 <= x <= 3600 for x in minimal_height_at_command_end):
-      raise ValueError("minimal_height_at_command_end must be in range 0 to 3600")
-
-    return await self.send_command(
-      module="A1PM",
-      command="DJ",
-      xa=gripper_tool_x_position,
-      yj=first_gripper_tool_y_pos,
-      tt=tip_type,
-      tp=begin_z_deposit_position,
-      tz=end_z_deposit_position,
-      th=minimal_traverse_height_at_begin_of_command,
-      pa=first_pip_channel_node_no,
-      te=minimal_height_at_command_end,
-    )
-
-  async def grip_plate(
-    self,
-    plate_center_x_direction: int = 0,
-    plate_center_y_direction: int = 3000,
-    plate_center_z_direction: int = 0,
-    z_speed: int = 1287,
-    open_gripper_position: int = 860,
-    plate_width: int = 800,
-    acceleration_index: int = 4,
-    grip_strength: int = 30,
-    minimal_traverse_height_at_begin_of_command: Optional[List[int]] = None,
-    minimal_height_at_command_end: Optional[List[int]] = None,
-  ):
-    """ Grip plate
-
-    Args:
-      plate_center_x_direction: Plate center X direction [0.1mm].
-      plate_center_y_direction: Plate center Y direction [0.1mm].
-      plate_center_z_direction: Plate center Z direction [0.1mm].
-      z_speed: Z speed [0.1mm/sec].
-      open_gripper_position: Open gripper position [0.1mm].
-      plate_width: Plate width [0.1mm].
-      acceleration_index: Acceleration index.
-      grip_strength: Grip strength (0 = low 99 = high).
-      minimal_traverse_height_at_begin_of_command: Minimal traverse height at begin of command
-        [0.1mm].
-      minimal_height_at_command_end: Minimal height at command end [0.1mm].
-    """
-
-    if not -50000 <= plate_center_x_direction <= 50000:
-      raise ValueError("plate_center_x_direction must be in range -50000 to 50000")
-
-    if not 0 <= plate_center_y_direction <= 6500:
-      raise ValueError("plate_center_y_direction must be in range 0 to 6500")
-
-    if not 0 <= plate_center_z_direction <= 3600:
-      raise ValueError("plate_center_z_direction must be in range 0 to 3600")
-
-    if not 3 <= z_speed <= 1600:
-      raise ValueError("z_speed must be in range 3 to 1600")
-
-    if not 0 <= open_gripper_position <= 9999:
-      raise ValueError("open_gripper_position must be in range 0 to 9999")
-
-    if not 0 <= plate_width <= 9999:
-      raise ValueError("plate_width must be in range 0 to 9999")
-
-    if not 0 <= acceleration_index <= 4:
-      raise ValueError("acceleration_index must be in range 0 to 4")
-
-    if not 0 <= grip_strength <= 99:
-      raise ValueError("grip_strength must be in range 0 to 99")
-
-    if minimal_traverse_height_at_begin_of_command is None:
-      minimal_traverse_height_at_begin_of_command = [3600] * self.num_channels
-    elif not all(0 <= x <= 3600 for x in minimal_traverse_height_at_begin_of_command):
-      raise ValueError("minimal_traverse_height_at_begin_of_command must be in range 0 to 3600")
-
-    if minimal_height_at_command_end is None:
-      minimal_height_at_command_end = [3600] * self.num_channels
-    elif not all(0 <= x <= 3600 for x in minimal_height_at_command_end):
-      raise ValueError("minimal_height_at_command_end must be in range 0 to 3600")
-
-    return await self.send_command(
-      module="A1PM",
-      command="DG",
-      xa=plate_center_x_direction,
-      yj=plate_center_y_direction,
-      zj=plate_center_z_direction,
-      zy=z_speed,
-      yo=open_gripper_position,
-      yg=plate_width,
-      ai=acceleration_index,
-      yw=grip_strength,
-      th=minimal_traverse_height_at_begin_of_command,
-      te=minimal_height_at_command_end,
-    )
-
-  async def put_plate(
-    self,
-    plate_center_x_direction: int = 0,
-    plate_center_y_direction: int = 3000,
-    plate_center_z_direction: int = 0,
-    press_on_distance: int = 5,
-    z_speed: int = 1287,
-    open_gripper_position: int = 860,
-    minimal_traverse_height_at_begin_of_command: Optional[List[int]] = None,
-    minimal_height_at_command_end: Optional[List[int]] = None,
-  ):
-    """ Put plate
-
-    Args:
-      plate_center_x_direction: Plate center X direction [0.1mm].
-      plate_center_y_direction: Plate center Y direction [0.1mm].
-      plate_center_z_direction: Plate center Z direction [0.1mm].
-      press_on_distance: Press on distance [0.1mm].
-      z_speed: Z speed [0.1mm/sec].
-      open_gripper_position: Open gripper position [0.1mm].
-      minimal_traverse_height_at_begin_of_command: Minimal traverse height at begin of command
-        [0.1mm].
-      minimal_height_at_command_end: Minimal height at command end [0.1mm].
-    """
-
-    if not -50000 <= plate_center_x_direction <= 50000:
-      raise ValueError("plate_center_x_direction must be in range -50000 to 50000")
-
-    if not 0 <= plate_center_y_direction <= 6500:
-      raise ValueError("plate_center_y_direction must be in range 0 to 6500")
-
-    if not 0 <= plate_center_z_direction <= 3600:
-      raise ValueError("plate_center_z_direction must be in range 0 to 3600")
-
-    if not 0 <= press_on_distance <= 999:
-      raise ValueError("press_on_distance must be in range 0 to 999")
-
-    if not 3 <= z_speed <= 1600:
-      raise ValueError("z_speed must be in range 3 to 1600")
-
-    if not 0 <= open_gripper_position <= 9999:
-      raise ValueError("open_gripper_position must be in range 0 to 9999")
-
-    if minimal_traverse_height_at_begin_of_command is None:
-      minimal_traverse_height_at_begin_of_command = [3600] * self.num_channels
-    elif not all(0 <= x <= 3600 for x in minimal_traverse_height_at_begin_of_command):
-      raise ValueError("minimal_traverse_height_at_begin_of_command must be in range 0 to 3600")
-
-    if minimal_height_at_command_end is None:
-      minimal_height_at_command_end = [3600] * self.num_channels
-    elif not all(0 <= x <= 3600 for x in minimal_height_at_command_end):
-      raise ValueError("minimal_height_at_command_end must be in range 0 to 3600")
-
-    return await self.send_command(
-      module="A1PM",
-      command="DR",
-      xa=plate_center_x_direction,
-      yj=plate_center_y_direction,
-      zj=plate_center_z_direction,
-      zi=press_on_distance,
-      zy=z_speed,
-      yo=open_gripper_position,
-      th=minimal_traverse_height_at_begin_of_command,
-      te=minimal_height_at_command_end,
-    )
-
-  async def move_to_position(
-    self,
-    plate_center_x_direction: int = 0,
-    plate_center_y_direction: int = 3000,
-    plate_center_z_direction: int = 0,
-    z_speed: int = 1287,
-    minimal_traverse_height_at_begin_of_command: Optional[List[int]] = None,
-  ):
-    """ Move to position
-
-    Args:
-      plate_center_x_direction: Plate center X direction [0.1mm].
-      plate_center_y_direction: Plate center Y direction [0.1mm].
-      plate_center_z_direction: Plate center Z direction [0.1mm].
-      z_speed: Z speed [0.1mm/sec].
-      minimal_traverse_height_at_begin_of_command: Minimal traverse height at begin of command
-        [0.1mm].
-    """
-
-    if not -50000 <= plate_center_x_direction <= 50000:
-      raise ValueError("plate_center_x_direction must be in range -50000 to 50000")
-
-    if not 0 <= plate_center_y_direction <= 6500:
-      raise ValueError("plate_center_y_direction must be in range 0 to 6500")
-
-    if not 0 <= plate_center_z_direction <= 3600:
-      raise ValueError("plate_center_z_direction must be in range 0 to 3600")
-
-    if not 3 <= z_speed <= 1600:
-      raise ValueError("z_speed must be in range 3 to 1600")
-
-    if minimal_traverse_height_at_begin_of_command is None:
-      minimal_traverse_height_at_begin_of_command = [3600] * self.num_channels
-    elif not all(0 <= x <= 3600 for x in minimal_traverse_height_at_begin_of_command):
-      raise ValueError("minimal_traverse_height_at_begin_of_command must be in range 0 to 3600")
-
-    return await self.send_command(
-      module="A1PM",
-      command="DH",
-      xa=plate_center_x_direction,
-      yj=plate_center_y_direction,
-      zj=plate_center_z_direction,
-      zy=z_speed,
-      th=minimal_traverse_height_at_begin_of_command,
-    )
-
-  async def release_object(
-    self,
-    first_pip_channel_node_no: int = 1,
-  ):
-    """ Release object
-
-    Args:
-      first_pip_channel_node_no: First (lower) pip. channel node no. (0 = disabled).
-    """
-
-    if not 1 <= first_pip_channel_node_no <= 16:
-      raise ValueError("first_pip_channel_node_no must be in range 1 to 16")
-
-    return await self.send_command(
-      module="A1PM",
-      command="DO",
-      pa=first_pip_channel_node_no,
-    )
-
-  async def set_any_parameter_within_this_module(self):
-    """ Set any parameter within this module """
-
-    return await self.send_command(
-      module="A1PM",
-      command="AA",
-    )
-
-  async def request_y_positions_of_all_channels(self):
-    """ Request Y Positions of all channels """
-
-    return await self.send_command(
-      module="A1PM",
-      command="RY",
-    )
-
-  async def request_y_position_of_channel_n(self, channel_index: int = 1):
-    """ Request Y Position of channel n """
-
-    return await self.send_command(
-      module="A1PM",
-      command="RB",
-      pn=channel_index,
-    )
-
-  async def request_z_positions_of_all_channels(self):
-    """ Request Z Positions of all channels """
-
-    return await self.send_command(
-      module="A1PM",
-      command="RZ",
-    )
-
-  async def request_z_position_of_channel_n(self, channel_index: int = 1):
-    """ Request Z Position of channel n """
-
-    return await self.send_command(
-      module="A1PM",
-      command="RD",
-      pn=channel_index,
-    )
-
-  async def query_tip_presence(self) -> List[bool]:
-    """ Query Tip presence """
-
-    resp = await self.send_command(module="A1PM", command="QA", fmt={"rt": "[int]"})
-    presences_int = cast(List[int], resp["rt"])
-    return [bool(p) for p in presences_int]
-
-  async def request_height_of_last_lld(self):
-    """ Request height of last LLD """
-
-    return await self.send_command(
-      module="A1PM",
-      command="RL",
-    )
-
-  async def request_channel_dispense_on_fly_status(self):
-    """ Request channel dispense on fly status """
-
-    return await self.send_command(
-      module="A1PM",
-      command="QF",
-    )
-
-  async def core96_request_initialization_status(self) -> bool:
-    """ Request CoRe96 initialization status
-
-    This method is inferred from I1AM and A1AM commands ("QW").
-
-    Returns:
-      bool: True if initialized, False otherwise.
-    """
-
-    resp = await self.send_command(module="A1HM", command="QW", fmt={"qw": "int"})
-    return resp is not None and resp["qw"] == 1
-
-  async def core96_initialize(
-    self,
-    x_position: int = 5000,
-    y_position: int = 5000,
-    z_position: int = 0,
-    minimal_traverse_height_at_begin_of_command: int = 3900,
-    minimal_height_at_command_end: int = 3900,
-    end_z_deposit_position: int = 0,
-    tip_type: int = 4,
-  ):
-    """ Initialize 96 head.
-
-    Args:
-      x_position: X Position [0.1mm].
-      y_position: Y Position [0.1mm].
-      z_position: Z Position [0.1mm].
-      minimal_traverse_height_at_begin_of_command: Minimal traverse height at begin of command
-        [0.1mm].
-      minimal_height_at_command_end: Minimal height at command end [0.1mm].
-      end_z_deposit_position: Z deposit position [0.1mm] (collar bearing position). (not documented,
-        but present in the log files.)
-      tip_type: Tip type (see command TT).
-    """
-
-    if not -500000 <= x_position <= 50000:
-      raise ValueError("x_position must be in range -500000 to 50000")
-
-    if not 422 <= y_position <= 5921:
-      raise ValueError("y_position must be in range 422 to 5921")
-
-    if not 0 <= z_position <= 3900:
-      raise ValueError("z_position must be in range 0 to 3900")
-
-    if not 0 <= minimal_traverse_height_at_begin_of_command <= 3900:
-      raise ValueError("minimal_traverse_height_at_begin_of_command must be in range 0 to 3900")
-
-    if not 0 <= minimal_height_at_command_end <= 3900:
-      raise ValueError("minimal_height_at_command_end must be in range 0 to 3900")
-
-    if not 0 <= end_z_deposit_position <= 3600:
-      raise ValueError("end_z_deposit_position must be in range 0 to 3600")
-
-    if not 0 <= tip_type <= 199:
-      raise ValueError("tip_type must be in range 0 to 199")
-
-    return await self.send_command(
-      module="A1HM",
-      command="DI",
-      xp=x_position,
-      yp=y_position,
-      zp=z_position,
-      th=minimal_traverse_height_at_begin_of_command,
-      te=minimal_height_at_command_end,
-      tz=end_z_deposit_position,
-      tt=tip_type,
-    )
-
-  async def core96_aspiration_of_liquid(
-    self,
-    type_of_aspiration: int = 0,
-    x_position: int = 5000,
-    y_position: int = 5000,
-    minimal_traverse_height_at_begin_of_command: int = 3900,
-    minimal_height_at_command_end: int = 3900,
-    lld_search_height: int = 0,
-    liquid_surface_at_function_without_lld: int = 3900,
-    pull_out_distance_to_take_transport_air_in_function_without_lld: int = 50,
-    minimum_height: int = 3900,
-    tube_2nd_section_height_measured_from_zm: int = 0,
-    tube_2nd_section_ratio: int = 0,
-    immersion_depth: int = 0,
-    surface_following_distance: int = 0,
-    aspiration_volume: int = 0,
-    aspiration_speed: int = 2000,
-    transport_air_volume: int = 0,
-    blow_out_air_volume: int = 1000,
-    pre_wetting_volume: int = 0,
-    lld_mode: int = 1,
-    lld_sensitivity: int = 1,
-    swap_speed: int = 100,
-    settling_time: int = 5,
-    mix_volume: int = 0,
-    mix_cycles: int = 0,
-    mix_position_in_z_direction_from_liquid_surface: int = 0,
-    surface_following_distance_during_mixing: int = 0,
-    mix_speed: int = 2000,
-    limit_curve_index: int = 0,
-    tadm_channel_pattern: Optional[List[bool]] = None,
-    tadm_algorithm_on_off: int = 0,
-    recording_mode: int = 0,
-  ):
-    """ Aspiration of liquid using the 96 head.
-
-    Args:
-      type_of_aspiration: Type of aspiration (0 = simple 1 = sequence 2 = cup emptied).
-      x_position: X Position [0.1mm].
-      y_position: Y Position [0.1mm].
-      minimal_traverse_height_at_begin_of_command: Minimal traverse height at begin of
-        command [0.1mm].
-      minimal_height_at_command_end: Minimal height at command end [0.1mm].
-      lld_search_height: LLD search height [0.1mm].
-      liquid_surface_at_function_without_lld: Liquid surface at function without LLD [0.1mm].
-      pull_out_distance_to_take_transport_air_in_function_without_lld:
-          Pull out distance to take transp. air in function without LLD [0.1mm].
-      minimum_height: Minimum height (maximum immersion depth) [0.1mm].
-      tube_2nd_section_height_measured_from_zm: Tube 2nd section height measured from zm [0.1mm].
-      tube_2nd_section_ratio: Tube 2nd section ratio.
-      immersion_depth: Immersion depth [0.1mm].
-      surface_following_distance: Surface following distance [0.1mm].
-      aspiration_volume: Aspiration volume [0.01ul].
-      aspiration_speed: Aspiration speed [0.1ul]/s.
-      transport_air_volume: Transport air volume [0.1ul].
-      blow_out_air_volume: Blow out air volume [0.01ul].
-      pre_wetting_volume: Pre wetting volume [0.1ul].
-      lld_mode: LLD Mode (0 = off).
-      lld_sensitivity: LLD sensitivity (1 = high, 4 = low).
-      swap_speed: Swap speed (on leaving liquid) [0.1mm/s].
-      settling_time: Settling time [0.1s].
-      mix_volume: Mix volume [0.1ul].
-      mix_cycles: Mix cycles.
-      mix_position_in_z_direction_from_liquid_surface: Mix position in Z direction from liquid
-        surface[0.1mm].
-      surface_following_distance_during_mixing: Surface following distance during mixing [0.1mm].
-      mix_speed: Mix speed [0.1ul/s].
-      limit_curve_index: Limit curve index.
-      tadm_channel_pattern: TADM Channel pattern.
-      tadm_algorithm_on_off: TADM algorithm on/off (0 = off).
-      recording_mode:
-          Recording mode (0 = no 1 = TADM errors only 2 = all TADM measurements)
-        .
-    """
-
-    if not 0 <= type_of_aspiration <= 2:
-      raise ValueError("type_of_aspiration must be in range 0 to 2")
-
-    if not -500000 <= x_position <= 50000:
-      raise ValueError("x_position must be in range -500000 to 50000")
-
-    if not 422 <= y_position <= 5921:
-      raise ValueError("y_position must be in range 422 to 5921")
-
-    if not 0 <= minimal_traverse_height_at_begin_of_command <= 3900:
-      raise ValueError("minimal_traverse_height_at_begin_of_command must be in range 0 to 3900")
-
-    if not 0 <= minimal_height_at_command_end <= 3900:
-      raise ValueError("minimal_height_at_command_end must be in range 0 to 3900")
-
-    if not 0 <= lld_search_height <= 3900:
-      raise ValueError("lld_search_height must be in range 0 to 3900")
-
-    if not 0 <= liquid_surface_at_function_without_lld <= 3900:
-      raise ValueError("liquid_surface_at_function_without_lld must be in range 0 to 3900")
-
-    if not 0 <= pull_out_distance_to_take_transport_air_in_function_without_lld <= 3900:
-      raise ValueError("pull_out_distance_to_take_transport_air_in_function_without_lld must be in "
-                       "range 0 to 3900")
-
-    if not 0 <= minimum_height <= 3900:
-      raise ValueError("minimum_height must be in range 0 to 3900")
-
-    if not 0 <= tube_2nd_section_height_measured_from_zm <= 3900:
-      raise ValueError("tube_2nd_section_height_measured_from_zm must be in range 0 to 3900")
-
-    if not 0 <= tube_2nd_section_ratio <= 10000:
-      raise ValueError("tube_2nd_section_ratio must be in range 0 to 10000")
-
-    if not -990 <= immersion_depth <= 990:
-      raise ValueError("immersion_depth must be in range -990 to 990")
-
-    if not 0 <= surface_following_distance <= 990:
-      raise ValueError("surface_following_distance must be in range 0 to 990")
-
-    if not 0 <= aspiration_volume <= 115000:
-      raise ValueError("aspiration_volume must be in range 0 to 115000")
-
-    if not 3 <= aspiration_speed <= 5000:
-      raise ValueError("aspiration_speed must be in range 3 to 5000")
-
-    if not 0 <= transport_air_volume <= 1000:
-      raise ValueError("transport_air_volume must be in range 0 to 1000")
-
-    if not 0 <= blow_out_air_volume <= 115000:
-      raise ValueError("blow_out_air_volume must be in range 0 to 115000")
-
-    if not 0 <= pre_wetting_volume <= 11500:
-      raise ValueError("pre_wetting_volume must be in range 0 to 11500")
-
-    if not 0 <= lld_mode <= 1:
-      raise ValueError("lld_mode must be in range 0 to 1")
-
-    if not 1 <= lld_sensitivity <= 4:
-      raise ValueError("lld_sensitivity must be in range 1 to 4")
-
-    if not 3 <= swap_speed <= 1000:
-      raise ValueError("swap_speed must be in range 3 to 1000")
-
-    if not 0 <= settling_time <= 99:
-      raise ValueError("settling_time must be in range 0 to 99")
-
-    if not 0 <= mix_volume <= 11500:
-      raise ValueError("mix_volume must be in range 0 to 11500")
-
-    if not 0 <= mix_cycles <= 99:
-      raise ValueError("mix_cycles must be in range 0 to 99")
-
-    if not 0 <= mix_position_in_z_direction_from_liquid_surface <= 990:
-      raise ValueError("mix_position_in_z_direction_from_liquid_surface must be in range 0 to 990")
-
-    if not 0 <= surface_following_distance_during_mixing <= 990:
-      raise ValueError("surface_following_distance_during_mixing must be in range 0 to 990")
-
-    if not 3 <= mix_speed <= 5000:
-      raise ValueError("mix_speed must be in range 3 to 5000")
-
-    if not 0 <= limit_curve_index <= 999:
-      raise ValueError("limit_curve_index must be in range 0 to 999")
-
-    if tadm_channel_pattern is None:
-      tadm_channel_pattern = [True] * 96
-    elif not len(tadm_channel_pattern) < 24:
-      raise ValueError("tadm_channel_pattern must be of length 24, but is "
-                        f"'{len(tadm_channel_pattern)}'")
-    tadm_channel_pattern_num = sum(2**i if tadm_channel_pattern[i] else 0 for i in range(96))
-
-    if not 0 <= tadm_algorithm_on_off <= 1:
-      raise ValueError("tadm_algorithm_on_off must be in range 0 to 1")
-
-    if not 0 <= recording_mode <= 2:
-      raise ValueError("recording_mode must be in range 0 to 2")
-
-    return await self.send_command(
-      module="A1HM",
-      command="DA",
-      at=type_of_aspiration,
-      xp=x_position,
-      yp=y_position,
-      th=minimal_traverse_height_at_begin_of_command,
-      te=minimal_height_at_command_end,
-      lp=lld_search_height,
-      zl=liquid_surface_at_function_without_lld,
-      po=pull_out_distance_to_take_transport_air_in_function_without_lld,
-      zx=minimum_height,
-      zu=tube_2nd_section_height_measured_from_zm,
-      zr=tube_2nd_section_ratio,
-      ip=immersion_depth,
-      fp=surface_following_distance,
-      av=aspiration_volume,
-      as_=aspiration_speed,
-      ta=transport_air_volume,
-      ba=blow_out_air_volume,
-      oa=pre_wetting_volume,
-      lm=lld_mode,
-      ll=lld_sensitivity,
-      de=swap_speed,
-      wt=settling_time,
-      mv=mix_volume,
-      mc=mix_cycles,
-      mp=mix_position_in_z_direction_from_liquid_surface,
-      mh=surface_following_distance_during_mixing,
-      ms=mix_speed,
-      gi=limit_curve_index,
-      cw=hex(tadm_channel_pattern_num)[2:].upper(),
-      gj=tadm_algorithm_on_off,
-      gk=recording_mode,
-    )
-
-  async def core96_dispensing_of_liquid(
-    self,
-    type_of_dispensing_mode: int = 0,
-    x_position: int = 5000,
-    y_position: int = 5000,
-    minimum_height: int = 3900,
-    tube_2nd_section_height_measured_from_zm: int = 0,
-    tube_2nd_section_ratio: int = 0,
-    lld_search_height: int = 0,
-    liquid_surface_at_function_without_lld: int = 3900,
-    pull_out_distance_to_take_transport_air_in_function_without_lld: int = 50,
-    immersion_depth: int = 0,
-    surface_following_distance: int = 0,
-    minimal_traverse_height_at_begin_of_command: int = 3900,
-    minimal_height_at_command_end: int = 3900,
-    dispense_volume: int = 0,
-    dispense_speed: int = 2000,
-    cut_off_speed: int = 1500,
-    stop_back_volume: int = 0,
-    transport_air_volume: int = 0,
-    blow_out_air_volume: int = 1000,
-    lld_mode: int = 1,
-    lld_sensitivity: int = 1,
-    side_touch_off_distance: int = 0,
-    swap_speed: int = 100,
-    settling_time: int = 5,
-    mix_volume: int = 0,
-    mix_cycles: int = 0,
-    mix_position_in_z_direction_from_liquid_surface: int = 0,
-    surface_following_distance_during_mixing: int = 0,
-    mix_speed: int = 2000,
-    limit_curve_index: int = 0,
-    tadm_channel_pattern: Optional[List[bool]] = None,
-    tadm_algorithm_on_off: int = 0,
-    recording_mode: int = 0,
-  ):
-    """ Dispensing of liquid using the 96 head.
-
-    Args:
-      type_of_dispensing_mode: Type of dispensing mode 0 = part in jet 1 = blow in jet 2 = Part at
-          surface 3 = Blow at surface 4 = Empty.
-      x_position: X Position [0.1mm].
-      y_position: Y Position [0.1mm].
-      minimum_height: Minimum height (maximum immersion depth) [0.1mm].
-      tube_2nd_section_height_measured_from_zm: Tube 2nd section height measured from zm [0.1mm].
-      tube_2nd_section_ratio: Tube 2nd section ratio.
-      lld_search_height: LLD search height [0.1mm].
-      liquid_surface_at_function_without_lld: Liquid surface at function without LLD [0.1mm].
-      pull_out_distance_to_take_transport_air_in_function_without_lld:
-          Pull out distance to take transp. air in function without LLD [0.1mm]
-        .
-      immersion_depth: Immersion depth [0.1mm].
-      surface_following_distance: Surface following distance [0.1mm].
-      minimal_traverse_height_at_begin_of_command: Minimal traverse height at begin of
-        command [0.1mm].
-      minimal_height_at_command_end: Minimal height at command end [0.1mm].
-      dispense_volume: Dispense volume [0.01ul].
-      dispense_speed: Dispense speed [0.1ul/s].
-      cut_off_speed: Cut off speed [0.1ul/s].
-      stop_back_volume: Stop back volume [0.1ul].
-      transport_air_volume: Transport air volume [0.1ul].
-      blow_out_air_volume: Blow out air volume [0.01ul].
-      lld_mode: LLD Mode (0 = off).
-      lld_sensitivity: LLD sensitivity (1 = high, 4 = low).
-      side_touch_off_distance: Side touch off distance [0.1mm].
-      swap_speed: Swap speed (on leaving liquid) [0.1mm/s].
-      settling_time: Settling time [0.1s].
-      mix_volume: Mix volume [0.1ul].
-      mix_cycles: Mix cycles.
-      mix_position_in_z_direction_from_liquid_surface: Mix position in Z direction from liquid
-        surface[0.1mm].
-      surface_following_distance_during_mixing: Surface following distance during mixing [0.1mm].
-      mix_speed: Mix speed [0.1ul/s].
-      limit_curve_index: Limit curve index.
-      tadm_channel_pattern: TADM Channel pattern.
-      tadm_algorithm_on_off: TADM algorithm on/off (0 = off).
-      recording_mode:
-          Recording mode (0 = no 1 = TADM errors only 2 = all TADM measurements)
-        .
-    """
-
-    if not 0 <= type_of_dispensing_mode <= 4:
-      raise ValueError("type_of_dispensing_mode must be in range 0 to 4")
-
-    if not -500000 <= x_position <= 50000:
-      raise ValueError("x_position must be in range -500000 to 50000")
-
-    if not 422 <= y_position <= 5921:
-      raise ValueError("y_position must be in range 422 to 5921")
-
-    if not 0 <= minimum_height <= 3900:
-      raise ValueError("minimum_height must be in range 0 to 3900")
-
-    if not 0 <= tube_2nd_section_height_measured_from_zm <= 3900:
-      raise ValueError("tube_2nd_section_height_measured_from_zm must be in range 0 to 3900")
-
-    if not 0 <= tube_2nd_section_ratio <= 10000:
-      raise ValueError("tube_2nd_section_ratio must be in range 0 to 10000")
-
-    if not 0 <= lld_search_height <= 3900:
-      raise ValueError("lld_search_height must be in range 0 to 3900")
-
-    if not 0 <= liquid_surface_at_function_without_lld <= 3900:
-      raise ValueError("liquid_surface_at_function_without_lld must be in range 0 to 3900")
-
-    if not 0 <= pull_out_distance_to_take_transport_air_in_function_without_lld <= 3900:
-      raise ValueError("pull_out_distance_to_take_transport_air_in_function_without_lld must be in "
-                       "range 0 to 3900")
-
-    if not -990 <= immersion_depth <= 990:
-      raise ValueError("immersion_depth must be in range -990 to 990")
-
-    if not 0 <= surface_following_distance <= 990:
-      raise ValueError("surface_following_distance must be in range 0 to 990")
-
-    if not 0 <= minimal_traverse_height_at_begin_of_command <= 3900:
-      raise ValueError("minimal_traverse_height_at_begin_of_command must be in range 0 to 3900")
-
-    if not 0 <= minimal_height_at_command_end <= 3900:
-      raise ValueError("minimal_height_at_command_end must be in range 0 to 3900")
-
-    if not 0 <= dispense_volume <= 115000:
-      raise ValueError("dispense_volume must be in range 0 to 115000")
-
-    if not 3 <= dispense_speed <= 5000:
-      raise ValueError("dispense_speed must be in range 3 to 5000")
-
-    if not 3 <= cut_off_speed <= 5000:
-      raise ValueError("cut_off_speed must be in range 3 to 5000")
-
-    if not 0 <= stop_back_volume <= 2000:
-      raise ValueError("stop_back_volume must be in range 0 to 2000")
-
-    if not 0 <= transport_air_volume <= 1000:
-      raise ValueError("transport_air_volume must be in range 0 to 1000")
-
-    if not 0 <= blow_out_air_volume <= 115000:
-      raise ValueError("blow_out_air_volume must be in range 0 to 115000")
-
-    if not 0 <= lld_mode <= 1:
-      raise ValueError("lld_mode must be in range 0 to 1")
-
-    if not 1 <= lld_sensitivity <= 4:
-      raise ValueError("lld_sensitivity must be in range 1 to 4")
-
-    if not 0 <= side_touch_off_distance <= 30:
-      raise ValueError("side_touch_off_distance must be in range 0 to 30")
-
-    if not 3 <= swap_speed <= 1000:
-      raise ValueError("swap_speed must be in range 3 to 1000")
-
-    if not 0 <= settling_time <= 99:
-      raise ValueError("settling_time must be in range 0 to 99")
-
-    if not 0 <= mix_volume <= 11500:
-      raise ValueError("mix_volume must be in range 0 to 11500")
-
-    if not 0 <= mix_cycles <= 99:
-      raise ValueError("mix_cycles must be in range 0 to 99")
-
-    if not 0 <= mix_position_in_z_direction_from_liquid_surface <= 990:
-      raise ValueError("mix_position_in_z_direction_from_liquid_surface must be in range 0 to 990")
-
-    if not 0 <= surface_following_distance_during_mixing <= 990:
-      raise ValueError("surface_following_distance_during_mixing must be in range 0 to 990")
-
-    if not 3 <= mix_speed <= 5000:
-      raise ValueError("mix_speed must be in range 3 to 5000")
-
-    if not 0 <= limit_curve_index <= 999:
-      raise ValueError("limit_curve_index must be in range 0 to 999")
-
-    if tadm_channel_pattern is None:
-      tadm_channel_pattern = [True] * 96
-    elif not len(tadm_channel_pattern) < 24:
-      raise ValueError("tadm_channel_pattern must be of length 24, but is "
-                        f"'{len(tadm_channel_pattern)}'")
-    tadm_channel_pattern_num = sum(2**i if tadm_channel_pattern[i] else 0 for i in range(96))
-
-    if not 0 <= tadm_algorithm_on_off <= 1:
-      raise ValueError("tadm_algorithm_on_off must be in range 0 to 1")
-
-    if not 0 <= recording_mode <= 2:
-      raise ValueError("recording_mode must be in range 0 to 2")
-
-    return await self.send_command(
-      module="A1HM",
-      command="DD",
-      dm=type_of_dispensing_mode,
-      xp=x_position,
-      yp=y_position,
-      zx=minimum_height,
-      zu=tube_2nd_section_height_measured_from_zm,
-      zr=tube_2nd_section_ratio,
-      lp=lld_search_height,
-      zl=liquid_surface_at_function_without_lld,
-      po=pull_out_distance_to_take_transport_air_in_function_without_lld,
-      ip=immersion_depth,
-      fp=surface_following_distance,
-      th=minimal_traverse_height_at_begin_of_command,
-      te=minimal_height_at_command_end,
-      dv=dispense_volume,
-      ds=dispense_speed,
-      ss=cut_off_speed,
-      rv=stop_back_volume,
-      ta=transport_air_volume,
-      ba=blow_out_air_volume,
-      lm=lld_mode,
-      ll=lld_sensitivity,
-      dj=side_touch_off_distance,
-      de=swap_speed,
-      wt=settling_time,
-      mv=mix_volume,
-      mc=mix_cycles,
-      mp=mix_position_in_z_direction_from_liquid_surface,
-      mh=surface_following_distance_during_mixing,
-      ms=mix_speed,
-      gi=limit_curve_index,
-      cw=hex(tadm_channel_pattern_num)[2:].upper(),
-      gj=tadm_algorithm_on_off,
-      gk=recording_mode,
-    )
-
-  async def core96_tip_pick_up(
-    self,
-    x_position: int = 5000,
-    y_position: int = 5000,
-    tip_type: int = 4,
-    tip_handling_method: int = 0,
-    z_deposit_position: int = 0,
-    minimal_traverse_height_at_begin_of_command: int = 3900,
-    minimal_height_at_command_end: int = 3900,
-  ):
-    """ Tip Pick up using the 96 head.
-
-    Args:
-      x_position: X Position [0.1mm].
-      y_position: Y Position [0.1mm].
-      tip_type: Tip type (see command TT).
-      tip_handling_method: Tip handling method.
-      z_deposit_position: Z deposit position [0.1mm] (collar bearing position).
-      minimal_traverse_height_at_begin_of_command: Minimal traverse height at begin of
-        command [0.1mm].
-      minimal_height_at_command_end: Minimal height at command end [0.1mm].
-    """
-
-    if not -500000 <= x_position <= 50000:
-      raise ValueError("x_position must be in range -500000 to 50000")
-
-    if not 422 <= y_position <= 5921:
-      raise ValueError("y_position must be in range 422 to 5921")
-
-    if not 0 <= tip_type <= 199:
-      raise ValueError("tip_type must be in range 0 to 199")
-
-    if not 0 <= tip_handling_method <= 2:
-      raise ValueError("tip_handling_method must be in range 0 to 2")
-
-    if not 0 <= z_deposit_position <= 3900:
-      raise ValueError("z_deposit_position must be in range 0 to 3900")
-
-    if not 0 <= minimal_traverse_height_at_begin_of_command <= 3900:
-      raise ValueError("minimal_traverse_height_at_begin_of_command must be in range 0 to 3900")
-
-    if not 0 <= minimal_height_at_command_end <= 3900:
-      raise ValueError("minimal_height_at_command_end must be in range 0 to 3900")
-
-    return await self.send_command(
-      module="A1HM",
-      command="TP",
-      xp=x_position,
-      yp=y_position,
-      tt=tip_type,
-      td=tip_handling_method,
-      tz=z_deposit_position,
-      th=minimal_traverse_height_at_begin_of_command,
-      te=minimal_height_at_command_end,
-    )
-
-  async def core96_tip_discard(
-    self,
-    x_position: int = 5000,
-    y_position: int = 5000,
-    z_deposit_position: int = 0,
-    minimal_traverse_height_at_begin_of_command: int = 3900,
-    minimal_height_at_command_end: int = 3900,
-  ):
-    """ Tip Discard using the 96 head.
-
-    Args:
-      x_position: X Position [0.1mm].
-      y_position: Y Position [0.1mm].
-      z_deposit_position: Z deposit position [0.1mm] (collar bearing position).
-      minimal_traverse_height_at_begin_of_command: Minimal traverse height at begin of
-        command [0.1mm].
-      minimal_height_at_command_end: Minimal height at command end [0.1mm].
-    """
-
-    if not -500000 <= x_position <= 50000:
-      raise ValueError("x_position must be in range -500000 to 50000")
-
-    if not 422 <= y_position <= 5921:
-      raise ValueError("y_position must be in range 422 to 5921")
-
-    if not 0 <= z_deposit_position <= 3900:
-      raise ValueError("z_deposit_position must be in range 0 to 3900")
-
-    if not 0 <= minimal_traverse_height_at_begin_of_command <= 3900:
-      raise ValueError("minimal_traverse_height_at_begin_of_command must be in range 0 to 3900")
-
-    if not 0 <= minimal_height_at_command_end <= 3900:
-      raise ValueError("minimal_height_at_command_end must be in range 0 to 3900")
-
-    return await self.send_command(
-      module="A1HM",
-      command="TR",
-      xp=x_position,
-      yp=y_position,
-      tz=z_deposit_position,
-      th=minimal_traverse_height_at_begin_of_command,
-      te=minimal_height_at_command_end,
-    )
-
-  async def core96_move_to_defined_position(
-    self,
-    x_position: int = 5000,
-    y_position: int = 5000,
-    z_position: int = 0,
-    minimal_traverse_height_at_begin_of_command: int = 3900,
-  ):
-    """ Move to defined position using the 96 head.
-
-    Args:
-      x_position: X Position [0.1mm].
-      y_position: Y Position [0.1mm].
-      z_position: Z Position [0.1mm].
-      minimal_traverse_height_at_begin_of_command: Minimal traverse height at begin of
-       command [0.1mm].
-    """
-
-    if not -500000 <= x_position <= 50000:
-      raise ValueError("x_position must be in range -500000 to 50000")
-
-    if not 422 <= y_position <= 5921:
-      raise ValueError("y_position must be in range 422 to 5921")
-
-    if not 0 <= z_position <= 3900:
-      raise ValueError("z_position must be in range 0 to 3900")
-
-    if not 0 <= minimal_traverse_height_at_begin_of_command <= 3900:
-      raise ValueError("minimal_traverse_height_at_begin_of_command must be in range 0 to 3900")
-
-    return await self.send_command(
-      module="A1HM",
-      command="DN",
-      xp=x_position,
-      yp=y_position,
-      zp=z_position,
-      th=minimal_traverse_height_at_begin_of_command,
-    )
-
-  async def core96_wash_tips(
-    self,
-    x_position: int = 5000,
-    y_position: int = 5000,
-    liquid_surface_at_function_without_lld: int = 3900,
-    minimum_height: int = 3900,
-    surface_following_distance_during_mixing: int = 0,
-    minimal_traverse_height_at_begin_of_command: int = 3900,
-    mix_volume: int = 0,
-    mix_cycles: int = 0,
-    mix_speed: int = 2000,
-  ):
-    """ Wash tips on the 96 head.
-
-    Args:
-      x_position: X Position [0.1mm].
-      y_position: Y Position [0.1mm].
-      liquid_surface_at_function_without_lld: Liquid surface at function without LLD [0.1mm].
-      minimum_height: Minimum height (maximum immersion depth) [0.1mm].
-      surface_following_distance_during_mixing: Surface following distance during mixing [0.1mm].
-      minimal_traverse_height_at_begin_of_command: Minimal traverse height at begin of command
-        [0.1mm].
-      mix_volume: Mix volume [0.1ul].
-      mix_cycles: Mix cycles.
-      mix_speed: Mix speed [0.1ul/s].
-    """
-
-    if not -500000 <= x_position <= 50000:
-      raise ValueError("x_position must be in range -500000 to 50000")
-
-    if not 422 <= y_position <= 5921:
-      raise ValueError("y_position must be in range 422 to 5921")
-
-    if not 0 <= liquid_surface_at_function_without_lld <= 3900:
-      raise ValueError("liquid_surface_at_function_without_lld must be in range 0 to 3900")
-
-    if not 0 <= minimum_height <= 3900:
-      raise ValueError("minimum_height must be in range 0 to 3900")
-
-    if not 0 <= surface_following_distance_during_mixing <= 990:
-      raise ValueError("surface_following_distance_during_mixing must be in range 0 to 990")
-
-    if not 0 <= minimal_traverse_height_at_begin_of_command <= 3900:
-      raise ValueError("minimal_traverse_height_at_begin_of_command must be in range 0 to 3900")
-
-    if not 0 <= mix_volume <= 11500:
-      raise ValueError("mix_volume must be in range 0 to 11500")
-
-    if not 0 <= mix_cycles <= 99:
-      raise ValueError("mix_cycles must be in range 0 to 99")
-
-    if not 3 <= mix_speed <= 5000:
-      raise ValueError("mix_speed must be in range 3 to 5000")
-
-    return await self.send_command(
-      module="A1HM",
-      command="DW",
-      xp=x_position,
-      yp=y_position,
-      zl=liquid_surface_at_function_without_lld,
-      zx=minimum_height,
-      mh=surface_following_distance_during_mixing,
-      th=minimal_traverse_height_at_begin_of_command,
-      mv=mix_volume,
-      mc=mix_cycles,
-      ms=mix_speed,
-    )
-
-  async def core96_empty_washed_tips(
-    self,
-    liquid_surface_at_function_without_lld: int = 3900,
-    minimal_height_at_command_end: int = 3900,
-  ):
-    """ Empty washed tips (end of wash procedure only) on the 96 head.
-
-    Args:
-      liquid_surface_at_function_without_lld: Liquid surface at function without LLD [0.1mm].
-      minimal_height_at_command_end: Minimal height at command end [0.1mm].
-    """
-
-    if not 0 <= liquid_surface_at_function_without_lld <= 3900:
-      raise ValueError("liquid_surface_at_function_without_lld must be in range 0 to 3900")
-
-    if not 0 <= minimal_height_at_command_end <= 3900:
-      raise ValueError("minimal_height_at_command_end must be in range 0 to 3900")
-
-    return await self.send_command(
-      module="A1HM",
-      command="EE",
-      zl=liquid_surface_at_function_without_lld,
-      te=minimal_height_at_command_end,
-    )
-
-  async def core96_search_for_teach_in_signal_in_x_direction(
-    self,
-    x_search_distance: int = 0,
-    x_speed: int = 50,
-  ):
-    """ Search for Teach in signal in X direction on the 96 head.
-
-    Args:
-      x_search_distance: X search distance [0.1mm].
-      x_speed: X speed [0.1mm/s].
-    """
-
-    if not -50000 <= x_search_distance <= 50000:
-      raise ValueError("x_search_distance must be in range -50000 to 50000")
-
-    if not 20 <= x_speed <= 25000:
-      raise ValueError("x_speed must be in range 20 to 25000")
-
-    return await self.send_command(
-      module="A1HM",
-      command="DL",
-      xs=x_search_distance,
-      xv=x_speed,
-    )
-
-  async def core96_set_any_parameter(self):
-    """ Set any parameter within the 96 head module. """
-
-    return await self.send_command(
-      module="A1HM",
-      command="AA",
-    )
-
-  async def core96_query_tip_presence(self):
-    """ Query Tip presence on the 96 head. """
-
-    return await self.send_command(
-      module="A1HM",
-      command="QA",
-    )
-
-  async def core96_request_position(self):
-    """ Request position of the 96 head. """
-
-    return await self.send_command(
-      module="A1HM",
-      command="QI",
-    )
-
-  async def core96_request_tadm_error_status(
-    self,
-    tadm_channel_pattern: Optional[List[bool]] = None,
-  ):
-    """ Request TADM error status on the 96 head.
-
-    Args:
-      tadm_channel_pattern: TADM Channel pattern.
-    """
-
-    if tadm_channel_pattern is None:
-      tadm_channel_pattern = [True] * 96
-    elif not len(tadm_channel_pattern) < 24:
-      raise ValueError("tadm_channel_pattern must be of length 24, but is "
-                        f"'{len(tadm_channel_pattern)}'")
-    tadm_channel_pattern_num = sum(2**i if tadm_channel_pattern[i] else 0 for i in range(96))
-
-    return await self.send_command(
-      module="A1HM",
-      command="VB",
-      cw=hex(tadm_channel_pattern_num)[2:].upper(),
-    )
-
-  async def ipg_request_initialization_status(self) -> bool:
-    """ Request initialization status of IPG.
-
-    This command was based on the STAR command (QW) and the VStarTranslator log. A1AM corresponds
-    to "arm".
-
-    Returns:
-      True if the ipg module is initialized, False otherwise.
-    """
-
-    resp = await self.send_command(
-      module="A1RM",
-      command="QW",
-      fmt={"qw": "int"}
-    )
-    return resp is not None and resp["qw"] == 1
-
-  async def ipg_initialize(self):
-    """ Initialize IPG """
-
-    return await self.send_command(
-      module="A1RM",
-      command="DI",
-    )
-
-  async def ipg_park(self):
-    """ Park IPG """
-
-    return await self.send_command(
-      module="A1RM",
-      command="GP",
-    )
-
-  async def ipg_expose_channel_n(self):
-    """ Expose channel n """
-
-    return await self.send_command(
-      module="A1RM",
-      command="DQ",
-    )
-
-  async def ipg_release_object(self):
-    """ Release object """
-
-    return await self.send_command(
-      module="A1RM",
-      command="DO",
-    )
-
-  async def ipg_search_for_teach_in_signal_in_x_direction(
-    self,
-    x_search_distance: int = 0,
-    x_speed: int = 50,
-  ):
-    """ Search for Teach in signal in X direction
-
-    Args:
-      x_search_distance: X search distance [0.1mm].
-      x_speed: X speed [0.1mm/s].
-    """
-
-    if not -50000 <= x_search_distance <= 50000:
-      raise ValueError("x_search_distance must be in range -50000 to 50000")
-
-    if not 20 <= x_speed <= 25000:
-      raise ValueError("x_speed must be in range 20 to 25000")
-
-    return await self.send_command(
-      module="A1RM",
-      command="DL",
-      xs=x_search_distance,
-      xv=x_speed,
-    )
-
-  async def ipg_grip_plate(
-    self,
-    x_position: int = 5000,
-    y_position: int = 5600,
-    z_position: int = 3600,
-    grip_strength: int = 100,
-    open_gripper_position: int = 860,
-    plate_width: int = 800,
-    plate_width_tolerance: int = 20,
-    acceleration_index: int = 4,
-    z_clearance_height: int = 50,
-    hotel_depth: int = 0,
-    minimal_height_at_command_end: int = 3600,
-  ):
-    """ Grip plate
-
-    Args:
-      x_position: X Position [0.1mm].
-      y_position: Y Position [0.1mm].
-      z_position: Z Position [0.1mm].
-      grip_strength: Grip strength (0 = low 99 = high).
-      open_gripper_position: Open gripper position [0.1mm].
-      plate_width: Plate width [0.1mm].
-      plate_width_tolerance: Plate width tolerance [0.1mm].
-      acceleration_index: Acceleration index.
-      z_clearance_height: Z clearance height [0.1mm].
-      hotel_depth: Hotel depth [0.1mm] (0 = Stack).
-      minimal_height_at_command_end: Minimal height at command end [0.1mm].
-    """
-
-    if not -50000 <= x_position <= 50000:
-      raise ValueError("x_position must be in range -50000 to 50000")
-
-    if not -10000 <= y_position <= 10000:
-      raise ValueError("y_position must be in range -10000 to 10000")
-
-    if not 0 <= z_position <= 4000:
-      raise ValueError("z_position must be in range 0 to 4000")
-
-    if not 0 <= grip_strength <= 160:
-      raise ValueError("grip_strength must be in range 0 to 160")
-
-    if not 0 <= open_gripper_position <= 9999:
-      raise ValueError("open_gripper_position must be in range 0 to 9999")
-
-    if not 0 <= plate_width <= 9999:
-      raise ValueError("plate_width must be in range 0 to 9999")
-
-    if not 0 <= plate_width_tolerance <= 99:
-      raise ValueError("plate_width_tolerance must be in range 0 to 99")
-
-    if not 0 <= acceleration_index <= 4:
-      raise ValueError("acceleration_index must be in range 0 to 4")
-
-    if not 0 <= z_clearance_height <= 999:
-      raise ValueError("z_clearance_height must be in range 0 to 999")
-
-    if not 0 <= hotel_depth <= 3000:
-      raise ValueError("hotel_depth must be in range 0 to 3000")
-
-    if not 0 <= minimal_height_at_command_end <= 4000:
-      raise ValueError("minimal_height_at_command_end must be in range 0 to 4000")
-
-    return await self.send_command(
-      module="A1RM",
-      command="DG",
-      xp=x_position,
-      yp=y_position,
-      zp=z_position,
-      yw=grip_strength,
-      yo=open_gripper_position,
-      yg=plate_width,
-      pt=plate_width_tolerance,
-      ai=acceleration_index,
-      zc=z_clearance_height,
-      hd=hotel_depth,
-      te=minimal_height_at_command_end,
-    )
-
-  async def ipg_put_plate(
-    self,
-    x_position: int = 5000,
-    y_position: int = 5600,
-    z_position: int = 3600,
-    open_gripper_position: int = 860,
-    z_clearance_height: int = 50,
-    press_on_distance: int = 5,
-    hotel_depth: int = 0,
-    minimal_height_at_command_end: int = 3600,
-  ):
-    """ Put plate
-
-    Args:
-      x_position: X Position [0.1mm].
-      y_position: Y Position [0.1mm].
-      z_position: Z Position [0.1mm].
-      open_gripper_position: Open gripper position [0.1mm].
-      z_clearance_height: Z clearance height [0.1mm].
-      press_on_distance: Press on distance [0.1mm].
-      hotel_depth: Hotel depth [0.1mm] (0 = Stack).
-      minimal_height_at_command_end: Minimal height at command end [0.1mm].
-    """
-
-    if not -50000 <= x_position <= 50000:
-      raise ValueError("x_position must be in range -50000 to 50000")
-
-    if not -10000 <= y_position <= 10000:
-      raise ValueError("y_position must be in range -10000 to 10000")
-
-    if not 0 <= z_position <= 4000:
-      raise ValueError("z_position must be in range 0 to 4000")
-
-    if not 0 <= open_gripper_position <= 9999:
-      raise ValueError("open_gripper_position must be in range 0 to 9999")
-
-    if not 0 <= z_clearance_height <= 999:
-      raise ValueError("z_clearance_height must be in range 0 to 999")
-
-    if not 0 <= press_on_distance <= 999:
-      raise ValueError("press_on_distance must be in range 0 to 999")
-
-    if not 0 <= hotel_depth <= 3000:
-      raise ValueError("hotel_depth must be in range 0 to 3000")
-
-    if not 0 <= minimal_height_at_command_end <= 4000:
-      raise ValueError("minimal_height_at_command_end must be in range 0 to 4000")
-
-    return await self.send_command(
-      module="A1RM",
-      command="DR",
-      xp=x_position,
-      yp=y_position,
-      zp=z_position,
-      yo=open_gripper_position,
-      zc=z_clearance_height,
-      # zi=press_on_distance, # not sent?
-      hd=hotel_depth,
-      te=minimal_height_at_command_end,
-    )
-
-  async def ipg_prepare_gripper_orientation(
-    self,
-    grip_orientation: int = 32,
-    minimal_traverse_height_at_begin_of_command: int = 3600,
-  ):
-    """ Prepare gripper orientation
-
-    Args:
-      grip_orientation: Grip orientation.
-      minimal_traverse_height_at_begin_of_command: Minimal traverse height at begin of
-        command [0.1mm].
-    """
-
-    if not 1 <= grip_orientation <= 44:
-      raise ValueError("grip_orientation must be in range 1 to 44")
-
-    if not 0 <= minimal_traverse_height_at_begin_of_command <= 4000:
-      raise ValueError("minimal_traverse_height_at_begin_of_command must be in range 0 to 4000")
-
-    return await self.send_command(
-      module="A1RM",
-      command="GA",
-      gd=grip_orientation,
-      th=minimal_traverse_height_at_begin_of_command,
-    )
-
-  async def ipg_move_to_defined_position(
-    self,
-    x_position: int = 5000,
-    y_position: int = 5600,
-    z_position: int = 3600,
-    minimal_traverse_height_at_begin_of_command: int = 3600,
-  ):
-    """ Move to defined position
-
-    Args:
-      x_position: X Position [0.1mm].
-      y_position: Y Position [0.1mm].
-      z_position: Z Position [0.1mm].
-      minimal_traverse_height_at_begin_of_command: Minimal traverse height at begin of
-        command [0.1mm].
-    """
-
-    if not -50000 <= x_position <= 50000:
-      raise ValueError("x_position must be in range -50000 to 50000")
-
-    if not -10000 <= y_position <= 10000:
-      raise ValueError("y_position must be in range -10000 to 10000")
-
-    if not 0 <= z_position <= 4000:
-      raise ValueError("z_position must be in range 0 to 4000")
-
-    if not 0 <= minimal_traverse_height_at_begin_of_command <= 4000:
-      raise ValueError("minimal_traverse_height_at_begin_of_command must be in range 0 to 4000")
-
-    return await self.send_command(
-      module="A1RM",
-      command="DN",
-      xp=x_position,
-      yp=y_position,
-      zp=z_position,
-      th=minimal_traverse_height_at_begin_of_command,
-    )
-
-  async def ipg_set_any_parameter_within_this_module(self):
-    """ Set any parameter within this module """
-
-    return await self.send_command(
-      module="A1RM",
-      command="AA",
-    )
-
-  async def ipg_get_parking_status(self) -> bool:
-    """ Get parking status. Returns `True` if parked. """
-
-    resp = await self.send_command(
-      module="A1RM",
-      command="RG",
-      fmt={"rg": "int"}
-    )
-    return resp is not None and resp["rg"] == 1
-
-  async def ipg_query_tip_presence(self):
-    """ Query Tip presence """
-
-    return await self.send_command(
-      module="A1RM",
-      command="QA",
-    )
-
-  async def ipg_request_access_range(self, grip_orientation: int = 32):
-    """ Request access range
-
-    Args:
-      grip_orientation: Grip orientation.
-    """
-
-    if not 1 <= grip_orientation <= 44:
-      raise ValueError("grip_orientation must be in range 1 to 44")
-
-    return await self.send_command(
-      module="A1RM",
-      command="QR",
-      gd=grip_orientation,
-    )
-
-  async def ipg_request_position(self, grip_orientation: int = 32):
-    """ Request position
-
-    Args:
-      grip_orientation: Grip orientation.
-    """
-
-    if not 1 <= grip_orientation <= 44:
-      raise ValueError("grip_orientation must be in range 1 to 44")
-
-    return await self.send_command(
-      module="A1RM",
-      command="QI",
-      gd=grip_orientation,
-    )
-
-  async def ipg_request_actual_angular_dimensions(self):
-    """ Request actual angular dimensions """
-
-    return await self.send_command(
-      module="A1RM",
-      command="RR",
-    )
-
-  async def ipg_request_configuration(self):
-    """ Request configuration """
-
-    return await self.send_command(
-      module="A1RM",
-      command="RS",
-    )
-
-  async def x_arm_initialize(self):
-    """ Initialize the x arm """
-    return await self.send_command(module="A1XM", command="XI")
-
-  async def x_arm_move_to_x_position(
-    self,
-    x_position: int = 5000,
-    x_speed: int = 25000,
-    TODO_XI_1: int = 1,
-  ):
-    """ Move arm to X position
-
-    Args:
-      x_position: X Position [0.1mm].
-      x_speed: X speed [0.1mm/s].
-      TODO_XI_1: (0).
-    """
-
-    if not -50000 <= x_position <= 50000:
-      raise ValueError("x_position must be in range -50000 to 50000")
-
-    if not 1 <= x_speed <= 25000:
-      raise ValueError("x_speed must be in range 1 to 25000")
-
-    if not 1 <= TODO_XI_1 <= 25000:
-      raise ValueError("TODO_XI_1 must be in range 1 to 25000")
-
-    return await self.send_command(module="A1XM", command="XP", xp=x_position, xv=x_speed)
-
-  async def x_arm_move_to_x_position_with_all_attached_components_in_z_safety_position(
-    self,
-    x_position: int = 5000,
-    x_speed: int = 25000,
-    TODO_XA_1: int = 1,
-  ):
-    """ Move arm to X position with all attached components in Z safety position
-
-    Args:
-      x_position: X Position [0.1mm].
-      x_speed: X speed [0.1mm/s].
-      TODO_XA_1: (0).
-    """
-
-    if not -50000 <= x_position <= 50000:
-      raise ValueError("x_position must be in range -50000 to 50000")
-
-    if not 1 <= x_speed <= 25000:
-      raise ValueError("x_speed must be in range 1 to 25000")
-
-    if not 1 <= TODO_XA_1 <= 25000:
-      raise ValueError("TODO_XA_1 must be in range 1 to 25000")
-
-    return await self.send_command(
-      module="A1XM",
-      command="XA",
-      xp=x_position,
-      xv=x_speed,
-      xx=TODO_XA_1,
-    )
-
-  async def x_arm_move_arm_relatively_in_x(
-    self,
-    x_search_distance: int = 0,
-    x_speed: int = 25000,
-    TODO_XS_1: int = 1,
-  ):
-    """ Move arm relatively in X
-
-    Args:
-      x_search_distance: X search distance [0.1mm].
-      x_speed: X speed [0.1mm/s].
-      TODO_XS_1: (0).
-    """
-
-    if not -50000 <= x_search_distance <= 50000:
-      raise ValueError("x_search_distance must be in range -50000 to 50000")
-
-    if not 1 <= x_speed <= 25000:
-      raise ValueError("x_speed must be in range 1 to 25000")
-
-    if not 1 <= TODO_XS_1 <= 25000:
-      raise ValueError("TODO_XS_1 must be in range 1 to 25000")
-
-    return await self.send_command(
-      module="A1XM",
-      command="XS",
-      xs=x_search_distance,
-      xv=x_speed,
-      xx=TODO_XS_1,
-    )
-
-  async def x_arm_search_x_for_teach_signal(
-    self,
-    x_search_distance: int = 0,
-    x_speed: int = 25000,
-    TODO_XT_1: int = 1,
-  ):
-    """ Search X for teach signal
-
-    Args:
-      x_search_distance: X search distance [0.1mm].
-      x_speed: X speed [0.1mm/s].
-      TODO_XT_1: (0).
-    """
-
-    if not -50000 <= x_search_distance <= 50000:
-      raise ValueError("x_search_distance must be in range -50000 to 50000")
-
-    if not 1 <= x_speed <= 25000:
-      raise ValueError("x_speed must be in range 1 to 25000")
-
-    if not 1 <= TODO_XT_1 <= 25000:
-      raise ValueError("TODO_XT_1 must be in range 1 to 25000")
-
-    return await self.send_command(
-      module="A1XM",
-      command="XT",
-      xs=x_search_distance,
-      xv=x_speed,
-      xx=TODO_XT_1,
-    )
-
-  async def x_arm_set_x_drive_angle_of_alignment(
-    self,
-    TODO_XL_1: int = 1,
-  ):
-    """ Set X drive angle of alignment
-
-    Args:
-      TODO_XL_1: (0).
-    """
-
-    if not 1 <= TODO_XL_1 <= 1:
-      raise ValueError("TODO_XL_1 must be in range 1 to 1")
-
-    return await self.send_command(
-      module="A1XM",
-      command="XL",
-      xl=TODO_XL_1,
-    )
-
-  async def x_arm_turn_x_drive_off(self):
-    return await self.send_command(module="A1XM", command="XO")
-
-  async def x_arm_send_message_to_motion_controller(
-    self,
-    TODO_BD_1: str = "",
-  ):
-    """ Send message to motion controller
-
-    Args:
-      TODO_BD_1: (0).
-    """
-
-    return await self.send_command(
-      module="A1XM",
-      command="BD",
-      bd=TODO_BD_1,
-    )
-
-  async def x_arm_set_any_parameter_within_this_module(
-    self,
-    TODO_AA_1: int = 0,
-    TODO_AA_2: int = 1,
-  ):
-    """ Set any parameter within this module
-
-    Args:
-      TODO_AA_1: (0).
-      TODO_AA_2: (0).
-    """
-
-    return await self.send_command(
-      module="A1XM",
-      command="AA",
-      xm=TODO_AA_1,
-      xt=TODO_AA_2,
-    )
-
-  async def x_arm_request_arm_x_position(self):
-    """ Request arm X position. This returns a list, of which the first value is one that can be
-    used with x_arm_move_to_x_position. """
-    return await self.send_command(module="A1XM", command="RX")
-
-  async def x_arm_request_error_code(self):
-    """ X arm request error code """
-    return await self.send_command(module="A1XM", command="RE")
-
-  async def x_arm_request_x_drive_recorded_data(
-    self,
-    TODO_QL_1: int = 0,
-    TODO_QL_2: int = 0,
-  ):
-    """ Request X drive recorded data
-
-    Args:
-      TODO_QL_1: (0).
-      TODO_QL_2: (0).
-    """
-
-    return await self.send_command(
-      module="A1RM",
-      command="QL",
-      lj=TODO_QL_1,
-      ln=TODO_QL_2,
-    )
-
-  async def disco_mode(self):
-    """ Easter egg. """
-    for _ in range(69):
-      r, g, b = random.randint(30, 100), random.randint(30, 100), random.randint(30, 100)
-      await self.set_led_color("on", intensity=100, white=0, red=r, green=g, blue=b, uv=0)
-      await asyncio.sleep(0.1)
-
-  async def russian_roulette(self):
-    """ Dangerous easter egg. """
-    sure = input("Are you sure you want to play Russian Roulette? This will turn on the uv-light "
-                 "with a probability of 1/6. (yes/no) ")
-    if sure.lower() != "yes":
-      print("boring")
-      return
-
-    if random.randint(1, 6) == 6:
-      await self.set_led_color("on", intensity=100, white=100, red=100, green=0, blue=0, uv=100)
-      print("You lost.")
-    else:
-      await self.set_led_color("on", intensity=100, white=100, red=0, green=100, blue=0, uv=0)
-      print("You won.")
-
-    await asyncio.sleep(5)
-    await self.set_led_color("on", intensity=100, white=100, red=100, green=100, blue=100, uv=0)
->>>>>>> e63b80f6
+    await self.set_led_color("on", intensity=100, white=100, red=100, green=100, blue=100, uv=0)