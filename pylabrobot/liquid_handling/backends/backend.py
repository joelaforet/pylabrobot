--- conflicted
+++ resolved
@@ -1,132 +1,3 @@
-<<<<<<< HEAD
-from __future__ import annotations
-
-from abc import ABCMeta, abstractmethod
-from typing import List, Optional
-
-from pylabrobot.machines.backends import MachineBackend
-from pylabrobot.resources import Deck, Resource
-from pylabrobot.liquid_handling.standard import (
-  Pickup,
-  PickupTipRack,
-  Drop,
-  DropTipRack,
-  Aspiration,
-  AspirationPlate,
-  Dispense,
-  DispensePlate,
-  Move,
-)
-
-
-class LiquidHandlerBackend(MachineBackend, metaclass=ABCMeta):
-  """
-  Abstract base class for liquid handling robot backends.
-
-  For more information on some methods and arguments, see the documentation for the
-  :class:`~LiquidHandler` class.
-
-  Attributes:
-    setup_finished: Whether the backend has been set up.
-  """
-
-  def __init__(self):
-    self.setup_finished = False
-    self._deck: Optional[Deck] = None
-
-  def set_deck(self, deck: Deck):
-    """ Set the deck for the robot. Called automatically by `LiquidHandler.setup` or can be called
-    manually if interacting with the backend directly. A deck must be set before setup. """
-    self._deck = deck
-
-  @property
-  def deck(self) -> Deck:
-    assert self._deck is not None, "Deck not set"
-    return self._deck
-
-  async def setup(self):
-    """ Set up the robot. This method should be called before any other method is called. """
-    assert self._deck is not None, "Deck not set"
-
-  async def assigned_resource_callback(self, resource: Resource):
-    """ Called when a new resource was assigned to the robot.
-
-    This callback will also be called immediately after the setup method has been called for any
-    resources that were assigned to the robot before it was set up. The first resource will always
-    be the deck itself.
-
-    Args:
-      resource: The resource that was assigned to the robot.
-    """
-
-  async def unassigned_resource_callback(self, name: str):
-    """ Called when a resource is unassigned from the robot.
-
-    Args:
-      resource: The name of the resource that was unassigned from the robot.
-    """
-
-  @property
-  @abstractmethod
-  def num_channels(self) -> int:
-    """ The number of channels that the robot has. """
-
-  @abstractmethod
-  async def pick_up_tips(self, ops: List[Pickup], use_channels: List[int]):
-    """ Pick up tips from the specified resource. """
-
-  @abstractmethod
-  async def drop_tips(self, ops: List[Drop], use_channels: List[int]):
-    """ Drop tips from the specified resource. """
-
-  @abstractmethod
-  async def aspirate(self, ops: List[Aspiration], use_channels: List[int]):
-    """ Aspirate liquid from the specified resource using pip. """
-
-  @abstractmethod
-  async def dispense(self, ops: List[Dispense], use_channels: List[int]):
-    """ Dispense liquid from the specified resource using pip. """
-
-  @abstractmethod
-  async def pick_up_tips96(self, pickup: PickupTipRack):
-    """ Pick up tips from the specified resource using CoRe 96. """
-
-  @abstractmethod
-  async def drop_tips96(self, drop: DropTipRack):
-    """ Drop tips to the specified resource using CoRe 96. """
-
-  @abstractmethod
-  async def aspirate96(self, aspiration: AspirationPlate):
-    """ Aspirate from all wells in 96 well plate. """
-
-  @abstractmethod
-  async def dispense96(self, dispense: DispensePlate):
-    """ Dispense to all wells in 96 well plate. """
-
-  @abstractmethod
-  async def move_resource(self, move: Move):
-    """ Move a resource to a new location. """
-
-  async def prepare_for_manual_channel_operation(self, channel: int):
-    """ Prepare the robot for manual operation. """
-
-    raise NotImplementedError()
-
-  async def move_channel_x(self, channel: int, x: float):
-    """ Move the specified channel to the specified x coordinate. """
-
-    raise NotImplementedError()
-
-  async def move_channel_y(self, channel: int, y: float):
-    """ Move the specified channel to the specified y coordinate. """
-
-    raise NotImplementedError()
-
-  async def move_channel_z(self, channel: int, z: float):
-    """ Move the specified channel to the specified z coordinate. """
-
-    raise NotImplementedError()
-=======
 from __future__ import annotations
 
 from abc import ABCMeta, abstractmethod
@@ -255,5 +126,4 @@
   async def move_channel_z(self, channel: int, z: float):
     """ Move the specified channel to the specified z coordinate. """
 
-    raise NotImplementedError()
->>>>>>> e63b80f6
+    raise NotImplementedError()