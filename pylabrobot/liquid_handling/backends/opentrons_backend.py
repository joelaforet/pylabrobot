--- conflicted
+++ resolved
@@ -1,4 +1,3 @@
-<<<<<<< HEAD
 import sys
 from typing import Dict, Optional, List, cast, Union
 
@@ -73,6 +72,7 @@
     self.host = host
     self.port = port
 
+    # pylint: disable=possibly-used-before-assignment
     ot_api.set_host(host)
     ot_api.set_port(port)
 
@@ -89,6 +89,8 @@
     }
 
   async def setup(self):
+    # pylint: disable=possibly-used-before-assignment
+
     # create run
     run_id = ot_api.runs.create()
     ot_api.set_run(run_id)
@@ -149,6 +151,7 @@
     # check if resource is actually a Module
     if isinstance(resource, OTModule):
       assert isinstance(ot_location, int)
+      # pylint: disable=possibly-used-before-assignment
       ot_api.modules.load_module(
         slot=ot_location,
         model=resource.model,
@@ -589,601 +592,4 @@
       minimum_z_height=minimum_z_height,
       speed=speed,
       force_direct=force_direct
-    )
-=======
-import sys
-from typing import Dict, Optional, List, cast, Union
-
-from pylabrobot.liquid_handling.backends.backend import LiquidHandlerBackend
-from pylabrobot.liquid_handling.errors import NoChannelError
-from pylabrobot.liquid_handling.standard import (
-  Pickup,
-  PickupTipRack,
-  Drop,
-  DropTipRack,
-  Aspiration,
-  AspirationPlate,
-  Dispense,
-  DispensePlate,
-  Move
-)
-from pylabrobot.resources import (
-  Coordinate,
-  ItemizedResource,
-  Plate,
-  Resource,
-  TipRack,
-  TipSpot
-)
-from pylabrobot.resources.opentrons import OTDeck, OTModule
-from pylabrobot import utils
-
-PYTHON_VERSION = sys.version_info[:2]
-
-if PYTHON_VERSION == (3, 10):
-  try:
-    import ot_api
-    USE_OT = True
-  except ImportError:
-    USE_OT = False
-else:
-  USE_OT = False
-
-# https://github.com/Opentrons/opentrons/issues/14590
-# https://forums.pylabrobot.org/t/connect-pylabrobot-to-ot2/2862/18
-_OT_DECK_IS_ADDRESSABLE_AREA_VERSION = "7.1.0"
-
-
-class OpentronsBackend(LiquidHandlerBackend):
-  """ Backends for the Opentrons liquid handling robots. Only supported on Python 3.10.
-  """
-
-  pipette_name2volume = {
-    "p10_single": 10,
-    "p10_multi": 10,
-    "p20_single_gen2": 20,
-    "p20_multi_gen2": 20,
-    "p50_single": 50,
-    "p50_multi": 50,
-    "p300_single": 300,
-    "p300_multi": 300,
-    "p300_single_gen2": 300,
-    "p300_multi_gen2": 300,
-    "p1000_single": 1000,
-    "p1000_single_gen2": 1000,
-    "p300_single_gen3": 300,
-    "p1000_single_gen3": 1000
-  }
-
-  def __init__(self, host: str, port: int = 31950):
-    super().__init__()
-
-    if not USE_OT:
-      raise RuntimeError("Opentrons is not installed. Please run pip install pylabrobot[opentrons]."
-                         " Only supported on Python 3.10 and below.")
-
-    self.host = host
-    self.port = port
-
-    # pylint: disable=possibly-used-before-assignment
-    ot_api.set_host(host)
-    ot_api.set_port(port)
-
-    self.defined_labware: Dict[str, str] = {}
-    self.ot_api_version: Optional[str] = None
-    self.left_pipette: Optional[Dict[str, str]] = None
-    self.right_pipette: Optional[Dict[str, str]] = None
-
-  def serialize(self) -> dict:
-    return {
-      **super().serialize(),
-      "host": self.host,
-      "port": self.port
-    }
-
-  async def setup(self):
-    # pylint: disable=possibly-used-before-assignment
-
-    # create run
-    run_id = ot_api.runs.create()
-    ot_api.set_run(run_id)
-
-    # get pipettes, then assign them
-    self.left_pipette, self.right_pipette = ot_api.lh.add_mounted_pipettes()
-
-    self.left_pipette_has_tip = self.right_pipette_has_tip = False
-
-    # get api version
-    health = ot_api.health.get()
-    self.ot_api_version = health["api_version"]
-
-  @property
-  def num_channels(self) -> int:
-    return len([p for p in [self.left_pipette, self.right_pipette] if p is not None])
-
-  async def stop(self):
-    self.defined_labware = {}
-
-  def _get_resource_ot_location(self, resource: Resource) -> Union[str, int]:
-    """ Get the OT location (slot or area) of a given resource. Some resources are assigned to
-    another resource, such as plates on a temperature controller, and we need to find the slot of
-    the parent resource (site). """
-
-    if isinstance(resource.parent, OTModule):
-      return self.defined_labware[resource.parent.name]
-
-    slot = None
-    while resource.parent is not None:
-      if isinstance(resource.parent, OTDeck):
-        slot = cast(OTDeck, resource.parent).get_slot(resource)
-        break
-      resource = resource.parent
-    if slot is None:
-      raise ValueError("Resource not on the deck.")
-    return slot
-
-  async def assigned_resource_callback(self, resource: Resource):
-    """ Called when a resource is assigned to a backend.
-
-    Note that for Opentrons, all children to all resources on the deck are named "wells". They also
-    have well-like attributes such as `displayVolumeUnits` and `totalLiquidVolume`. These seem to
-    be ignored when they are not used for aspirating/dispensing.
-    """
-
-    await super().assigned_resource_callback(resource)
-
-    if resource.name == "deck":
-      return
-
-    if cast(str, self.ot_api_version) >= _OT_DECK_IS_ADDRESSABLE_AREA_VERSION and \
-      resource.name == "trash_container":
-      return
-
-    ot_location = self._get_resource_ot_location(resource)
-
-    # check if resource is actually a Module
-    if isinstance(resource, OTModule):
-      assert isinstance(ot_location, int)
-      # pylint: disable=possibly-used-before-assignment
-      ot_api.modules.load_module(
-        slot=ot_location,
-        model=resource.model,
-        module_id=resource.backend.opentrons_id # type: ignore
-      )
-
-      self.defined_labware[resource.name] = resource.backend.opentrons_id # type: ignore
-
-      # call self to assign the child to module
-      if hasattr(resource, "child") and resource.child is not None:
-        await self.assigned_resource_callback(resource.child)
-      else:
-        raise RuntimeError(f"Module {resource.name} must have a child when it assigned.")
-      return
-
-    well_names = [well.name for well in resource.children]
-    if isinstance(resource, ItemizedResource):
-      ordering = utils.reshape_2d(well_names, (resource.num_items_x, resource.num_items_y))
-    else:
-      ordering = [well_names]
-
-    def _get_volume(well: Resource) -> float:
-      """ Temporary hack to get the volume of the well (in ul), TODO: store in resource. """
-      if isinstance(well, TipSpot):
-        return well.make_tip().maximal_volume
-      return well.get_size_x() * well.get_size_y() * well.get_size_z()
-
-    # try to stick to opentrons' naming convention
-    if isinstance(resource, Plate):
-      display_category = "wellPlate"
-    elif isinstance(resource, TipRack):
-      display_category = "tipRack"
-    else:
-      display_category = "other"
-
-    well_definitions = {
-      child.name: {
-        "depth": child.get_size_z(),
-        "x": cast(Coordinate, child.location).x,
-        "y": cast(Coordinate, child.location).y,
-        "z": cast(Coordinate, child.location).z,
-        "shape": "circular",
-
-        # inscribed circle has diameter equal to the width of the well
-        "diameter": child.get_size_x(),
-
-        # Opentrons requires `totalLiquidVolume`, even for tip racks!
-        "totalLiquidVolume": _get_volume(child),
-      } for child in resource.children
-    }
-
-    format_ = "irregular" # Property to determine compatibility with multichannel pipette
-    if isinstance(resource, ItemizedResource):
-      if resource.num_items_x * resource.num_items_y == 96:
-        format_ = "96Standard"
-      elif resource.num_items_x * resource.num_items_y == 384:
-        format_ = "384Standard"
-
-    # Again, use default values and only set the real ones if applicable...
-    tip_overlap: float = 0
-    total_tip_length: float = 0
-    if isinstance(resource, TipRack):
-      tip_overlap = resource.get_tip("A1").fitting_depth
-      total_tip_length = resource.get_tip("A1").total_tip_length
-
-    lw = {
-      "schemaVersion": 2,
-      "version": 1,
-      "namespace": "pylabrobot",
-      "metadata":{
-        "displayName": resource.name,
-        "displayCategory": display_category,
-        "displayVolumeUnits": "µL",
-      },
-      "brand":{
-        "brand": "unknown",
-      },
-      "parameters":{
-        "format": format_,
-        "isTiprack": isinstance(resource, TipRack),
-        # should we get the tip length from calibration on the robot? /calibration/tip_length
-        "tipLength": total_tip_length,
-        "tipOverlap": tip_overlap,
-        "loadName": resource.name,
-        "isMagneticModuleCompatible": False, # do we really care? If yes, store.
-      },
-      "ordering": ordering,
-      "cornerOffsetFromSlot":{
-        "x": 0,
-        "y": 0,
-        "z": 0
-      },
-      "dimensions":{
-        "xDimension": resource.get_size_x(),
-        "yDimension": resource.get_size_y(),
-        "zDimension": resource.get_size_z(),
-      },
-      "wells": well_definitions,
-      "groups": [
-        {
-          "wells": well_names,
-          "metadata": {
-            "displayName": "all wells",
-            "displayCategory": display_category,
-            "wellBottomShape": "flat" # TODO: get this from the resource
-          },
-        }
-      ]
-    }
-
-    data = ot_api.labware.define(lw)
-    namespace, definition, version = data["data"]["definitionUri"].split("/")
-
-    # assign labware to robot
-    labware_uuid = resource.name
-
-    ot_api.labware.add(
-      load_name=definition,
-      namespace=namespace,
-      ot_location=ot_location,
-      version=version,
-      labware_id=labware_uuid,
-      display_name=resource.name)
-
-    self.defined_labware[resource.name] = labware_uuid
-
-  async def unassigned_resource_callback(self, name: str):
-    await super().unassigned_resource_callback(name)
-
-    del self.defined_labware[name]
-
-    # The OT-api does not support removing labware definitions
-    # https://forums.pylabrobot.org/t/feature-request-support-unloading-labware-in-the-http-api/3098
-    # instead, we move the labware off deck as a workaround
-    ot_api.labware.move_labware(labware_id=name, off_deck=True)
-
-  def select_tip_pipette(self, tip_max_volume: float, with_tip: bool) -> Optional[str]:
-    """ Select a pipette based on maximum tip volume for tip pick up or drop.
-
-    The volume of the head must match the maximum tip volume. If both pipettes have the same
-    maximum volume, the left pipette is selected.
-
-    Args:
-      tip_max_volume: The maximum volume of the tip.
-      prefer_tip: If True, get a channel that has a tip.
-
-    Returns:
-      The id of the pipette, or None if no pipette is available.
-    """
-
-    if self.left_pipette is not None:
-      left_volume = OpentronsBackend.pipette_name2volume[self.left_pipette["name"]]
-      if left_volume == tip_max_volume and with_tip == self.left_pipette_has_tip:
-        return cast(str, self.left_pipette["pipetteId"])
-
-    if self.right_pipette is not None:
-      right_volume = OpentronsBackend.pipette_name2volume[self.right_pipette["name"]]
-      if right_volume == tip_max_volume and with_tip == self.right_pipette_has_tip:
-        return cast(str, self.right_pipette["pipetteId"])
-
-    return None
-
-  async def pick_up_tips(self, ops: List[Pickup], use_channels: List[int]):
-    """ Pick up tips from the specified resource. """
-
-    assert len(ops) == 1, "only one channel supported for now"
-    assert use_channels == [0], "manual channel selection not supported on OT for now"
-    op = ops[0] # for channel in channels
-    # this feels wrong, why should backends check?
-    assert op.resource.parent is not None, "must not be a floating resource"
-
-    labware_id = self.defined_labware[op.resource.parent.name] # get name of tip rack
-    tip_max_volume = op.tip.maximal_volume
-    pipette_id = self.select_tip_pipette(tip_max_volume, with_tip=False)
-    if not pipette_id:
-      raise NoChannelError("No pipette channel of right type with no tip available.")
-
-    if op.offset is not None:
-      offset_x, offset_y, offset_z = op.offset.x, op.offset.y, op.offset.z
-    else:
-      offset_x = offset_y = offset_z = 0
-
-    # ad-hoc offset adjustment that makes it smoother.
-    offset_z += 50
-
-    ot_api.lh.pick_up_tip(labware_id, well_name=op.resource.name, pipette_id=pipette_id,
-      offset_x=offset_x, offset_y=offset_y, offset_z=offset_z)
-
-    if self.left_pipette is not None and pipette_id == self.left_pipette["pipetteId"]:
-      self.left_pipette_has_tip = True
-    else:
-      self.right_pipette_has_tip = True
-
-  async def drop_tips(self, ops: List[Drop], use_channels: List[int]):
-    """ Drop tips from the specified resource. """
-
-    # right now we get the tip rack, and then identifier within that tip rack?
-    # how do we do that with trash, assuming we don't want to have a child for the trash?
-
-    assert len(ops) == 1 # only one channel supported for now
-    assert use_channels == [0], "manual channel selection not supported on OT for now"
-    op = ops[0] # for channel in channels
-    # this feels wrong, why should backends check?
-    assert op.resource.parent is not None, "must not be a floating resource"
-
-    use_fixed_trash = cast(str, self.ot_api_version) >= _OT_DECK_IS_ADDRESSABLE_AREA_VERSION and \
-                        op.resource.name == "trash"
-    if use_fixed_trash:
-      labware_id = "fixedTrash"
-    else:
-      labware_id = self.defined_labware[op.resource.parent.name] # get name of tip rack
-    tip_max_volume = op.tip.maximal_volume
-    pipette_id = self.select_tip_pipette(tip_max_volume, with_tip=True)
-    if not pipette_id:
-      raise NoChannelError("No pipette channel of right type with tip available.")
-
-    if op.offset is not None:
-      offset_x, offset_y, offset_z = op.offset.x, op.offset.y, op.offset.z
-    else:
-      offset_x = offset_y = offset_z = 0
-
-    # ad-hoc offset adjustment that makes it smoother.
-    offset_z += 10
-
-    if use_fixed_trash:
-      ot_api.lh.move_to_addressable_area_for_drop_tip(pipette_id=pipette_id,
-        offset_x=offset_x, offset_y=offset_y, offset_z=offset_z)
-      ot_api.lh.drop_tip_in_place(pipette_id=pipette_id)
-    else:
-      ot_api.lh.drop_tip(labware_id, well_name=op.resource.name, pipette_id=pipette_id,
-        offset_x=offset_x, offset_y=offset_y, offset_z=offset_z)
-
-    if self.left_pipette is not None and pipette_id == self.left_pipette["pipetteId"]:
-      self.left_pipette_has_tip = False
-    else:
-      self.right_pipette_has_tip = False
-
-  def select_liquid_pipette(self, volume: float) -> Optional[str]:
-    """ Select a pipette based on volume for an aspiration or dispense.
-
-    The volume of the tip mounted on the head must be greater than the volume to aspirate or
-    dispense. If both pipettes have the same maximum volume, the left pipette is selected.
-
-    Only heads with a tip are considered.
-
-    Args:
-      volume: The volume to aspirate or dispense.
-
-    Returns:
-      The id of the pipette, or None if no pipette is available.
-    """
-
-    if self.left_pipette is not None:
-      left_volume = OpentronsBackend.pipette_name2volume[self.left_pipette["name"]]
-      if left_volume >= volume and self.left_pipette_has_tip:
-        return cast(str, self.left_pipette["pipetteId"])
-
-    if self.right_pipette is not None:
-      right_volume = OpentronsBackend.pipette_name2volume[self.right_pipette["name"]]
-      if right_volume >= volume and self.right_pipette_has_tip:
-        return cast(str, self.right_pipette["pipetteId"])
-
-    return None
-
-  def get_pipette_name(self, pipette_id: str) -> str:
-    """ Get the name of a pipette from its id. """
-
-    if self.left_pipette is not None and pipette_id == self.left_pipette["pipetteId"]:
-      return cast(str, self.left_pipette["name"])
-    if self.right_pipette is not None and pipette_id == self.right_pipette["pipetteId"]:
-      return cast(str, self.right_pipette["name"])
-    raise ValueError(f"Unknown pipette id: {pipette_id}")
-
-  def _get_default_aspiration_flow_rate(self, pipette_name: str) -> float:
-    """ Get the default aspiration flow rate for the specified pipette.
-
-    Data from https://archive.ph/ZUN9f
-
-    Returns:
-      The default flow rate in ul/s.
-    """
-
-    return {
-      "p300_multi_gen2": 94,
-      "p10_single": 5,
-      "p10_multi": 5,
-      "p50_single": 25,
-      "p50_multi": 25,
-      "p300_single": 150,
-      "p300_multi": 150,
-      "p1000_single": 500,
-
-      "p20_single_gen2": 3.78,
-      "p300_single_gen2": 46.43,
-      "p1000_single_gen2": 137.35,
-      "p20_multi_gen2": 7.6
-    }[pipette_name]
-
-  async def aspirate(self, ops: List[Aspiration], use_channels: List[int]):
-    """ Aspirate liquid from the specified resource using pip. """
-
-    assert len(ops) == 1, "only one channel supported for now"
-    assert use_channels == [0], "manual channel selection not supported on OT for now"
-    op = ops[0]
-    # this feels wrong, why should backends check?
-    assert op.resource.parent is not None, "must not be a floating resource"
-
-    volume = op.volume
-
-    pipette_id   = self.select_liquid_pipette(volume)
-    if pipette_id is None:
-      raise NoChannelError("No pipette channel of right type with tip available.")
-
-    pipette_name = self.get_pipette_name(pipette_id)
-    flow_rate = op.flow_rate or self._get_default_aspiration_flow_rate(pipette_name)
-
-    labware_id = self.defined_labware[op.resource.parent.name]
-
-    if op.offset is not None:
-      offset_x, offset_y, offset_z = op.offset.x, op.offset.y, op.offset.z
-    else:
-      offset_x = offset_y = offset_z = 0
-
-    ot_api.lh.aspirate(labware_id, well_name=op.resource.name, pipette_id=pipette_id,
-      volume=volume, flow_rate=flow_rate, offset_x=offset_x, offset_y=offset_y, offset_z=offset_z)
-
-  def _get_default_dispense_flow_rate(self, pipette_name: str) -> float:
-    """ Get the default dispense flow rate for the specified pipette.
-
-    Data from https://archive.ph/ZUN9f
-
-    Returns:
-      The default flow rate in ul/s.
-    """
-
-    return {
-      "p300_multi_gen2": 94,
-      "p10_single": 10,
-      "p10_multi": 10,
-      "p50_single": 50,
-      "p50_multi": 50,
-      "p300_single": 300,
-      "p300_multi": 300,
-      "p1000_single": 1000,
-
-      "p20_single_gen2": 7.56,
-      "p300_single_gen2": 92.86,
-      "p1000_single_gen2": 274.7,
-      "p20_multi_gen2": 7.6
-    }[pipette_name]
-
-  async def dispense(self, ops: List[Dispense], use_channels: List[int]):
-    """ Dispense liquid from the specified resource using pip. """
-
-    assert len(ops) == 1, "only one channel supported for now"
-    assert use_channels == [0], "manual channel selection not supported on OT for now"
-    op = ops[0]
-    # this feels wrong, why should backends check?
-    assert op.resource.parent is not None, "must not be a floating resource"
-
-    volume = op.volume
-
-    pipette_id = self.select_liquid_pipette(volume)
-    if pipette_id is None:
-      raise NoChannelError("No pipette channel of right type with tip available.")
-
-    pipette_name = self.get_pipette_name(pipette_id)
-    flow_rate = op.flow_rate or self._get_default_dispense_flow_rate(pipette_name)
-
-    labware_id = self.defined_labware[op.resource.parent.name]
-
-    if op.offset is not None:
-      offset_x, offset_y, offset_z = op.offset.x, op.offset.y, op.offset.z
-    else:
-      offset_x = offset_y = offset_z = 0
-
-    ot_api.lh.dispense(labware_id, well_name=op.resource.name, pipette_id=pipette_id,
-      volume=volume, flow_rate=flow_rate, offset_x=offset_x, offset_y=offset_y, offset_z=offset_z)
-
-  async def home(self):
-    """ Home the robot """
-    ot_api.health.home()
-
-  async def pick_up_tips96(self, pickup: PickupTipRack):
-    raise NotImplementedError("The Opentrons backend does not support the CoRe 96.")
-
-  async def drop_tips96(self, drop: DropTipRack):
-    raise NotImplementedError("The Opentrons backend does not support the CoRe 96.")
-
-  async def aspirate96(self, aspiration: AspirationPlate):
-    raise NotImplementedError("The Opentrons backend does not support the CoRe 96.")
-
-  async def dispense96(self, dispense: DispensePlate):
-    raise NotImplementedError("The Opentrons backend does not support the CoRe 96.")
-
-  async def move_resource(self, move: Move):
-    """ Move the specified lid within the robot. """
-    raise NotImplementedError("Moving resources in Opentrons is not implemented yet.")
-
-  async def list_connected_modules(self) -> List[dict]:
-    """ List all connected temperature modules. """
-    return cast(List[dict], ot_api.modules.list_connected_modules())
-
-  async def move_pipette_head(
-    self,
-    location: Coordinate,
-    speed: Optional[float] = None,
-    minimum_z_height: Optional[float] = None,
-    pipette_id: Optional[str] = None,
-    force_direct: bool = False
-  ):
-    """ Move the pipette head to the specified location. Whe a tip is mounted, the location refers
-    to the bottom of the tip. If no tip is mounted, the location refers to the bottom of the
-    pipette head.
-
-    Args:
-      location: The location to move to.
-      speed: The speed to move at, in mm/s.
-      minimum_z_height: The minimum z height to move to. Appears to be broken in the Opentrons API.
-      pipette_id: The id of the pipette to move. If `"left"` or `"right"`, the left or right
-        pipette is used.
-      force_direct: If True, move the pipette head directly in all dimensions.
-    """
-
-    if self.left_pipette is not None and pipette_id == "left":
-      pipette_id = self.left_pipette["pipetteId"]
-    elif self.right_pipette is not None and pipette_id == "right":
-      pipette_id = self.right_pipette["pipetteId"]
-
-    if pipette_id is None:
-      raise ValueError("No pipette id given or left/right pipette not available.")
-
-    ot_api.lh.move_arm(
-      pipette_id=pipette_id,
-      location_x=location.x,
-      location_y=location.y,
-      location_z=location.z,
-      minimum_z_height=minimum_z_height,
-      speed=speed,
-      force_direct=force_direct
-    )
->>>>>>> 1919727e
+    )