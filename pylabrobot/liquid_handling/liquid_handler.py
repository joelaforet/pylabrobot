<<<<<<< HEAD
""" Defines LiquidHandler class, the coordinator for liquid handling operations. """

from __future__ import annotations

import asyncio
import contextlib
import inspect
import json
import logging
import numbers
import threading
from typing import Any, Callable, Dict, Union, Optional, List, Sequence, Set, Tuple, Protocol, cast
import warnings

from pylabrobot.machines.machine import Machine, need_setup_finished
from pylabrobot.liquid_handling.strictness import Strictness, get_strictness
from pylabrobot.liquid_handling.errors import ChannelizedError
from pylabrobot.resources.errors import HasTipError
from pylabrobot.plate_reading import PlateReader
from pylabrobot.resources import (
  Container,
  Deck,
  Resource,
  ResourceStack,
  Coordinate,
  CarrierSite,
  Lid,
  MFXModule,
  Plate,
  Tip,
  TipRack,
  TipSpot,
  Trash,
  Well,
  TipTracker,
  does_tip_tracking,
  does_volume_tracking
)
from pylabrobot.resources.liquid import Liquid
from pylabrobot.utils.list import expand

from .backends import LiquidHandlerBackend
from .standard import (
  Pickup,
  PickupTipRack,
  Drop,
  DropTipRack,
  Aspiration,
  AspirationPlate,
  Dispense,
  DispensePlate,
  Move,
  GripDirection
)

logger = logging.getLogger("pylabrobot")


class LiquidHandler(Machine):
  """
  Front end for liquid handlers.

  This class is the front end for liquid handlers; it provides a high-level interface for
  interacting with liquid handlers. In the background, this class uses the low-level backend (
  defined in `pyhamilton.liquid_handling.backends`) to communicate with the liquid handler.
  """

  ALLOWED_CALLBACKS = {
    "aspirate",
    "aspirate96",
    "dispense",
    "dispense96",
    "drop_tips",
    "drop_tips96",
    "move_resource",
    "pick_up_tips",
    "pick_up_tips96",
  }

  def __init__(self, backend: LiquidHandlerBackend, deck: Deck):
    """ Initialize a LiquidHandler.

    Args:
      backend: Backend to use.
      deck: Deck to use.
    """

    super().__init__(
      name=f"lh_{deck.name}",
      size_x=deck._size_x,
      size_y=deck._size_y,
      size_z=deck._size_z,
      backend=backend,
      category="liquid_handler",
    )

    self.backend: LiquidHandlerBackend = backend # fix type
    self._callbacks: Dict[str, OperationCallback] = {}

    self.deck = deck
    # register callbacks for sending resource assignment/unassignment to backend
    self.deck.register_did_assign_resource_callback(self._send_assigned_resource_to_backend)
    self.deck.register_did_unassign_resource_callback(self._send_unassigned_resource_to_backend)

    self.head: Dict[int, TipTracker] = {}
    self.head96: Dict[int, TipTracker] = {}
    self._default_use_channels: Optional[List[int]] = None

    # assign deck as only child resource, and set location of self to origin.
    self.location = Coordinate.zero()
    super().assign_child_resource(deck, location=deck.location or Coordinate.zero())

  async def setup(self):
    """ Prepare the robot for use. """

    if self.setup_finished:
      raise RuntimeError("The setup has already finished. See `LiquidHandler.stop`.")

    self.backend.set_deck(self.deck)
    await super().setup()

    self.head = {c: TipTracker(thing=f"Channel {c}") for c in range(self.backend.num_channels)}
    self.head96 = {c: TipTracker(thing=f"Channel {c}") for c in range(96)}

    self._send_assigned_resource_to_backend(self.deck)
    for resource in self.deck.children:
      self._send_assigned_resource_to_backend(resource)

  def serialize_state(self) -> Dict[str, Any]:
    """ Serialize the state of this liquid handler. Use :meth:`~Resource.serialize_all_states` to
    serialize the state of the liquid handler and all children (the deck). """

    head_state = {channel: tracker.serialize() for channel, tracker in self.head.items()}
    return {"head_state": head_state}

  def load_state(self, state: Dict[str, Any]):
    """ Load the liquid handler state from a file. Use :meth:`~Resource.load_all_state` to load the
    state of the liquid handler and all children (the deck). """

    head_state = state["head_state"]
    for channel, tracker_state in head_state.items():
      self.head[channel].load_state(tracker_state)

  def update_head_state(self, state: Dict[int, Optional[Tip]]):
    """ Update the state of the liquid handler head.

    All keys in `state` must be valid channels. Channels for which no key is specified will keep
    their current state.

    Args:
      state: A dictionary mapping channels to tips. If a channel is mapped to None, that channel
        will have no tip.
    """

    assert set(state.keys()).issubset(set(self.head.keys())), "Invalid channel."

    for channel, tip in state.items():
      if tip is None:
        if self.head[channel].has_tip:
          self.head[channel].remove_tip()
      else:
        if self.head[channel].has_tip: # remove tip so we can update the head.
          self.head[channel].remove_tip()
        self.head[channel].add_tip(tip)

  def clear_head_state(self):
    """ Clear the state of the liquid handler head. """

    self.update_head_state({c: None for c in self.head.keys()})

  def _run_async_in_thread(self, func, *args, **kwargs):
    def callback(*args, **kwargs):
      loop = asyncio.new_event_loop()
      asyncio.set_event_loop(loop)
      loop.run_until_complete(func(*args, **kwargs))

    t = threading.Thread(target=callback, args=args, kwargs=kwargs)
    t.start()
    t.join()

  def _send_assigned_resource_to_backend(self, resource: Resource):
    """ This method is called when a resource is assigned to the deck, and passes this information
    to the backend. """
    self._run_async_in_thread(self.backend.assigned_resource_callback, resource)

  def _send_unassigned_resource_to_backend(self, resource: Resource):
    """ This method is called when a resource is unassigned from the deck, and passes this
    information to the backend. """
    self._run_async_in_thread(self.backend.unassigned_resource_callback, resource.name)

  def unassign_resource(self, resource: Union[str, Resource]): # TODO: remove this.
    """ Unassign an assigned resource.

    Args:
      resource: The resource to unassign.

    Raises:
      KeyError: If the resource is not currently assigned to this liquid handler.
    """

    if isinstance(resource, Resource):
      resource = resource.name

    r = self.deck.get_resource(resource)
    if r is None:
      raise KeyError(f"Resource '{resource}' is not assigned to this liquid handler.")
    r.unassign()

  def summary(self):
    """ Prints a string summary of the deck layout.  """

    print(self.deck.summary())

  def _assert_positions_unique(self, positions: List[str]):
    """ Returns whether all items in `positions` are unique where they are not `None`.

    Args:
      positions: List of positions.
    """

    not_none = [p for p in positions if p is not None]
    if len(not_none) != len(set(not_none)):
      raise ValueError("Positions must be unique.")

  def _assert_resources_exist(self, resources: Sequence[Resource]):
    """ Checks that each resource in `resources` is assigned to the deck.

    Args:
      resources: List of resources.

    Raises:
      ValueError: If a resource is not assigned to the deck.
    """

    for resource in resources:
      # names on the deck are unique, so we can simply check if the resource matches the one on
      # the deck (if any).
      resource_from_deck = self.deck.get_resource(resource.name)
      # it might be better to use `is`, but that would probably cause problems with autoreload.
      if not resource_from_deck == resource:
        raise ValueError(f"Resource {resource} is not assigned to the deck.")

  def _check_args(
    self,
    method: Callable,
    backend_kwargs: Dict[str, Any],
    default: Set[str]
  ) -> Set[str]:
    """ Checks that the arguments to `method` are valid.

    Args:
      method: Method to check.
      backend_kwargs: Keyword arguments to `method`.

    Raises:
      TypeError: If the arguments are invalid.

    Returns:
      The set of arguments that need to be removed from `backend_kwargs` before passing to `method`.
    """

    default_args = default.union({"self"})

    sig = inspect.signature(method)
    args = {arg: param for arg, param in sig.parameters.items() if arg not in default_args}
    vars_keyword = {arg for arg, param in sig.parameters.items() # **kwargs
                    if param.kind == inspect.Parameter.VAR_KEYWORD}
    args = {arg: param for arg, param in args.items() # keep only *args and **kwargs
            if param.kind not in {inspect.Parameter.VAR_POSITIONAL, inspect.Parameter.VAR_KEYWORD}}
    non_default = {arg for arg, param in args.items() if param.default == inspect.Parameter.empty}

    strictness = get_strictness()

    backend_kws = set(backend_kwargs.keys())

    missing = non_default - backend_kws
    if len(missing) > 0:
      raise TypeError(f"Missing arguments to backend.{method.__name__}: {missing}")

    extra = backend_kws - set(args.keys())

    if len(extra) > 0 and len(vars_keyword) == 0:
      if strictness == Strictness.STRICT:
        raise TypeError(f"Extra arguments to backend.{method.__name__}: {extra}")
      elif strictness == Strictness.WARN:
        warnings.warn(f"Extra arguments to backend.{method.__name__}: {extra}")
      else:
        logger.debug("Extra arguments to backend.%s: %s", method.__name__, extra)

    return extra

  def _make_sure_channels_exist(self, channels: List[int]):
    """ Checks that the channels exist. """
    invalid_channels = [c for c in channels if c not in self.head]
    if not len(invalid_channels) == 0:
      raise ValueError(f"Invalid channels: {invalid_channels}")

  @need_setup_finished
  async def pick_up_tips(
    self,
    tip_spots: List[TipSpot],
    use_channels: Optional[List[int]] = None,
    offsets: Optional[Union[Coordinate, List[Optional[Coordinate]]]] = None,
    **backend_kwargs
  ):
    """ Pick up tips from a resource.

    Examples:
      Pick up all tips in the first column.

      >>> lh.pick_up_tips(tips_resource["A1":"H1"])

      Pick up tips on odd numbered rows, skipping the other channels.

      >>> lh.pick_up_tips(tips_resource["A1", "C1", "E1", "G1"],use_channels=[0, 2, 4, 6])

      Pick up tips from different tip resources:

      >>> lh.pick_up_tips(tips_resource1["A1"] + tips_resource2["B2"] + tips_resource3["C3"])

      Picking up tips with different offsets:

      >>> lh.pick_up_tips(
      ...   tip_spots=tips_resource["A1":"C1"],
      ...   offsets=[
      ...     Coordinate(0, 0, 0), # A1
      ...     Coordinate(1, 1, 1), # B1
      ...     Coordinate.zero() # C1
      ...   ]
      ... )

    Args:
      tip_spots: List of tip spots to pick up tips from.
      use_channels: List of channels to use. Index from front to back. If `None`, the first
        `len(channels)` channels will be used.
      offsets: List of offsets for each channel, a translation that will be applied to the tip
        drop location. If `None`, no offset will be applied.
      backend_kwargs: Additional keyword arguments for the backend, optional.

    Raises:
      RuntimeError: If the setup has not been run. See :meth:`~LiquidHandler.setup`.

      ValueError: If the positions are not unique.

      HasTipError: If a channel already has a tip.

      NoTipError: If a spot does not have a tip.
    """

    # fix arguments
    offsets = expand(offsets, len(tip_spots))
    if use_channels is None:
      if self._default_use_channels is None:
        use_channels = list(range(len(tip_spots)))
      else:
        use_channels = self._default_use_channels
    tips = [tip_spot.get_tip() for tip_spot in tip_spots]

    # checks
    self._assert_resources_exist(tip_spots)
    self._make_sure_channels_exist(use_channels)
    assert len(tip_spots) == len(offsets) == len(use_channels), \
      "Number of tips and offsets and use_channels must be equal."

    # create operations
    pickups = [Pickup(resource=tip_spot, offset=offset, tip=tip)
               for tip_spot, offset, tip in zip(tip_spots, offsets, tips)]

    # queue operations on the trackers
    for channel, op in zip(use_channels, pickups):
      if self.head[channel].has_tip:
        raise HasTipError("Channel has tip")
      if does_tip_tracking() and not op.resource.tracker.is_disabled:
        op.resource.tracker.remove_tip()
      self.head[channel].add_tip(op.tip, origin=op.resource, commit=False)

    # fix the backend kwargs
    extras = self._check_args(self.backend.pick_up_tips, backend_kwargs,
      default={"ops", "use_channels"})
    for extra in extras:
      del backend_kwargs[extra]

    # actually pick up the tips
    error: Optional[Exception] = None
    try:
      await self.backend.pick_up_tips(ops=pickups, use_channels=use_channels, **backend_kwargs)
    except Exception as e:  # pylint: disable=broad-except
      error = e

    # determine which channels were successful
    successes = [error is None] * len(pickups)
    if error is not None and isinstance(error, ChannelizedError):
      successes = [channel_idx not in error.errors for channel_idx in use_channels]

    # commit or rollback the state trackers
    for channel, op, success in zip(use_channels, pickups, successes):
      if does_tip_tracking() and not op.resource.tracker.is_disabled:
        (op.resource.tracker.commit if success else op.resource.tracker.rollback)()
      (self.head[channel].commit if success else self.head[channel].rollback)()

    # trigger callback
    self._trigger_callback(
      "pick_up_tips",
      liquid_handler=self,
      operations=pickups,
      use_channels=use_channels,
      error=error,
      **backend_kwargs,
    )

  @need_setup_finished
  async def drop_tips(
    self,
    tip_spots: List[Union[TipSpot, Resource]],
    use_channels: Optional[List[int]] = None,
    offsets: Optional[Union[Coordinate, List[Optional[Coordinate]]]] = None,
    allow_nonzero_volume: bool = False,
    **backend_kwargs
  ):
    """ Drop tips to a resource.

    Examples:
      Dropping tips to the first column.

      >>> lh.pick_up_tips(tip_rack["A1:H1"])

      Dropping tips with different offsets:

      >>> lh.drop_tips(
      ...   channels=tips_resource["A1":"C1"],
      ...   offsets=[
      ...     Coordinate(0, 0, 0), # A1
      ...     Coordinate(1, 1, 1), # B1
      ...     Coordinate.zero() # C1
      ...   ]
      ... )

    Args:
      tips: Tip resource locations to drop to.
      use_channels: List of channels to use. Index from front to back. If `None`, the first
        `len(channels)` channels will be used.
      offsets: List of offsets for each channel, a translation that will be applied to the tip
        pickup location. If `None`, no offset will be applied.
      allow_nonzero_volume: If `True`, the tip will be dropped even if its volume is not zero (there
        is liquid in the tip). If `False`, a RuntimeError will be raised if the tip has nonzero
        volume.
      backend_kwargs: Additional keyword arguments for the backend, optional.

    Raises:
      RuntimeError: If the setup has not been run. See :meth:`~LiquidHandler.setup`.

      ValueError: If no channel will pick up a tip, in other words, if all channels are `None` or
        if the list of channels is empty.

      ValueError: If the positions are not unique.

      NoTipError: If a channel does not have a tip.

      HasTipError: If a spot already has a tip.
    """


    # fix arguments
    offsets = expand(offsets, len(tip_spots))
    if use_channels is None:
      if self._default_use_channels is None:
        use_channels = list(range(len(tip_spots)))
      else:
        use_channels = self._default_use_channels
    tips = []
    for channel in use_channels:
      tip = self.head[channel].get_tip()
      if tip.tracker.get_used_volume() > 0 and not allow_nonzero_volume:
        raise RuntimeError(f"Cannot drop tip with volume {tip.tracker.get_used_volume()}")
      tips.append(tip)

    # checks
    self._assert_resources_exist(tip_spots)
    self._make_sure_channels_exist(use_channels)
    assert len(tip_spots) == len(offsets) == len(use_channels) == len(tips), \
      "Number of channels and offsets and use_channels and tips must be equal."

    # create operations
    drops = [Drop(resource=tip_spot, offset=offset, tip=tip)
             for tip_spot, tip, offset in zip(tip_spots, tips, offsets)]

    # queue operations on the trackers
    for channel, op in zip(use_channels, drops):
      if does_tip_tracking() and isinstance(op.resource, TipSpot) and \
          not op.resource.tracker.is_disabled:
        op.resource.tracker.add_tip(op.tip, commit=False)
      self.head[channel].remove_tip()

    # fix the backend kwargs
    extras = self._check_args(self.backend.drop_tips, backend_kwargs,
      default={"ops", "use_channels"})
    for extra in extras:
      del backend_kwargs[extra]

    # actually drop the tips
    error: Optional[Exception] = None
    try:
      await self.backend.drop_tips(ops=drops, use_channels=use_channels, **backend_kwargs)
    except Exception as e:  # pylint: disable=broad-except
      error = e

    # determine which channels were successful
    successes = [error is None] * len(drops)
    if error is not None and isinstance(error, ChannelizedError):
      successes = [channel_idx not in error.errors for channel_idx in use_channels]

    # commit or rollback the state trackers
    for channel, op, success in zip(use_channels, drops, successes):
      if does_tip_tracking() and isinstance(op.resource, TipSpot) and \
        not op.resource.tracker.is_disabled:
        (op.resource.tracker.commit if success else op.resource.tracker.rollback)()
      (self.head[channel].commit if success else self.head[channel].rollback)()

    # trigger callback
    self._trigger_callback(
      "drop_tips",
      liquid_handler=self,
      operations=drops,
      use_channels=use_channels,
      error=error,
      **backend_kwargs,
    )

  async def return_tips(self, use_channels: Optional[list[int]] = None, **backend_kwargs):
    """ Return all tips that are currently picked up to their original place.

    Examples:
      Return the tips on the head to the tip rack where they were picked up:

      >>> lh.pick_up_tips(tip_rack["A1"])
      >>> lh.return_tips()

    Args:
      backend_kwargs: backend kwargs passed to `drop_tips`.

    Raises:
      RuntimeError: If no tips have been picked up.
    """

    tip_spots: List[TipSpot] = []
    channels: List[int] = []

    for channel, tracker in self.head.items():
      if use_channels is not None and channel not in use_channels:
        continue
      if tracker.has_tip:
        origin = tracker.get_tip_origin()
        if origin is None:
          raise RuntimeError("No tip origin found.")
        tip_spots.append(origin)
        channels.append(channel)

    if len(tip_spots) == 0:
      raise RuntimeError("No tips have been picked up.")

    return await self.drop_tips(tip_spots=tip_spots, use_channels=channels, **backend_kwargs)

  async def discard_tips(
    self,
    use_channels: Optional[List[int]] = None,
    allow_nonzero_volume: bool = True,
    **backend_kwargs
  ):
    """ Permanently discard tips in the trash.

    Examples:
      Discarding the tips on channels 1 and 2:

      >>> lh.discard_tips(use_channels=[0, 1])

      Discarding all tips currently picked up:

      >>> lh.discard_tips()

    Args:
      use_channels: List of channels to use. Index from front to back. If `None`, all that have
        tips will be used.
      backend_kwargs: Additional keyword arguments for the backend, optional.
    """

    # Different default value from drop_tips: here we factor in the tip tracking.
    if use_channels is None:
      use_channels = [c for c, t in self.head.items() if t.has_tip]

    n = len(use_channels)

    if n == 0:
      raise RuntimeError("No tips have been picked up and no channels were specified.")

    trash = self.deck.get_trash_area()
    offsets = list(reversed(trash.centers(yn=n)))

    return await self.drop_tips(
        tip_spots=[trash]*n,
        use_channels=use_channels,
        offsets=offsets,
        allow_nonzero_volume=allow_nonzero_volume,
        **backend_kwargs)

  @need_setup_finished
  async def aspirate(
    self,
    resources: Union[Container, Sequence[Container]],
    vols: Union[List[float], float],
    use_channels: Optional[List[int]] = None,
    flow_rates: Optional[Union[float, List[Optional[float]]]] = None,
    offsets: Union[Optional[Coordinate], Sequence[Optional[Coordinate]]] = None,
    liquid_height: Union[Optional[float], List[Optional[float]]] = None,
    blow_out_air_volume: Union[Optional[float], List[Optional[float]]] = None,
    **backend_kwargs
  ):
    """ Aspirate liquid from the specified wells.

    Examples:
      Aspirate a constant amount of liquid from the first column:

      >>> lh.aspirate(plate["A1:H1"], 50)

      Aspirate an linearly increasing amount of liquid from the first column:

      >>> lh.aspirate(plate["A1:H1"], range(0, 500, 50))

      Aspirate arbitrary amounts of liquid from the first column:

      >>> lh.aspirate(plate["A1:H1"], [0, 40, 10, 50, 100, 200, 300, 400])

      Aspirate liquid from wells in different plates:

      >>> lh.aspirate(plate["A1"] + plate2["A1"] + plate3["A1"], 50)

      Aspirating with a 10mm z-offset:

      >>> lh.aspirate(plate["A1"], vols=50, offsets=[Coordinate(0, 0, 10)])

      Aspirate from a blue bucket (big container), with the first 4 channels (which will be
      spaced equally apart):

      >>> lh.aspirate(blue_bucket, vols=50, use_channels=[0, 1, 2, 3])

    Args:
      resources: A list of wells to aspirate liquid from. Can be a single resource, or a list of
        resources. If a single resource is specified, all channels will aspirate from the same
        resource.
      vols: A list of volumes to aspirate, one for each channel. If `vols` is a single number, then
        all channels will aspirate that volume.
      use_channels: List of channels to use. Index from front to back. If `None`, the first
        `len(wells)` channels will be used.
      flow_rates: the aspiration speed. In ul/s. If `None`, the backend default will be used.
      offsets: List of offsets for each channel, a translation that will be applied to the
        aspiration location. If `None`, no offset will be applied.
      liquid_height: The height of the liquid in the well wrt the bottom, in mm.
      blow_out_air_volume: The volume of air to aspirate after the liquid, in ul. If `None`, the
        backend default will be used.
      backend_kwargs: Additional keyword arguments for the backend, optional.

    Raises:
      RuntimeError: If the setup has not been run. See :meth:`~LiquidHandler.setup`.

      ValueError: If all channels are `None`.
    """

    # Start with computing the locations of the aspirations. Can either be a single resource, in
    # which case all channels will aspirate from there, or a list of resources.
    if isinstance(resources, Resource): # if single resource, space channels evenly
      if use_channels is None:
        if self._default_use_channels is None:
          if isinstance(vols, list):
            use_channels = list(range(len(vols)))
          else:
            use_channels = [0]
        else:
          use_channels = self._default_use_channels

      self._make_sure_channels_exist(use_channels)

      n = len(use_channels)

      # If offsets is supplied, make sure it is a list of the correct length. If it is not in this
      # format, raise an error. If it is not supplied, make it a list of the correct length by
      # spreading channels across the resource evenly.
      center_offsets = list(reversed(resources.centers(yn=n, zn=0)))
      if offsets is not None:
        if not isinstance(offsets, list) or len(offsets) != n:
          raise ValueError("Number of offsets must match number of channels used when aspirating "
                           "from a resource.")
        offsets = [o + co for o, co in zip(offsets, center_offsets)]
      else:
        offsets = center_offsets

      resources = [resources] * n
    else:
      if len(resources) == 0:
        raise ValueError("No channels specified")
      self._assert_resources_exist(resources)
      n = len(resources)

      for resource in resources:
        if isinstance(resource.parent, Plate) and resource.parent.has_lid():
          raise ValueError("Aspirating from plate with lid")

      if use_channels is None:
        use_channels = list(range(len(resources)))

      self._make_sure_channels_exist(use_channels)

      offsets = expand(offsets, n)

    # expand the rest of the arguments
    vols = expand(vols, n)
    flow_rates = expand(flow_rates, n)
    liquid_height = expand(liquid_height, n)
    blow_out_air_volume = expand(blow_out_air_volume, n)
    tips = [self.head[channel].get_tip() for channel in use_channels]

    assert len(vols) == len(offsets) == len(flow_rates) == len(liquid_height)

    # liquid(s) for each channel. If volume tracking is disabled, use None as the liquid.
    liquids: List[List[Tuple[Optional[Liquid], float]]] = []
    for r, vol in zip(resources, vols):
      if r.tracker.is_disabled or not does_volume_tracking():
        liquids.append([(None, vol)])
      else:
        liquids.append(r.tracker.get_liquids(top_volume=vol))

    # create operations
    aspirations = [Aspiration(resource=r, volume=v, offset=o, flow_rate=fr, liquid_height=lh, tip=t,
                              blow_out_air_volume=bav, liquids=lvs)
                   for r, v, o, fr, lh, t, bav, lvs in
                    zip(resources, vols, offsets, flow_rates, liquid_height, tips,
                        blow_out_air_volume, liquids)]

    # queue the operations on the resource (source) and mounted tips (destination) trackers
    for op in aspirations:
      if does_volume_tracking():
        if not op.resource.tracker.is_disabled:
          op.resource.tracker.remove_liquid(op.volume)
        for liquid, volume in reversed(op.liquids):
          op.tip.tracker.add_liquid(liquid=liquid, volume=volume)

    extras = self._check_args(self.backend.aspirate, backend_kwargs,
      default={"ops", "use_channels"})
    for extra in extras:
      del backend_kwargs[extra]

    # actually aspirate the liquid
    error: Optional[Exception] = None
    try:
      await self.backend.aspirate(ops=aspirations, use_channels=use_channels, **backend_kwargs)
    except Exception as e:  # pylint: disable=broad-exception-caught
      error = e

    # determine which channels were successful
    successes = [error is None] * len(aspirations)
    if error is not None and isinstance(error, ChannelizedError):
      successes = [channel_idx not in error.errors for channel_idx in use_channels]

    # commit or rollback the state trackers
    for channel, op, success in zip(use_channels, aspirations, successes):
      if does_volume_tracking():
        if not op.resource.tracker.is_disabled:
          (op.resource.tracker.commit if success else op.resource.tracker.rollback)()
        (self.head[channel].get_tip().tracker.commit if success else self.head[channel].rollback)()

    # trigger callback
    self._trigger_callback(
      "aspirate",
      liquid_handler=self,
      operations=aspirations,
      use_channels=use_channels,
      error=error,
      **backend_kwargs,
    )

  @need_setup_finished
  async def dispense(
    self,
    resources: Union[Container, Sequence[Container]],
    vols: Union[List[float], float],
    use_channels: Optional[List[int]] = None,
    flow_rates: Optional[Union[float, List[Optional[float]]]] = None,
    offsets: Union[Optional[Coordinate], Sequence[Optional[Coordinate]]] = None,
    liquid_height: Union[Optional[float], List[Optional[float]]] = None,
    blow_out_air_volume: Union[Optional[float], List[Optional[float]]] = None,
    **backend_kwargs
  ):
    """ Dispense liquid to the specified channels.

    Examples:
      Dispense a constant amount of liquid to the first column:

      >>> lh.dispense(plate["A1:H1"], 50)

      Dispense an linearly increasing amount of liquid to the first column:

      >>> lh.dispense(plate["A1:H1"], range(0, 500, 50))

      Dispense arbitrary amounts of liquid to the first column:

      >>> lh.dispense(plate["A1:H1"], [0, 40, 10, 50, 100, 200, 300, 400])

      Dispense liquid to wells in different plates:

      >>> lh.dispense((plate["A1"], 50), (plate2["A1"], 50), (plate3["A1"], 50))

      Dispensing with a 10mm z-offset:

      >>> lh.dispense(plate["A1"], vols=50, offsets=[Coordinate(0, 0, 10)])

      Dispense a blue bucket (big container), with the first 4 channels (which will be spaced
      equally apart):

      >>> lh.dispense(blue_bucket, vols=50, use_channels=[0, 1, 2, 3])

    Args:
      wells: A list of resources to dispense liquid to. Can be a list of resources, or a single
        resource, in which case all channels will dispense to that resource.
      vols: A list of volumes to dispense, one for each channel, or a single volume to dispense to
        all channels. If `vols` is a single number, then all channels will dispense that volume. In
        units of ul.
      use_channels: List of channels to use. Index from front to back. If `None`, the first
        `len(channels)` channels will be used.
      flow_rates: the flow rates, in ul/s. If `None`, the backend default will be used.
      offsets: List of offsets for each channel, a translation that will be applied to the
        dispense location. If `None`, no offset will be applied.
      liquid_height: The height of the liquid in the well wrt the bottom, in mm.
      blow_out_air_volume: The volume of air to dispense after the liquid, in ul. If `None`, the
        backend default will be used.
      backend_kwargs: Additional keyword arguments for the backend, optional.

    Raises:
      RuntimeError: If the setup has not been run. See :meth:`~LiquidHandler.setup`.

      ValueError: If the dispense info is invalid, in other words, when all channels are `None`.

      ValueError: If all channels are `None`.
    """

    # Start with computing the locations of the dispenses. Can either be a single resource, in
    # which case all channels will dispense to there, or a list of resources.
    if isinstance(resources, Resource): # if single resource, space channels evenly
      if use_channels is None:
        if self._default_use_channels is None:
          if isinstance(vols, list):
            use_channels = list(range(len(vols)))
          else:
            use_channels = [0]
        else:
          use_channels = self._default_use_channels

      self._make_sure_channels_exist(use_channels)

      n = len(use_channels)

      # If offsets is supplied, make sure it is a list of the correct length. If it is not in this
      # format, raise an error. If it is not supplied, make it a list of the correct length by
      # spreading channels across the resource evenly.
      center_offsets = list(reversed(resources.centers(yn=n, zn=0)))
      if offsets is not None:
        if not isinstance(offsets, list) or len(offsets) != n:
          raise ValueError("Number of offsets must match number of channels used when dispensing "
                          "to a resource.")
        offsets = [o + co for o, co in zip(offsets, center_offsets)]
      else:
        offsets = center_offsets

      resources = [resources] * n
    else:
      if len(resources) == 0:
        raise ValueError("No channels specified")
      self._assert_resources_exist(resources)
      n = len(resources)

      for resource in resources:
        if isinstance(resource.parent, Plate) and resource.parent.has_lid():
          raise ValueError("Dispensing to plate with lid")

      if use_channels is None:
        use_channels = list(range(len(resources)))

      self._make_sure_channels_exist(use_channels)

      offsets = expand(offsets, n)

    # expand the rest of the arguments
    vols = expand(vols, n)
    flow_rates = expand(flow_rates, n)
    liquid_height = expand(liquid_height, n)
    blow_out_air_volume = expand(blow_out_air_volume, n)
    tips = [self.head[channel].get_tip() for channel in use_channels]

    assert len(vols) == len(offsets) == len(flow_rates) == len(liquid_height)

    # liquid(s) for each channel. If volume tracking is disabled, use None as the liquid.
    if does_volume_tracking():
      liquids = [c.get_tip().tracker.get_liquids(top_volume=vol)
                for c, vol in zip(self.head.values(), vols)]
    else:
      liquids = [[(None, vol)] for vol in vols]

    # create operations
    dispenses = [Dispense(resource=r, volume=v, offset=o, flow_rate=fr, liquid_height=lh, tip=t,
                          liquids=lvs, blow_out_air_volume=bav)
                 for r, v, o, fr, lh, t, bav, lvs in
                  zip(resources, vols, offsets, flow_rates, liquid_height, tips,
                      blow_out_air_volume, liquids)]

    # queue the operations on the resource (source) and mounted tips (destination) trackers
    for op in dispenses:
      if does_volume_tracking():
        if not op.resource.tracker.is_disabled:
          for liquid, volume in op.liquids:
            op.resource.tracker.add_liquid(liquid=liquid, volume=volume)
        op.tip.tracker.remove_liquid(op.volume)

    # fix the backend kwargs
    extras = self._check_args(self.backend.dispense, backend_kwargs,
      default={"ops", "use_channels"})
    for extra in extras:
      del backend_kwargs[extra]

    # actually dispense the liquid
    error: Optional[Exception] = None
    try:
      await self.backend.dispense(ops=dispenses, use_channels=use_channels, **backend_kwargs)
    except Exception as e:  # pylint: disable=broad-except
      error = e

    # determine which channels were successful
    successes = [error is None] * len(dispenses)
    if error is not None and isinstance(error, ChannelizedError):
      successes = [channel_idx not in error.errors for channel_idx in use_channels]

    # commit or rollback the state trackers
    for channel, op, success in zip(use_channels, dispenses, successes):
      if does_volume_tracking():
        if not op.resource.tracker.is_disabled:
          (op.resource.tracker.commit if success else op.resource.tracker.rollback)()
        (self.head[channel].get_tip().tracker.commit if success else self.head[channel].rollback)()

    # trigger callback
    self._trigger_callback(
      "dispense",
      liquid_handler=self,
      operations=dispenses,
      use_channels=use_channels,
      error=error,
      **backend_kwargs,
    )

  async def transfer(
    self,
    source: Well,
    targets: Union[Well, List[Well]],
    source_vol: Optional[float] = None,
    ratios: Optional[List[float]] = None,
    target_vols: Optional[List[float]] = None,
    aspiration_flow_rate: Optional[float] = None,
    dispense_flow_rates: Optional[Union[float, List[Optional[float]]]] = None,
    **backend_kwargs
  ):
    """Transfer liquid from one well to another.

    Examples:

      Transfer 50 uL of liquid from the first well to the second well:

      >>> lh.transfer(plate["A1"], plate["B1"], source_vol=50)

      Transfer 80 uL of liquid from the first well equally to the first column:

      >>> lh.transfer(plate["A1"], plate["A1:H1"], source_vol=80)

      Transfer 60 uL of liquid from the first well in a 1:2 ratio to 2 other wells:

      >>> lh.transfer(plate["A1"], plate["B1:C1"], source_vol=60, ratios=[2, 1])

      Transfer arbitrary volumes to the first column:

      >>> lh.transfer(plate["A1"], plate["A1:H1"], target_vols=[3, 1, 4, 1, 5, 9, 6, 2])

    Args:
      source: The source well.
      targets: The target wells.
      source_vol: The volume to transfer from the source well.
      ratios: The ratios to use when transferring liquid to the target wells. If not specified, then
        the volumes will be distributed equally.
      target_vols: The volumes to transfer to the target wells. If specified, `source_vols` and
        `ratios` must be `None`.
      aspiration_flow_rate: The flow rate to use when aspirating, in ul/s. If `None`, the backend
        default will be used.
      dispense_flow_rates: The flow rates to use when dispensing, in ul/s. If `None`, the backend
        default will be used. Either a single flow rate for all channels, or a list of flow rates,
        one for each target well.

    Raises:
      RuntimeError: If the setup has not been run. See :meth:`~LiquidHandler.setup`.
    """

    if isinstance(targets, Well):
      targets = [targets]

    if isinstance(dispense_flow_rates, numbers.Rational):
      dispense_flow_rates = [dispense_flow_rates] * len(targets)

    if target_vols is not None:
      if ratios is not None:
        raise TypeError("Cannot specify ratios and target_vols at the same time")
      if source_vol is not None:
        raise TypeError("Cannot specify source_vol and target_vols at the same time")
    else:
      if source_vol is None:
        raise TypeError("Must specify either source_vol or target_vols")

      if ratios is None:
        ratios = [1] * len(targets)

      target_vols = [source_vol * r / sum(ratios) for r in ratios]

    await self.aspirate(
      resources=[source],
      vols=[sum(target_vols)],
      flow_rates=aspiration_flow_rate,
      **backend_kwargs)
    for target, vol in zip(targets, target_vols):
      await self.dispense(
        resources=[target],
        vols=vol,
        flow_rates=dispense_flow_rates,
        use_channels=[0],
        **backend_kwargs)

  @contextlib.contextmanager
  def use_channels(self, channels: List[int]):
    """ Temporarily use the specified channels as a default argument to `use_channels`.

    Examples:
      Use channel index 2 for all liquid handling operations inside the context:

      >>> with lh.use_channels([2]):
      ...   lh.pick_up_tips(tip_rack["A1"])
      ...   lh.aspirate(plate["A1"], 50)
      ...   lh.dispense(plate["A1"], 50)

      This is equivalent to:

      >>> lh.pick_up_tips(tip_rack["A1"], use_channels=[2])
      >>> lh.aspirate(plate["A1"], 50, use_channels=[2])
      >>> lh.dispense(plate["A1"], 50, use_channels=[2])

      Within the context manager, you can override the default channels by specifying the
      `use_channels` argument explicitly.
    """

    self._default_use_channels = channels

    try:
      yield
    finally:
      self._default_use_channels = None

  async def pick_up_tips96(
    self,
    tip_rack: TipRack,
    offset: Coordinate = Coordinate.zero(),
    **backend_kwargs):
    """ Pick up tips using the 96 head. This will pick up 96 tips.

    Examples:
      Pick up tips from a 96-tip tiprack:

      >>> lh.pick_up_tips96(my_tiprack)

    Args:
      tip_rack: The tip rack to pick up tips from.
      offset: The offset to use when picking up tips, optional.
      backend_kwargs: Additional keyword arguments for the backend, optional.
    """

    extras = self._check_args(self.backend.pick_up_tips96, backend_kwargs, default={"pickup"})
    for extra in extras:
      del backend_kwargs[extra]

    # queue operation on all tip trackers
    for i, tip_spot in enumerate(tip_rack.get_all_items()):
      if not does_tip_tracking() and self.head96[i].has_tip:
        self.head96[i].remove_tip()
      self.head96[i].add_tip(tip_spot.get_tip(), origin=tip_spot, commit=False)
      if does_tip_tracking() and not tip_spot.tracker.is_disabled:
        tip_spot.tracker.remove_tip()

    pickup_operation = PickupTipRack(resource=tip_rack, offset=offset)
    try:
      await self.backend.pick_up_tips96(
        pickup=pickup_operation,
        **backend_kwargs
      )
    except Exception as error:  # pylint: disable=broad-except
      for i, tip_spot in enumerate(tip_rack.get_all_items()):
        if does_tip_tracking() and not tip_spot.tracker.is_disabled:
          tip_spot.tracker.rollback()
        self.head96[i].rollback()
      self._trigger_callback(
        "pick_up_tips96",
        liquid_handler=self,
        pickup=pickup_operation,
        error=error,
        **backend_kwargs,
      )
    else:
      for i, tip_spot in enumerate(tip_rack.get_all_items()):
        if does_tip_tracking() and not tip_spot.tracker.is_disabled:
          tip_spot.tracker.commit()
        self.head96[i].commit()
      self._trigger_callback(
        "pick_up_tips96",
        liquid_handler=self,
        pickup=pickup_operation,
        error=None,
        **backend_kwargs,
      )

  async def drop_tips96(
    self,
    resource: Union[TipRack, Trash],
    offset: Coordinate = Coordinate.zero(),
    allow_nonzero_volume: bool = False,
    **backend_kwargs
  ):
    """ Drop tips using the 96 head. This will drop 96 tips.

    Examples:
      Drop tips to a 96-tip tiprack:

      >>> lh.drop_tips96(my_tiprack)

      Drop tips to the trash:

      >>> lh.drop_tips96(lh.deck.get_trash_area96())

    Args:
      resource: The tip rack to drop tips to.
      offset: The offset to use when dropping tips.
      allow_nonzero_volume: If `True`, the tip will be dropped even if its volume is not zero (there
        is liquid in the tip). If `False`, a RuntimeError will be raised if the tip has nonzero
        volume.
      backend_kwargs: Additional keyword arguments for the backend, optional.
    """

    extras = self._check_args(self.backend.drop_tips96, backend_kwargs, default={"drop"})
    for extra in extras:
      del backend_kwargs[extra]

    # queue operation on all tip trackers
    for i in range(96):
      tip = self.head96[i].get_tip()
      if tip.tracker.get_used_volume() > 0 and not allow_nonzero_volume:
        error = f"Cannot drop tip with volume {tip.tracker.get_used_volume()} on channel {i}"
        raise RuntimeError(error)
      if isinstance(resource, TipRack):
        tip_spot = resource.get_item(i)
        if does_tip_tracking() and not tip_spot.tracker.is_disabled:
          tip_spot.tracker.add_tip(tip, commit=False)
      self.head96[i].remove_tip()

    drop_operation = DropTipRack(resource=resource, offset=offset)
    try:
      await self.backend.drop_tips96(
        drop=drop_operation,
        **backend_kwargs
      )
    except Exception as e:  # pylint: disable=broad-except
      for i in range(96):
        if isinstance(resource, TipRack):
          tip_spot = resource.get_item(i)
          if does_tip_tracking() and not tip_spot.tracker.is_disabled:
            tip_spot.tracker.rollback()
        self.head96[i].rollback()
      self._trigger_callback(
        "drop_tips96",
        liquid_handler=self,
        drop=drop_operation,
        error=e,
        **backend_kwargs,
      )
    else:
      for i in range(96):
        if isinstance(resource, TipRack):
          tip_spot = resource.get_item(i)
          if does_tip_tracking() and not tip_spot.tracker.is_disabled:
            tip_spot.tracker.commit()
        self.head96[i].commit()
      self._trigger_callback(
        "drop_tips96",
        liquid_handler=self,
        drop=drop_operation,
        error=None,
        **backend_kwargs,
      )

  def _get_96_head_origin_tip_rack(self) -> Optional[TipRack]:
    """ Get the tip rack where the tips on the 96 head were picked up. If no tips were picked up,
    return `None`. If different tip racks were found for different tips on the head, raise a
    RuntimeError. """

    tip_spot = self.head96[0].get_tip_origin()
    if tip_spot is None:
      return None
    tip_rack = tip_spot.parent
    if tip_rack is None:
      # very unlikely, but just in case
      raise RuntimeError("No tip rack found for tip")
    for i in range(tip_rack.num_items):
      other_tip_spot = self.head96[i].get_tip_origin()
      if other_tip_spot is None:
        raise RuntimeError("Not all channels have a tip origin")
      other_tip_rack = other_tip_spot.parent
      if tip_rack != other_tip_rack:
        raise RuntimeError("All tips must be from the same tip rack")
    return tip_rack

  async def return_tips96(self, allow_nonzero_volume: bool = False, **backend_kwargs):
    """ Return the tips on the 96 head to the tip rack where they were picked up.

    Examples:
      Return the tips on the 96 head to the tip rack where they were picked up:

      >>> lh.pick_up_tips96(my_tiprack)
      >>> lh.return_tips96()

    Raises:
      RuntimeError: If no tips have been picked up.
    """

    tip_rack = self._get_96_head_origin_tip_rack()
    if tip_rack is None:
      raise RuntimeError("No tips have been picked up with the 96 head")
    return await self.drop_tips96(
      tip_rack,
      allow_nonzero_volume=allow_nonzero_volume,
      **backend_kwargs)

  async def discard_tips96(self, allow_nonzero_volume: bool = True, **backend_kwargs):
    """ Permanently discard tips from the 96 head in the trash. This method only works when this
    LiquidHandler is configured with a deck that implements the `get_trash_area96` method.
    Otherwise, an `ImplementationError` will be raised.

    Examples:
      Discard the tips on the 96 head:

      >>> lh.discard_tips96()

    Args:
      allow_nonzero_volume: If `True`, the tip will be dropped even if its volume is not zero (there
        is liquid in the tip). If `False`, a RuntimeError will be raised if the tip has nonzero
        volume.
      backend_kwargs: Additional keyword arguments for the backend, optional.

    Raises:
      ImplementationError: If the deck does not implement the `get_trash_area96` method.
    """

    return await self.drop_tips96(
      self.deck.get_trash_area96(),
      allow_nonzero_volume=allow_nonzero_volume,
      **backend_kwargs)

  async def aspirate96(
    self,
    resource: Union[Plate, List[Well]],
    volume: float,
    offset: Coordinate = Coordinate.zero(),
    flow_rate: Optional[float] = None,
    blow_out_air_volume: Optional[float] = None,
    **backend_kwargs
  ):
    """ Aspirate from all wells in a plate.

    Examples:
      Aspirate an entire 96 well plate:

      >>> lh.aspirate96(plate, volume=50)

    Args:
      resource: Resource name or resource object.
      pattern: Either a list of lists of booleans where inner lists represent rows and outer lists
        represent columns, or a string representing a range of positions. Default all.
      volume: The volume to aspirate from each well.
      flow_rate: The flow rate to use when aspirating, in ul/s. If `None`, the backend default
        will be used.
      blow_out_air_volume: The volume of air to aspirate after the liquid, in ul. If `None`, the
        backend default will be used.
      backend_kwargs: Additional keyword arguments for the backend, optional.
    """

    extras = self._check_args(self.backend.aspirate96, backend_kwargs, default={"aspiration"})
    for extra in extras:
      del backend_kwargs[extra]

    tips = [channel.get_tip() for channel in self.head96.values()]

    if isinstance(resource, Plate):
      if resource.has_lid():
        raise ValueError("Aspirating from plate with lid")
      wells = resource.get_all_items()
    else:
      wells = resource

      # ensure that wells are all in the same plate
      plate = wells[0].parent
      for well in wells:
        if well.parent != plate:
          raise ValueError("All wells must be in the same plate")

    if not len(wells) == 96:
      raise ValueError(f"aspirate96 expects 96 wells, got {len(wells)}")

    # liquid(s) for each channel. If volume tracking is disabled, use None as the liquid.
    all_liquids: List[Sequence[Tuple[Optional[Liquid], float]]] = []
    for well, channel in zip(wells, self.head96.values()):
      # superfluous to have append in two places but the type checker is very angry and does not
      # understand that Optional[Liquid] (remove_liquid) is the same as None from the first case
      if well.tracker.is_disabled or not does_volume_tracking():
        liquids = [(None, volume)]
        all_liquids.append(liquids)
      else:
        liquids = well.tracker.remove_liquid(volume=volume) # type: ignore
        all_liquids.append(liquids)

      for liquid, vol in reversed(liquids):
        channel.get_tip().tracker.add_liquid(liquid=liquid, volume=vol)

    aspiration_plate = AspirationPlate(
      wells=wells,
      volume=volume,
      offset=offset,
      flow_rate=flow_rate,
      tips=tips,
      liquid_height=None,
      blow_out_air_volume=blow_out_air_volume,
      liquids=cast(List[List[Tuple[Optional[Liquid], float]]], all_liquids) # stupid
    )

    try:
      await self.backend.aspirate96(aspiration=aspiration_plate, **backend_kwargs)
    except Exception as error:  # pylint: disable=broad-except
      for channel, well in zip(self.head96.values(), wells):
        if does_volume_tracking() and not well.tracker.is_disabled:
          well.tracker.rollback()
        channel.get_tip().tracker.rollback()
      self._trigger_callback(
        "aspirate96",
        liquid_handler=self,
        aspiration=aspiration_plate,
        error=error,
        **backend_kwargs,
      )
    else:
      for channel, well in zip(self.head96.values(), wells):
        if does_volume_tracking() and not well.tracker.is_disabled:
          well.tracker.commit()
        channel.get_tip().tracker.commit()
      self._trigger_callback(
        "aspirate96",
        liquid_handler=self,
        aspiration=aspiration_plate,
        error=None,
        **backend_kwargs,
      )

  async def dispense96(
    self,
    resource: Union[Plate, List[Well]],
    volume: float,
    offset: Coordinate = Coordinate.zero(),
    flow_rate: Optional[float] = None,
    blow_out_air_volume: Optional[float] = None,
    **backend_kwargs
  ):
    """ Dispense to all wells in a plate.

    Examples:
      Dispense an entire 96 well plate:

      >>> lh.dispense96(plate, volume=50)

    Args:
      resource: Resource name or resource object.
      pattern: Either a list of lists of booleans where inner lists represent rows and outer lists
        represent columns, or a string representing a range of positions. Default all.
      volume: The volume to dispense to each well.
      flow_rate: The flow rate to use when aspirating, in ul/s. If `None`, the backend default
        will be used.
      blow_out_air_volume: The volume of air to dispense after the liquid, in ul. If `None`, the
        backend default will be used.
      backend_kwargs: Additional keyword arguments for the backend, optional.
    """

    extras = self._check_args(self.backend.dispense96, backend_kwargs, default={"dispense"})
    for extra in extras:
      del backend_kwargs[extra]

    tips = [channel.get_tip() for channel in self.head96.values()]

    if isinstance(resource, Plate):
      if resource.has_lid():
        raise ValueError("Aspirating from plate with lid")
      wells = resource.get_all_items()
    else:
      wells = resource

      # ensure that wells are all in the same plate
      plate = wells[0].parent
      for well in wells:
        if well.parent != plate:
          raise ValueError("All wells must be in the same plate")

    if not len(wells) == 96:
      raise ValueError(f"dispense96 expects 96 wells, got {len(wells)}")

    # liquid(s) for each channel. If volume tracking is disabled, use None as the liquid.
    all_liquids: List[List[Tuple[Optional[Liquid], float]]] = []
    for channel, well in zip(self.head96.values(), wells):
      liquids = None # liquids in this well
      # even if the volume tracker is disabled, a liquid (None, volume) is added to the list during
      # the aspiration command
      l = channel.get_tip().tracker.remove_liquid(volume=volume)
      liquids = list(reversed(l))
      all_liquids.append(liquids)

      for liquid, vol in liquids:
        well.tracker.add_liquid(liquid=liquid, volume=vol)

    dispense96 = DispensePlate(
      wells=wells,
      volume=volume,
      offset=offset,
      flow_rate=flow_rate,
      tips=tips,
      liquid_height=None,
      blow_out_air_volume=blow_out_air_volume,
      liquids=all_liquids,
    )

    try:
      await self.backend.dispense96(dispense=dispense96, **backend_kwargs)
    except Exception as error:  # pylint: disable=broad-except
      for channel, well in zip(self.head96.values(), wells):
        if does_volume_tracking() and not well.tracker.is_disabled:
          well.tracker.rollback()
        channel.get_tip().tracker.rollback()

      self._trigger_callback(
        "dispense96",
        liquid_handler=self,
        dispense=dispense96,
        error=error,
        **backend_kwargs,
      )
    else:
      for channel, well in zip(self.head96.values(), wells):
        if does_volume_tracking() and not well.tracker.is_disabled:
          well.tracker.commit()
        channel.get_tip().tracker.commit()

      self._trigger_callback(
        "dispense96",
        liquid_handler=self,
        dispense=dispense96,
        error=None,
        **backend_kwargs,
      )

  async def stamp(
    self,
    source: Plate, # TODO
    target: Plate,
    volume: float,
    aspiration_flow_rate: Optional[float] = None,
    dispense_flow_rate: Optional[float] = None,
  ):
    """ Stamp (aspiration and dispense) one plate onto another.

    Args:
      source: the source plate
      target: the target plate
      volume: the volume to be transported
      aspiration_flow_rate: the flow rate for the aspiration, in ul/s. If `None`, the backend
        default will be used.
      dispense_flow_rate: the flow rate for the dispense, in ul/s. If `None`, the backend default
        will be used.
    """

    assert (source.num_items_x, source.num_items_y) == (target.num_items_x, target.num_items_y), \
      "Source and target plates must be the same shape"

    await self.aspirate96(
      resource=source,
      volume=volume,
      flow_rate=aspiration_flow_rate)
    await self.dispense96(
      resource=source,
      volume=volume,
      flow_rate=dispense_flow_rate)

  async def move_resource(
    self,
    resource: Resource,
    to: Coordinate,
    intermediate_locations: Optional[List[Coordinate]] = None,
    resource_offset: Coordinate = Coordinate.zero(),
    destination_offset: Coordinate = Coordinate.zero(),
    pickup_distance_from_top: float = 0,
    get_direction: GripDirection = GripDirection.FRONT,
    put_direction: GripDirection = GripDirection.FRONT,
    **backend_kwargs
  ):
    """ Move a resource to a new location.

    Has convenience methods :meth:`move_plate` and :meth:`move_lid`.

    Examples:
      Move a plate to a new location:

      >>> lh.move_resource(plate, to=Coordinate(100, 100, 100))

    Args:
      resource: The Resource object.
      to: The absolute coordinate (meaning relative to deck) to move the resource to.
      intermediate_locations: A list of intermediate locations to move the resource through.
      resource_offset: The offset from the resource's origin, optional (rarely necessary).
      destination_offset: The offset from the location's origin, optional (rarely necessary).
      pickup_distance_from_top: The distance from the top of the resource to pick up from.
      get_direction: The direction from which to pick up the resource.
      put_direction: The direction from which to put down the resource.
    """

    extras = self._check_args(self.backend.move_resource, backend_kwargs, default={"move"})
    for extra in extras:
      del backend_kwargs[extra]

    move_operation = Move(
      resource=resource,
      destination=to,
      intermediate_locations=intermediate_locations or [],
      resource_offset=resource_offset,
      destination_offset=destination_offset,
      pickup_distance_from_top=pickup_distance_from_top,
      get_direction=get_direction,
      put_direction=put_direction,
    )

    result = await self.backend.move_resource(move=move_operation, **backend_kwargs)

    # rotate the resource if the move operation has a rotation.
    # this code should be expanded to also update the resource's location
    if move_operation.rotation != 0:
      move_operation.resource.rotate(move_operation.rotation)

    self._trigger_callback(
      "move_resource",
      liquid_handler=self,
      move=move_operation,
      error=None,
      **backend_kwargs,
    )

    return result

  async def move_lid(
    self,
    lid: Lid,
    to: Union[Plate, ResourceStack, Coordinate],
    intermediate_locations: Optional[List[Coordinate]] = None,
    resource_offset: Coordinate = Coordinate.zero(),
    destination_offset: Coordinate = Coordinate.zero(),
    get_direction: GripDirection = GripDirection.FRONT,
    put_direction: GripDirection = GripDirection.FRONT,
    pickup_distance_from_top: float = 5.7,
    **backend_kwargs
  ):
    """ Move a lid to a new location.

    A convenience method for :meth:`move_resource`.

    Examples:
      Move a lid to the :class:`~resources.ResourceStack`:

      >>> lh.move_lid(plate.lid, stacking_area)

      Move a lid to the stacking area and back, grabbing it from the left side:

      >>> lh.move_lid(plate.lid, stacking_area, get_direction=GripDirection.LEFT)
      >>> lh.move_lid(stacking_area.get_top_item(), plate, put_direction=GripDirection.LEFT)

    Args:
      lid: The lid to move. Can be either a Plate object or a Lid object.
      to: The location to move the lid to, either a plate, ResourceStack or a Coordinate.
      resource_offset: The offset from the resource's origin, optional (rarely necessary).
      destination_offset: The offset from the location's origin, optional (rarely necessary).

    Raises:
      ValueError: If the lid is not assigned to a resource.
    """

    if isinstance(to, Plate):
      to_location = to.get_absolute_location()
      to_location = Coordinate(
        x=to_location.x,
        y=to_location.y,
        z=to_location.z  + to.get_size_z() - lid.get_size_z())
    elif isinstance(to, ResourceStack):
      assert to.direction == "z", "Only ResourceStacks with direction 'z' are currently supported"
      to_location = to.get_absolute_location()
      to_location = Coordinate(
        x=to_location.x,
        y=to_location.y,
        z=to_location.z  + to.get_size_z())
    elif isinstance(to, Coordinate):
      to_location = to
    else:
      raise ValueError(f"Cannot move lid to {to}")

    await self.move_resource(
      lid,
      to=to_location,
      intermediate_locations=intermediate_locations,
      pickup_distance_from_top=pickup_distance_from_top,
      resource_offset=resource_offset,
      destination_offset=destination_offset,
      get_direction=get_direction,
      put_direction=put_direction,
      **backend_kwargs)

    lid.unassign()
    if isinstance(to, Coordinate):
      self.deck.assign_child_resource(lid, location=to_location)
    elif isinstance(to, ResourceStack): # manage its own resources
      to.assign_child_resource(lid)
    elif isinstance(to, Plate):
      to.assign_child_resource(resource=lid)
    else:
      raise ValueError("'to' must be either a Coordinate, ResourceStack or Plate")

  async def move_plate(
    self,
    plate: Plate,
    to: Union[ResourceStack, CarrierSite, Resource, Coordinate],
    intermediate_locations: Optional[List[Coordinate]] = None,
    resource_offset: Coordinate = Coordinate.zero(),
    destination_offset: Coordinate = Coordinate.zero(),
    put_direction: GripDirection = GripDirection.FRONT,
    get_direction: GripDirection = GripDirection.FRONT,
    pickup_distance_from_top: float = 13.2,
    **backend_kwargs
  ):
    """ Move a plate to a new location.

    A convenience method for :meth:`move_resource`.

    Examples:
      Move a plate to into a carrier spot:

      >>> lh.move_plate(plate, plt_car[1])

      Move a plate to an absolute location:

      >>> lh.move_plate(plate_01, Coordinate(100, 100, 100))

      Move a lid to another carrier spot, grabbing it from the left side:

      >>> lh.move_plate(plate, plt_car[1], get_direction=GripDirection.LEFT)
      >>> lh.move_plate(plate, plt_car[0], put_direction=GripDirection.LEFT)

      Move a resource while visiting a few intermediate locations along the way:

      >>> lh.move_plate(plate, plt_car[1], intermediate_locations=[
      ...   Coordinate(100, 100, 100),
      ...   Coordinate(200, 200, 200),
      ... ])

    Args:
      plate: The plate to move. Can be either a Plate object or a CarrierSite object.
      to: The location to move the plate to, either a plate, CarrierSite or a Coordinate.
      resource_offset: The offset from the resource's origin, optional (rarely necessary).
      destination_offset: The offset from the location's origin, optional (rarely necessary).
    """

    if isinstance(to, ResourceStack):
      assert to.direction == "z", "Only ResourceStacks with direction 'z' are currently supported"
      to_location = to.get_absolute_location()
      to_location = Coordinate(
        x=to_location.x,
        y=to_location.y,
        z=to_location.z  + to.get_size_z())
    elif isinstance(to, Coordinate):
      to_location = to
    elif isinstance(to, MFXModule):
      to_location = to.get_absolute_location() + to.child_resource_location
    else:
      to_location = to.get_absolute_location()

    await self.move_resource(
      plate,
      to=to_location,
      intermediate_locations=intermediate_locations,
      pickup_distance_from_top=pickup_distance_from_top,
      resource_offset=resource_offset,
      destination_offset=destination_offset,
      get_direction=get_direction,
      put_direction=put_direction,
      **backend_kwargs)

    # Some of the code below should probably be moved to `move_resource` so that is can be shared
    # with the `move_lid` convenience method.
    plate.unassign()
    if isinstance(to, Coordinate):
      to_location -= self.deck.location # passed as an absolute location, but stored as relative
      self.deck.assign_child_resource(plate, location=to_location)
    elif isinstance(to, CarrierSite): # .zero() resources
      to.assign_child_resource(plate, location=Coordinate.zero())
    elif isinstance(to, (ResourceStack, PlateReader)): # manage its own resources
      to.assign_child_resource(plate)
    elif isinstance(to, MFXModule):
      to.assign_child_resource(plate, location=to.child_resource_location)
    else:
      to.assign_child_resource(plate, location=to_location)

  def register_callback(self, method_name: str, callback: OperationCallback):
    """Registers a callback for a specific method."""
    if method_name in self._callbacks:
      error_message = f"Callback already registered for: {method_name}"
      raise RuntimeError(error_message)
    if method_name not in self.ALLOWED_CALLBACKS:
      error_message = f"Callback not allowed: {method_name}"
      raise RuntimeError(error_message)
    self._callbacks[method_name] = callback

  def _trigger_callback(self, method_name: str, *args, error: Optional[Exception] = None, **kwargs):
    """Triggers the callback associated with a method, if any.

    NB: If an error exists it will be passed to the callback instead of being raised.
    """
    if callback := self._callbacks.get(method_name):
      callback(self, *args, error=error, **kwargs)
    elif error is not None:
      raise error

  @property
  def callbacks(self):
    return self._callbacks

  @classmethod
  def deserialize(cls, data: dict) -> LiquidHandler:
    """ Deserialize a liquid handler from a dictionary.

    Args:
      data: A dictionary representation of the liquid handler.
    """

    deck_data = data["children"][0]
    deck = Deck.deserialize(data=deck_data)
    backend = LiquidHandlerBackend.deserialize(data=data["backend"])
    return cls(deck=deck, backend=backend)

  @classmethod
  def load(cls, path: str) -> LiquidHandler:
    """ Load a liquid handler from a file.

    Args:
      path: The path to the file to load from.
    """

    with open(path, "r", encoding="utf-8") as f:
      return cls.deserialize(json.load(f))

  # -- Resource methods --

  def assign_child_resource(
    self,
    resource: Resource,
    location: Coordinate,
    reassign: bool = True,
  ):
    """ Not implement on LiquidHandler, since the deck is managed by the :attr:`deck` attribute. """
    raise NotImplementedError("Cannot assign child resource to liquid handler. Use "
                              "lh.deck.assign_child_resource() instead.")


class OperationCallback(Protocol):
  def __call__(self, handler: "LiquidHandler", *args: Any, **kwargs: Any) -> None:
    ...  # pragma: no cover
=======
""" Defines LiquidHandler class, the coordinator for liquid handling operations. """

from __future__ import annotations

import asyncio
import contextlib
import inspect
import json
import logging
import numbers
import threading
from typing import Any, Callable, Dict, Union, Optional, List, Sequence, Set, Tuple, Protocol, cast
import warnings

from pylabrobot.machines.machine import Machine, need_setup_finished
from pylabrobot.liquid_handling.strictness import Strictness, get_strictness
from pylabrobot.liquid_handling.errors import ChannelizedError
from pylabrobot.resources.errors import HasTipError
from pylabrobot.plate_reading import PlateReader
from pylabrobot.resources.errors import CrossContaminationError
from pylabrobot.resources import (
  Container,
  Deck,
  Resource,
  ResourceStack,
  Coordinate,
  CarrierSite,
  Lid,
  MFXModule,
  Plate,
  PlateAdapter,
  Tip,
  TipRack,
  TipSpot,
  Trash,
  Well,
  TipTracker,
  VolumeTracker,
  does_tip_tracking,
  does_volume_tracking,
  does_cross_contamination_tracking
)
from pylabrobot.resources.liquid import Liquid
from pylabrobot.utils.list import expand

from .backends import LiquidHandlerBackend
from .standard import (
  Pickup,
  PickupTipRack,
  Drop,
  DropTipRack,
  Aspiration,
  AspirationPlate,
  AspirationContainer,
  Dispense,
  DispensePlate,
  DispenseContainer,
  Move,
  GripDirection
)


logger = logging.getLogger("pylabrobot")

def check_contaminated(liquid_history_tip, liquid_history_well):
  """Helper function used to check if adding a liquid to the container
     would result in cross contamination"""
  return not liquid_history_tip.issubset(liquid_history_well) and len(liquid_history_tip) > 0

def check_updatable(src_tracker: VolumeTracker, dest_tracker: VolumeTracker):
  """Helper function used to check if it is possible to update the
     liquid_history of src based on contents of dst"""
  return not src_tracker.is_cross_contamination_tracking_disabled and \
          not dest_tracker.is_cross_contamination_tracking_disabled


class BlowOutVolumeError(Exception):
  ...


class LiquidHandler(Machine):
  """
  Front end for liquid handlers.

  This class is the front end for liquid handlers; it provides a high-level interface for
  interacting with liquid handlers. In the background, this class uses the low-level backend (
  defined in `pyhamilton.liquid_handling.backends`) to communicate with the liquid handler.
  """

  ALLOWED_CALLBACKS = {
    "aspirate",
    "aspirate96",
    "dispense",
    "dispense96",
    "drop_tips",
    "drop_tips96",
    "move_resource",
    "pick_up_tips",
    "pick_up_tips96",
  }

  def __init__(self, backend: LiquidHandlerBackend, deck: Deck):
    """ Initialize a LiquidHandler.

    Args:
      backend: Backend to use.
      deck: Deck to use.
    """

    super().__init__(
      name=f"lh_{deck.name}",
      size_x=deck._size_x,
      size_y=deck._size_y,
      size_z=deck._size_z,
      backend=backend,
      category="liquid_handler",
    )

    self.backend: LiquidHandlerBackend = backend # fix type
    self._callbacks: Dict[str, OperationCallback] = {}

    self.deck = deck
    # register callbacks for sending resource assignment/unassignment to backend
    self.deck.register_did_assign_resource_callback(self._send_assigned_resource_to_backend)
    self.deck.register_did_unassign_resource_callback(self._send_unassigned_resource_to_backend)

    self.head: Dict[int, TipTracker] = {}
    self.head96: Dict[int, TipTracker] = {}
    self._default_use_channels: Optional[List[int]] = None

    self._blow_out_air_volume: Optional[List[Optional[float]]] = None

    # assign deck as only child resource, and set location of self to origin.
    self.location = Coordinate.zero()
    super().assign_child_resource(deck, location=deck.location or Coordinate.zero())

  async def setup(self):
    """ Prepare the robot for use. """

    if self.setup_finished:
      raise RuntimeError("The setup has already finished. See `LiquidHandler.stop`.")

    self.backend.set_deck(self.deck)
    await super().setup()

    self.head = {c: TipTracker(thing=f"Channel {c}") for c in range(self.backend.num_channels)}
    self.head96 = {c: TipTracker(thing=f"Channel {c}") for c in range(96)}

    self._send_assigned_resource_to_backend(self.deck)
    for resource in self.deck.children:
      self._send_assigned_resource_to_backend(resource)

  def serialize_state(self) -> Dict[str, Any]:
    """ Serialize the state of this liquid handler. Use :meth:`~Resource.serialize_all_states` to
    serialize the state of the liquid handler and all children (the deck). """

    head_state = {channel: tracker.serialize() for channel, tracker in self.head.items()}
    return {"head_state": head_state}

  def load_state(self, state: Dict[str, Any]):
    """ Load the liquid handler state from a file. Use :meth:`~Resource.load_all_state` to load the
    state of the liquid handler and all children (the deck). """

    head_state = state["head_state"]
    for channel, tracker_state in head_state.items():
      self.head[channel].load_state(tracker_state)

  def update_head_state(self, state: Dict[int, Optional[Tip]]):
    """ Update the state of the liquid handler head.

    All keys in `state` must be valid channels. Channels for which no key is specified will keep
    their current state.

    Args:
      state: A dictionary mapping channels to tips. If a channel is mapped to None, that channel
        will have no tip.
    """

    assert set(state.keys()).issubset(set(self.head.keys())), "Invalid channel."

    for channel, tip in state.items():
      if tip is None:
        if self.head[channel].has_tip:
          self.head[channel].remove_tip()
      else:
        if self.head[channel].has_tip: # remove tip so we can update the head.
          self.head[channel].remove_tip()
        self.head[channel].add_tip(tip)

  def clear_head_state(self):
    """ Clear the state of the liquid handler head. """

    self.update_head_state({c: None for c in self.head.keys()})

  def _run_async_in_thread(self, func, *args, **kwargs):
    def callback(*args, **kwargs):
      loop = asyncio.new_event_loop()
      asyncio.set_event_loop(loop)
      loop.run_until_complete(func(*args, **kwargs))
      loop.close()

    t = threading.Thread(target=callback, args=args, kwargs=kwargs)
    t.start()
    t.join()

  def _send_assigned_resource_to_backend(self, resource: Resource):
    """ This method is called when a resource is assigned to the deck, and passes this information
    to the backend. """
    self._run_async_in_thread(self.backend.assigned_resource_callback, resource)

  def _send_unassigned_resource_to_backend(self, resource: Resource):
    """ This method is called when a resource is unassigned from the deck, and passes this
    information to the backend. """
    self._run_async_in_thread(self.backend.unassigned_resource_callback, resource.name)

  def summary(self):
    """ Prints a string summary of the deck layout. """

    print(self.deck.summary())

  def _assert_positions_unique(self, positions: List[str]):
    """ Returns whether all items in `positions` are unique where they are not `None`.

    Args:
      positions: List of positions.
    """

    not_none = [p for p in positions if p is not None]
    if len(not_none) != len(set(not_none)):
      raise ValueError("Positions must be unique.")

  def _assert_resources_exist(self, resources: Sequence[Resource]):
    """ Checks that each resource in `resources` is assigned to the deck.

    Args:
      resources: List of resources.

    Raises:
      ValueError: If a resource is not assigned to the deck.
    """

    for resource in resources:
      # names on the deck are unique, so we can simply check if the resource matches the one on
      # the deck (if any).
      resource_from_deck = self.deck.get_resource(resource.name)
      # it might be better to use `is`, but that would probably cause problems with autoreload.
      if not resource_from_deck == resource:
        raise ValueError(f"Resource {resource} is not assigned to the deck.")

  def _check_args(
    self,
    method: Callable,
    backend_kwargs: Dict[str, Any],
    default: Set[str]
  ) -> Set[str]:
    """ Checks that the arguments to `method` are valid.

    Args:
      method: Method to check.
      backend_kwargs: Keyword arguments to `method`.

    Raises:
      TypeError: If the arguments are invalid.

    Returns:
      The set of arguments that need to be removed from `backend_kwargs` before passing to `method`.
    """

    default_args = default.union({"self"})

    sig = inspect.signature(method)
    args = {arg: param for arg, param in sig.parameters.items() if arg not in default_args}
    vars_keyword = {arg for arg, param in sig.parameters.items() # **kwargs
                    if param.kind == inspect.Parameter.VAR_KEYWORD}
    args = {arg: param for arg, param in args.items() # keep only *args and **kwargs
            if param.kind not in {inspect.Parameter.VAR_POSITIONAL, inspect.Parameter.VAR_KEYWORD}}
    non_default = {arg for arg, param in args.items() if param.default == inspect.Parameter.empty}

    strictness = get_strictness()

    backend_kws = set(backend_kwargs.keys())

    missing = non_default - backend_kws
    if len(missing) > 0:
      raise TypeError(f"Missing arguments to backend.{method.__name__}: {missing}")

    extra = backend_kws - set(args.keys())

    if len(extra) > 0 and len(vars_keyword) == 0:
      if strictness == Strictness.STRICT:
        raise TypeError(f"Extra arguments to backend.{method.__name__}: {extra}")
      elif strictness == Strictness.WARN:
        warnings.warn(f"Extra arguments to backend.{method.__name__}: {extra}")
      else:
        logger.debug("Extra arguments to backend.%s: %s", method.__name__, extra)

    return extra

  def _make_sure_channels_exist(self, channels: List[int]):
    """ Checks that the channels exist. """
    invalid_channels = [c for c in channels if c not in self.head]
    if not len(invalid_channels) == 0:
      raise ValueError(f"Invalid channels: {invalid_channels}")

  @need_setup_finished
  async def pick_up_tips(
    self,
    tip_spots: List[TipSpot],
    use_channels: Optional[List[int]] = None,
    offsets: Optional[Union[Coordinate, List[Optional[Coordinate]]]] = None,
    **backend_kwargs
  ):
    """ Pick up tips from a resource.

    Examples:
      Pick up all tips in the first column.

      >>> lh.pick_up_tips(tips_resource["A1":"H1"])

      Pick up tips on odd numbered rows, skipping the other channels.

      >>> lh.pick_up_tips(tips_resource["A1", "C1", "E1", "G1"],use_channels=[0, 2, 4, 6])

      Pick up tips from different tip resources:

      >>> lh.pick_up_tips(tips_resource1["A1"] + tips_resource2["B2"] + tips_resource3["C3"])

      Picking up tips with different offsets:

      >>> lh.pick_up_tips(
      ...   tip_spots=tips_resource["A1":"C1"],
      ...   offsets=[
      ...     Coordinate(0, 0, 0), # A1
      ...     Coordinate(1, 1, 1), # B1
      ...     Coordinate.zero() # C1
      ...   ]
      ... )

    Args:
      tip_spots: List of tip spots to pick up tips from.
      use_channels: List of channels to use. Index from front to back. If `None`, the first
        `len(channels)` channels will be used.
      offsets: List of offsets for each channel, a translation that will be applied to the tip
        drop location. If `None`, no offset will be applied.
      backend_kwargs: Additional keyword arguments for the backend, optional.

    Raises:
      RuntimeError: If the setup has not been run. See :meth:`~LiquidHandler.setup`.

      ValueError: If the positions are not unique.

      HasTipError: If a channel already has a tip.

      NoTipError: If a spot does not have a tip.
    """

    # fix arguments
    offsets = expand(offsets, len(tip_spots))
    if use_channels is None:
      if self._default_use_channels is None:
        use_channels = list(range(len(tip_spots)))
      else:
        use_channels = self._default_use_channels
    tips = [tip_spot.get_tip() for tip_spot in tip_spots]

    # checks
    self._assert_resources_exist(tip_spots)
    self._make_sure_channels_exist(use_channels)
    assert len(tip_spots) == len(offsets) == len(use_channels), \
      "Number of tips and offsets and use_channels must be equal."

    # create operations
    pickups = [Pickup(resource=tip_spot, offset=offset, tip=tip)
               for tip_spot, offset, tip in zip(tip_spots, offsets, tips)]

    # queue operations on the trackers
    for channel, op in zip(use_channels, pickups):
      if self.head[channel].has_tip:
        raise HasTipError("Channel has tip")
      if does_tip_tracking() and not op.resource.tracker.is_disabled:
        op.resource.tracker.remove_tip()
      self.head[channel].add_tip(op.tip, origin=op.resource, commit=False)

    # fix the backend kwargs
    extras = self._check_args(self.backend.pick_up_tips, backend_kwargs,
      default={"ops", "use_channels"})
    for extra in extras:
      del backend_kwargs[extra]

    # actually pick up the tips
    error: Optional[Exception] = None
    try:
      await self.backend.pick_up_tips(ops=pickups, use_channels=use_channels, **backend_kwargs)
    except Exception as e:  # pylint: disable=broad-except
      error = e

    # determine which channels were successful
    successes = [error is None] * len(pickups)
    if error is not None and isinstance(error, ChannelizedError):
      successes = [channel_idx not in error.errors for channel_idx in use_channels]

    # commit or rollback the state trackers
    for channel, op, success in zip(use_channels, pickups, successes):
      if does_tip_tracking() and not op.resource.tracker.is_disabled:
        (op.resource.tracker.commit if success else op.resource.tracker.rollback)()
      (self.head[channel].commit if success else self.head[channel].rollback)()

    # trigger callback
    self._trigger_callback(
      "pick_up_tips",
      liquid_handler=self,
      operations=pickups,
      use_channels=use_channels,
      error=error,
      **backend_kwargs,
    )

  @need_setup_finished
  async def drop_tips(
    self,
    tip_spots: List[Union[TipSpot, Resource]],
    use_channels: Optional[List[int]] = None,
    offsets: Optional[Union[Coordinate, List[Optional[Coordinate]]]] = None,
    allow_nonzero_volume: bool = False,
    **backend_kwargs
  ):
    """ Drop tips to a resource.

    Examples:
      Dropping tips to the first column.

      >>> lh.pick_up_tips(tip_rack["A1:H1"])

      Dropping tips with different offsets:

      >>> lh.drop_tips(
      ...   channels=tips_resource["A1":"C1"],
      ...   offsets=[
      ...     Coordinate(0, 0, 0), # A1
      ...     Coordinate(1, 1, 1), # B1
      ...     Coordinate.zero() # C1
      ...   ]
      ... )

    Args:
      tips: Tip resource locations to drop to.
      use_channels: List of channels to use. Index from front to back. If `None`, the first
        `len(channels)` channels will be used.
      offsets: List of offsets for each channel, a translation that will be applied to the tip
        pickup location. If `None`, no offset will be applied.
      allow_nonzero_volume: If `True`, the tip will be dropped even if its volume is not zero (there
        is liquid in the tip). If `False`, a RuntimeError will be raised if the tip has nonzero
        volume.
      backend_kwargs: Additional keyword arguments for the backend, optional.

    Raises:
      RuntimeError: If the setup has not been run. See :meth:`~LiquidHandler.setup`.

      ValueError: If no channel will pick up a tip, in other words, if all channels are `None` or
        if the list of channels is empty.

      ValueError: If the positions are not unique.

      NoTipError: If a channel does not have a tip.

      HasTipError: If a spot already has a tip.
    """


    # fix arguments
    offsets = expand(offsets, len(tip_spots))
    if use_channels is None:
      if self._default_use_channels is None:
        use_channels = list(range(len(tip_spots)))
      else:
        use_channels = self._default_use_channels
    tips = []
    for channel in use_channels:
      tip = self.head[channel].get_tip()
      if tip.tracker.get_used_volume() > 0 and not allow_nonzero_volume:
        raise RuntimeError(f"Cannot drop tip with volume {tip.tracker.get_used_volume()}")
      tips.append(tip)

    # checks
    self._assert_resources_exist(tip_spots)
    self._make_sure_channels_exist(use_channels)
    assert len(tip_spots) == len(offsets) == len(use_channels) == len(tips), \
      "Number of channels and offsets and use_channels and tips must be equal."

    # create operations
    drops = [Drop(resource=tip_spot, offset=offset, tip=tip)
             for tip_spot, tip, offset in zip(tip_spots, tips, offsets)]

    # queue operations on the trackers
    for channel, op in zip(use_channels, drops):
      if does_tip_tracking() and isinstance(op.resource, TipSpot) and \
          not op.resource.tracker.is_disabled:
        op.resource.tracker.add_tip(op.tip, commit=False)
      self.head[channel].remove_tip()

    # fix the backend kwargs
    extras = self._check_args(self.backend.drop_tips, backend_kwargs,
      default={"ops", "use_channels"})
    for extra in extras:
      del backend_kwargs[extra]

    # actually drop the tips
    error: Optional[Exception] = None
    try:
      await self.backend.drop_tips(ops=drops, use_channels=use_channels, **backend_kwargs)
    except Exception as e:  # pylint: disable=broad-except
      error = e

    # determine which channels were successful
    successes = [error is None] * len(drops)
    if error is not None and isinstance(error, ChannelizedError):
      successes = [channel_idx not in error.errors for channel_idx in use_channels]

    # commit or rollback the state trackers
    for channel, op, success in zip(use_channels, drops, successes):
      if does_tip_tracking() and isinstance(op.resource, TipSpot) and \
        not op.resource.tracker.is_disabled:
        (op.resource.tracker.commit if success else op.resource.tracker.rollback)()
      (self.head[channel].commit if success else self.head[channel].rollback)()

    # trigger callback
    self._trigger_callback(
      "drop_tips",
      liquid_handler=self,
      operations=drops,
      use_channels=use_channels,
      error=error,
      **backend_kwargs,
    )

  async def return_tips(self, use_channels: Optional[list[int]] = None, **backend_kwargs):
    """ Return all tips that are currently picked up to their original place.

    Examples:
      Return the tips on the head to the tip rack where they were picked up:

      >>> lh.pick_up_tips(tip_rack["A1"])
      >>> lh.return_tips()

    Args:
      backend_kwargs: backend kwargs passed to `drop_tips`.

    Raises:
      RuntimeError: If no tips have been picked up.
    """

    tip_spots: List[TipSpot] = []
    channels: List[int] = []

    for channel, tracker in self.head.items():
      if use_channels is not None and channel not in use_channels:
        continue
      if tracker.has_tip:
        origin = tracker.get_tip_origin()
        if origin is None:
          raise RuntimeError("No tip origin found.")
        tip_spots.append(origin)
        channels.append(channel)

    if len(tip_spots) == 0:
      raise RuntimeError("No tips have been picked up.")

    return await self.drop_tips(tip_spots=tip_spots, use_channels=channels, **backend_kwargs)

  async def discard_tips(
    self,
    use_channels: Optional[List[int]] = None,
    allow_nonzero_volume: bool = True,
    **backend_kwargs
  ):
    """ Permanently discard tips in the trash.

    Examples:
      Discarding the tips on channels 1 and 2:

      >>> lh.discard_tips(use_channels=[0, 1])

      Discarding all tips currently picked up:

      >>> lh.discard_tips()

    Args:
      use_channels: List of channels to use. Index from front to back. If `None`, all that have
        tips will be used.
      backend_kwargs: Additional keyword arguments for the backend, optional.
    """

    # Different default value from drop_tips: here we factor in the tip tracking.
    if use_channels is None:
      use_channels = [c for c, t in self.head.items() if t.has_tip]

    n = len(use_channels)

    if n == 0:
      raise RuntimeError("No tips have been picked up and no channels were specified.")

    trash = self.deck.get_trash_area()
    offsets = list(reversed(trash.centers(yn=n)))

    return await self.drop_tips(
        tip_spots=[trash]*n,
        use_channels=use_channels,
        offsets=offsets,
        allow_nonzero_volume=allow_nonzero_volume,
        **backend_kwargs)

  @need_setup_finished
  async def aspirate(
    self,
    resources: Union[Container, Sequence[Container]],
    vols: Union[List[float], float],
    use_channels: Optional[List[int]] = None,
    flow_rates: Optional[Union[float, List[Optional[float]]]] = None,
    offsets: Union[Optional[Coordinate], Sequence[Optional[Coordinate]]] = None,
    liquid_height: Union[Optional[float], List[Optional[float]]] = None,
    blow_out_air_volume: Union[Optional[float], List[Optional[float]]] = None,
    **backend_kwargs
  ):
    """ Aspirate liquid from the specified wells.

    Examples:
      Aspirate a constant amount of liquid from the first column:

      >>> lh.aspirate(plate["A1:H1"], 50)

      Aspirate an linearly increasing amount of liquid from the first column:

      >>> lh.aspirate(plate["A1:H1"], range(0, 500, 50))

      Aspirate arbitrary amounts of liquid from the first column:

      >>> lh.aspirate(plate["A1:H1"], [0, 40, 10, 50, 100, 200, 300, 400])

      Aspirate liquid from wells in different plates:

      >>> lh.aspirate(plate["A1"] + plate2["A1"] + plate3["A1"], 50)

      Aspirating with a 10mm z-offset:

      >>> lh.aspirate(plate["A1"], vols=50, offsets=[Coordinate(0, 0, 10)])

      Aspirate from a blue bucket (big container), with the first 4 channels (which will be
      spaced equally apart):

      >>> lh.aspirate(blue_bucket, vols=50, use_channels=[0, 1, 2, 3])

    Args:
      resources: A list of wells to aspirate liquid from. Can be a single resource, or a list of
        resources. If a single resource is specified, all channels will aspirate from the same
        resource.
      vols: A list of volumes to aspirate, one for each channel. If `vols` is a single number, then
        all channels will aspirate that volume.
      use_channels: List of channels to use. Index from front to back. If `None`, the first
        `len(wells)` channels will be used.
      flow_rates: the aspiration speed. In ul/s. If `None`, the backend default will be used.
      offsets: List of offsets for each channel, a translation that will be applied to the
        aspiration location. If `None`, no offset will be applied.
      liquid_height: The height of the liquid in the well wrt the bottom, in mm.
      blow_out_air_volume: The volume of air to aspirate after the liquid, in ul. If `None`, the
        backend default will be used.
      backend_kwargs: Additional keyword arguments for the backend, optional.

    Raises:
      RuntimeError: If the setup has not been run. See :meth:`~LiquidHandler.setup`.

      ValueError: If all channels are `None`.
    """

    # Start with computing the locations of the aspirations. Can either be a single resource, in
    # which case all channels will aspirate from there, or a list of resources.
    if isinstance(resources, Resource): # if single resource, space channels evenly
      if use_channels is None:
        if self._default_use_channels is None:
          if isinstance(vols, list):
            use_channels = list(range(len(vols)))
          else:
            use_channels = [0]
        else:
          use_channels = self._default_use_channels

      self._make_sure_channels_exist(use_channels)

      n = len(use_channels)

      # If offsets is supplied, make sure it is a list of the correct length. If it is not in this
      # format, raise an error. If it is not supplied, make it a list of the correct length by
      # spreading channels across the resource evenly.
      center_offsets = list(reversed(resources.centers(yn=n, zn=0)))
      if offsets is not None:
        if not isinstance(offsets, list) or len(offsets) != n:
          raise ValueError("Number of offsets must match number of channels used when aspirating "
                           "from a resource.")
        offsets = [o + co for o, co in zip(offsets, center_offsets)]
      else:
        offsets = center_offsets

      resources = [resources] * n
    else:
      if len(resources) == 0:
        raise ValueError("No channels specified")
      self._assert_resources_exist(resources)
      n = len(resources)

      for resource in resources:
        if isinstance(resource.parent, Plate) and resource.parent.has_lid():
          raise ValueError("Aspirating from plate with lid")

      if use_channels is None:
        use_channels = list(range(len(resources)))

      self._make_sure_channels_exist(use_channels)

      offsets = expand(offsets, n)

    # expand the rest of the arguments
    vols = expand(vols, n)
    flow_rates = expand(flow_rates, n)
    liquid_height = expand(liquid_height, n)
    blow_out_air_volume = expand(blow_out_air_volume, n)
    self._blow_out_air_volume = blow_out_air_volume
    tips = [self.head[channel].get_tip() for channel in use_channels]

    assert len(vols) == len(offsets) == len(flow_rates) == len(liquid_height)

    # liquid(s) for each channel. If volume tracking is disabled, use None as the liquid.
    liquids: List[List[Tuple[Optional[Liquid], float]]] = []
    for r, vol in zip(resources, vols):
      if r.tracker.is_disabled or not does_volume_tracking():
        liquids.append([(None, vol)])
      else:
        liquids.append(r.tracker.get_liquids(top_volume=vol))

    # create operations
    aspirations = [Aspiration(resource=r, volume=v, offset=o, flow_rate=fr, liquid_height=lh, tip=t,
                              blow_out_air_volume=bav, liquids=lvs)
                   for r, v, o, fr, lh, t, bav, lvs in
                    zip(resources, vols, offsets, flow_rates, liquid_height, tips,
                        blow_out_air_volume, liquids)]

    # queue the operations on the resource (source) and mounted tips (destination) trackers
    for op in aspirations:
      if does_volume_tracking():
        if not op.resource.tracker.is_disabled:
          op.resource.tracker.remove_liquid(op.volume)

        # Cross contamination check
        if does_cross_contamination_tracking():
          if check_contaminated(op.tip.tracker.liquid_history, op.resource.tracker.liquid_history):
            raise CrossContaminationError(
              f"Attempting to aspirate {next(reversed(op.liquids))[0]} with a tip contaminated "
              f"with {op.tip.tracker.liquid_history}.")

        for liquid, volume in reversed(op.liquids):
          op.tip.tracker.add_liquid(liquid=liquid, volume=volume)

    extras = self._check_args(self.backend.aspirate, backend_kwargs,
      default={"ops", "use_channels"})
    for extra in extras:
      del backend_kwargs[extra]

    # actually aspirate the liquid
    error: Optional[Exception] = None
    try:
      await self.backend.aspirate(ops=aspirations, use_channels=use_channels, **backend_kwargs)
    except Exception as e:  # pylint: disable=broad-exception-caught
      error = e

    # determine which channels were successful
    successes = [error is None] * len(aspirations)
    if error is not None and isinstance(error, ChannelizedError):
      successes = [channel_idx not in error.errors for channel_idx in use_channels]

    # commit or rollback the state trackers
    for channel, op, success in zip(use_channels, aspirations, successes):
      if does_volume_tracking():
        if not op.resource.tracker.is_disabled:
          (op.resource.tracker.commit if success else op.resource.tracker.rollback)()
        (self.head[channel].get_tip().tracker.commit if success else self.head[channel].rollback)()

    # trigger callback
    self._trigger_callback(
      "aspirate",
      liquid_handler=self,
      operations=aspirations,
      use_channels=use_channels,
      error=error,
      **backend_kwargs,
    )

  @need_setup_finished
  async def dispense(
    self,
    resources: Union[Container, Sequence[Container]],
    vols: Union[List[float], float],
    use_channels: Optional[List[int]] = None,
    flow_rates: Optional[Union[float, List[Optional[float]]]] = None,
    offsets: Union[Optional[Coordinate], Sequence[Optional[Coordinate]]] = None,
    liquid_height: Union[Optional[float], List[Optional[float]]] = None,
    blow_out_air_volume: Union[Optional[float], List[Optional[float]]] = None,
    **backend_kwargs
  ):
    """ Dispense liquid to the specified channels.

    Examples:
      Dispense a constant amount of liquid to the first column:

      >>> lh.dispense(plate["A1:H1"], 50)

      Dispense an linearly increasing amount of liquid to the first column:

      >>> lh.dispense(plate["A1:H1"], range(0, 500, 50))

      Dispense arbitrary amounts of liquid to the first column:

      >>> lh.dispense(plate["A1:H1"], [0, 40, 10, 50, 100, 200, 300, 400])

      Dispense liquid to wells in different plates:

      >>> lh.dispense((plate["A1"], 50), (plate2["A1"], 50), (plate3["A1"], 50))

      Dispensing with a 10mm z-offset:

      >>> lh.dispense(plate["A1"], vols=50, offsets=[Coordinate(0, 0, 10)])

      Dispense a blue bucket (big container), with the first 4 channels (which will be spaced
      equally apart):

      >>> lh.dispense(blue_bucket, vols=50, use_channels=[0, 1, 2, 3])

    Args:
      wells: A list of resources to dispense liquid to. Can be a list of resources, or a single
        resource, in which case all channels will dispense to that resource.
      vols: A list of volumes to dispense, one for each channel, or a single volume to dispense to
        all channels. If `vols` is a single number, then all channels will dispense that volume. In
        units of ul.
      use_channels: List of channels to use. Index from front to back. If `None`, the first
        `len(channels)` channels will be used.
      flow_rates: the flow rates, in ul/s. If `None`, the backend default will be used.
      offsets: List of offsets for each channel, a translation that will be applied to the
        dispense location. If `None`, no offset will be applied.
      liquid_height: The height of the liquid in the well wrt the bottom, in mm.
      blow_out_air_volume: The volume of air to dispense after the liquid, in ul. If `None`, the
        backend default will be used.
      backend_kwargs: Additional keyword arguments for the backend, optional.

    Raises:
      RuntimeError: If the setup has not been run. See :meth:`~LiquidHandler.setup`.

      ValueError: If the dispense info is invalid, in other words, when all channels are `None`.

      ValueError: If all channels are `None`.
    """

    # Start with computing the locations of the dispenses. Can either be a single resource, in
    # which case all channels will dispense to there, or a list of resources.
    if isinstance(resources, Resource): # if single resource, space channels evenly
      if use_channels is None:
        if self._default_use_channels is None:
          if isinstance(vols, list):
            use_channels = list(range(len(vols)))
          else:
            use_channels = [0]
        else:
          use_channels = self._default_use_channels

      self._make_sure_channels_exist(use_channels)

      n = len(use_channels)

      # If offsets is supplied, make sure it is a list of the correct length. If it is not in this
      # format, raise an error. If it is not supplied, make it a list of the correct length by
      # spreading channels across the resource evenly.
      center_offsets = list(reversed(resources.centers(yn=n, zn=0)))
      if offsets is not None:
        if not isinstance(offsets, list) or len(offsets) != n:
          raise ValueError("Number of offsets must match number of channels used when dispensing "
                          "to a resource.")
        offsets = [o + co for o, co in zip(offsets, center_offsets)]
      else:
        offsets = center_offsets

      resources = [resources] * n
    else:
      if len(resources) == 0:
        raise ValueError("No channels specified")
      self._assert_resources_exist(resources)
      n = len(resources)

      for resource in resources:
        if isinstance(resource.parent, Plate) and resource.parent.has_lid():
          raise ValueError("Dispensing to plate with lid")

      if use_channels is None:
        use_channels = list(range(len(resources)))

      self._make_sure_channels_exist(use_channels)

      offsets = expand(offsets, n)

    # expand the rest of the arguments
    vols = expand(vols, n)
    flow_rates = expand(flow_rates, n)
    liquid_height = expand(liquid_height, n)
    blow_out_air_volume = expand(blow_out_air_volume, n)
    if any(bav is not None for bav in blow_out_air_volume):
      if self._blow_out_air_volume is None:
        raise BlowOutVolumeError("No blowout volume was aspirated.")
      for requested_bav, done_bav in zip(blow_out_air_volume, self._blow_out_air_volume):
        if requested_bav is not None and done_bav is not None and requested_bav > done_bav:
          raise BlowOutVolumeError("Blowout volume is larger than aspirated volume")
    self._blow_out_air_volume = None
    tips = [self.head[channel].get_tip() for channel in use_channels]

    assert len(vols) == len(offsets) == len(flow_rates) == len(liquid_height)

    # liquid(s) for each channel. If volume tracking is disabled, use None as the liquid.
    if does_volume_tracking():
      liquids = [c.get_tip().tracker.get_liquids(top_volume=vol)
                for c, vol in zip(self.head.values(), vols)]
    else:
      liquids = [[(None, vol)] for vol in vols]

    # create operations
    dispenses = [Dispense(resource=r, volume=v, offset=o, flow_rate=fr, liquid_height=lh, tip=t,
                          liquids=lvs, blow_out_air_volume=bav)
                 for r, v, o, fr, lh, t, bav, lvs in
                  zip(resources, vols, offsets, flow_rates, liquid_height, tips,
                      blow_out_air_volume, liquids)]

    # queue the operations on the resource (source) and mounted tips (destination) trackers
    for op in dispenses:
      if does_volume_tracking():
        if not op.resource.tracker.is_disabled:
          # Update the liquid history of the tip to reflect new liquid
          if check_updatable(op.tip.tracker, op.resource.tracker):
            op.tip.tracker.liquid_history.update(op.resource.tracker.liquid_history)

          for liquid, volume in op.liquids:
            op.resource.tracker.add_liquid(liquid=liquid, volume=volume)
        op.tip.tracker.remove_liquid(op.volume)

    # fix the backend kwargs
    extras = self._check_args(self.backend.dispense, backend_kwargs,
      default={"ops", "use_channels"})
    for extra in extras:
      del backend_kwargs[extra]

    # actually dispense the liquid
    error: Optional[Exception] = None
    try:
      await self.backend.dispense(ops=dispenses, use_channels=use_channels, **backend_kwargs)
    except Exception as e:  # pylint: disable=broad-except
      error = e

    # determine which channels were successful
    successes = [error is None] * len(dispenses)
    if error is not None and isinstance(error, ChannelizedError):
      successes = [channel_idx not in error.errors for channel_idx in use_channels]

    # commit or rollback the state trackers
    for channel, op, success in zip(use_channels, dispenses, successes):
      if does_volume_tracking():
        if not op.resource.tracker.is_disabled:
          (op.resource.tracker.commit if success else op.resource.tracker.rollback)()
        (self.head[channel].get_tip().tracker.commit if success else self.head[channel].rollback)()

    # trigger callback
    self._trigger_callback(
      "dispense",
      liquid_handler=self,
      operations=dispenses,
      use_channels=use_channels,
      error=error,
      **backend_kwargs,
    )

  async def transfer(
    self,
    source: Well,
    targets: Union[Well, List[Well]],
    source_vol: Optional[float] = None,
    ratios: Optional[List[float]] = None,
    target_vols: Optional[List[float]] = None,
    aspiration_flow_rate: Optional[float] = None,
    dispense_flow_rates: Optional[Union[float, List[Optional[float]]]] = None,
    **backend_kwargs
  ):
    """Transfer liquid from one well to another.

    Examples:

      Transfer 50 uL of liquid from the first well to the second well:

      >>> lh.transfer(plate["A1"], plate["B1"], source_vol=50)

      Transfer 80 uL of liquid from the first well equally to the first column:

      >>> lh.transfer(plate["A1"], plate["A1:H1"], source_vol=80)

      Transfer 60 uL of liquid from the first well in a 1:2 ratio to 2 other wells:

      >>> lh.transfer(plate["A1"], plate["B1:C1"], source_vol=60, ratios=[2, 1])

      Transfer arbitrary volumes to the first column:

      >>> lh.transfer(plate["A1"], plate["A1:H1"], target_vols=[3, 1, 4, 1, 5, 9, 6, 2])

    Args:
      source: The source well.
      targets: The target wells.
      source_vol: The volume to transfer from the source well.
      ratios: The ratios to use when transferring liquid to the target wells. If not specified, then
        the volumes will be distributed equally.
      target_vols: The volumes to transfer to the target wells. If specified, `source_vols` and
        `ratios` must be `None`.
      aspiration_flow_rate: The flow rate to use when aspirating, in ul/s. If `None`, the backend
        default will be used.
      dispense_flow_rates: The flow rates to use when dispensing, in ul/s. If `None`, the backend
        default will be used. Either a single flow rate for all channels, or a list of flow rates,
        one for each target well.

    Raises:
      RuntimeError: If the setup has not been run. See :meth:`~LiquidHandler.setup`.
    """

    if isinstance(targets, Well):
      targets = [targets]

    if isinstance(dispense_flow_rates, numbers.Rational):
      dispense_flow_rates = [dispense_flow_rates] * len(targets)

    if target_vols is not None:
      if ratios is not None:
        raise TypeError("Cannot specify ratios and target_vols at the same time")
      if source_vol is not None:
        raise TypeError("Cannot specify source_vol and target_vols at the same time")
    else:
      if source_vol is None:
        raise TypeError("Must specify either source_vol or target_vols")

      if ratios is None:
        ratios = [1] * len(targets)

      target_vols = [source_vol * r / sum(ratios) for r in ratios]

    await self.aspirate(
      resources=[source],
      vols=[sum(target_vols)],
      flow_rates=aspiration_flow_rate,
      **backend_kwargs)
    for target, vol in zip(targets, target_vols):
      await self.dispense(
        resources=[target],
        vols=vol,
        flow_rates=dispense_flow_rates,
        use_channels=[0],
        **backend_kwargs)

  @contextlib.contextmanager
  def use_channels(self, channels: List[int]):
    """ Temporarily use the specified channels as a default argument to `use_channels`.

    Examples:
      Use channel index 2 for all liquid handling operations inside the context:

      >>> with lh.use_channels([2]):
      ...   lh.pick_up_tips(tip_rack["A1"])
      ...   lh.aspirate(plate["A1"], 50)
      ...   lh.dispense(plate["A1"], 50)

      This is equivalent to:

      >>> lh.pick_up_tips(tip_rack["A1"], use_channels=[2])
      >>> lh.aspirate(plate["A1"], 50, use_channels=[2])
      >>> lh.dispense(plate["A1"], 50, use_channels=[2])

      Within the context manager, you can override the default channels by specifying the
      `use_channels` argument explicitly.
    """

    self._default_use_channels = channels

    try:
      yield
    finally:
      self._default_use_channels = None

  async def pick_up_tips96(
    self,
    tip_rack: TipRack,
    offset: Coordinate = Coordinate.zero(),
    **backend_kwargs):
    """ Pick up tips using the 96 head. This will pick up 96 tips.

    Examples:
      Pick up tips from a 96-tip tiprack:

      >>> lh.pick_up_tips96(my_tiprack)

    Args:
      tip_rack: The tip rack to pick up tips from.
      offset: The offset to use when picking up tips, optional.
      backend_kwargs: Additional keyword arguments for the backend, optional.
    """

    extras = self._check_args(self.backend.pick_up_tips96, backend_kwargs, default={"pickup"})
    for extra in extras:
      del backend_kwargs[extra]

    # queue operation on all tip trackers
    for i, tip_spot in enumerate(tip_rack.get_all_items()):
      if not does_tip_tracking() and self.head96[i].has_tip:
        self.head96[i].remove_tip()
      self.head96[i].add_tip(tip_spot.get_tip(), origin=tip_spot, commit=False)
      if does_tip_tracking() and not tip_spot.tracker.is_disabled:
        tip_spot.tracker.remove_tip()

    pickup_operation = PickupTipRack(resource=tip_rack, offset=offset)
    try:
      await self.backend.pick_up_tips96(
        pickup=pickup_operation,
        **backend_kwargs
      )
    except Exception as error:  # pylint: disable=broad-except
      for i, tip_spot in enumerate(tip_rack.get_all_items()):
        if does_tip_tracking() and not tip_spot.tracker.is_disabled:
          tip_spot.tracker.rollback()
        self.head96[i].rollback()
      self._trigger_callback(
        "pick_up_tips96",
        liquid_handler=self,
        pickup=pickup_operation,
        error=error,
        **backend_kwargs,
      )
    else:
      for i, tip_spot in enumerate(tip_rack.get_all_items()):
        if does_tip_tracking() and not tip_spot.tracker.is_disabled:
          tip_spot.tracker.commit()
        self.head96[i].commit()
      self._trigger_callback(
        "pick_up_tips96",
        liquid_handler=self,
        pickup=pickup_operation,
        error=None,
        **backend_kwargs,
      )

  async def drop_tips96(
    self,
    resource: Union[TipRack, Trash],
    offset: Coordinate = Coordinate.zero(),
    allow_nonzero_volume: bool = False,
    **backend_kwargs
  ):
    """ Drop tips using the 96 head. This will drop 96 tips.

    Examples:
      Drop tips to a 96-tip tiprack:

      >>> lh.drop_tips96(my_tiprack)

      Drop tips to the trash:

      >>> lh.drop_tips96(lh.deck.get_trash_area96())

    Args:
      resource: The tip rack to drop tips to.
      offset: The offset to use when dropping tips.
      allow_nonzero_volume: If `True`, the tip will be dropped even if its volume is not zero (there
        is liquid in the tip). If `False`, a RuntimeError will be raised if the tip has nonzero
        volume.
      backend_kwargs: Additional keyword arguments for the backend, optional.
    """

    extras = self._check_args(self.backend.drop_tips96, backend_kwargs, default={"drop"})
    for extra in extras:
      del backend_kwargs[extra]

    # queue operation on all tip trackers
    for i in range(96):
      tip = self.head96[i].get_tip()
      if tip.tracker.get_used_volume() > 0 and not allow_nonzero_volume:
        error = f"Cannot drop tip with volume {tip.tracker.get_used_volume()} on channel {i}"
        raise RuntimeError(error)
      if isinstance(resource, TipRack):
        tip_spot = resource.get_item(i)
        if does_tip_tracking() and not tip_spot.tracker.is_disabled:
          tip_spot.tracker.add_tip(tip, commit=False)
      self.head96[i].remove_tip()

    drop_operation = DropTipRack(resource=resource, offset=offset)
    try:
      await self.backend.drop_tips96(
        drop=drop_operation,
        **backend_kwargs
      )
    except Exception as e:  # pylint: disable=broad-except
      for i in range(96):
        if isinstance(resource, TipRack):
          tip_spot = resource.get_item(i)
          if does_tip_tracking() and not tip_spot.tracker.is_disabled:
            tip_spot.tracker.rollback()
        self.head96[i].rollback()
      self._trigger_callback(
        "drop_tips96",
        liquid_handler=self,
        drop=drop_operation,
        error=e,
        **backend_kwargs,
      )
    else:
      for i in range(96):
        if isinstance(resource, TipRack):
          tip_spot = resource.get_item(i)
          if does_tip_tracking() and not tip_spot.tracker.is_disabled:
            tip_spot.tracker.commit()
        self.head96[i].commit()
      self._trigger_callback(
        "drop_tips96",
        liquid_handler=self,
        drop=drop_operation,
        error=None,
        **backend_kwargs,
      )

  def _get_96_head_origin_tip_rack(self) -> Optional[TipRack]:
    """ Get the tip rack where the tips on the 96 head were picked up. If no tips were picked up,
    return `None`. If different tip racks were found for different tips on the head, raise a
    RuntimeError. """

    tip_spot = self.head96[0].get_tip_origin()
    if tip_spot is None:
      return None
    tip_rack = tip_spot.parent
    if tip_rack is None:
      # very unlikely, but just in case
      raise RuntimeError("No tip rack found for tip")
    for i in range(tip_rack.num_items):
      other_tip_spot = self.head96[i].get_tip_origin()
      if other_tip_spot is None:
        raise RuntimeError("Not all channels have a tip origin")
      other_tip_rack = other_tip_spot.parent
      if tip_rack != other_tip_rack:
        raise RuntimeError("All tips must be from the same tip rack")
    return tip_rack

  async def return_tips96(self, allow_nonzero_volume: bool = False, **backend_kwargs):
    """ Return the tips on the 96 head to the tip rack where they were picked up.

    Examples:
      Return the tips on the 96 head to the tip rack where they were picked up:

      >>> lh.pick_up_tips96(my_tiprack)
      >>> lh.return_tips96()

    Raises:
      RuntimeError: If no tips have been picked up.
    """

    tip_rack = self._get_96_head_origin_tip_rack()
    if tip_rack is None:
      raise RuntimeError("No tips have been picked up with the 96 head")
    return await self.drop_tips96(
      tip_rack,
      allow_nonzero_volume=allow_nonzero_volume,
      **backend_kwargs)

  async def discard_tips96(self, allow_nonzero_volume: bool = True, **backend_kwargs):
    """ Permanently discard tips from the 96 head in the trash. This method only works when this
    LiquidHandler is configured with a deck that implements the `get_trash_area96` method.
    Otherwise, an `ImplementationError` will be raised.

    Examples:
      Discard the tips on the 96 head:

      >>> lh.discard_tips96()

    Args:
      allow_nonzero_volume: If `True`, the tip will be dropped even if its volume is not zero (there
        is liquid in the tip). If `False`, a RuntimeError will be raised if the tip has nonzero
        volume.
      backend_kwargs: Additional keyword arguments for the backend, optional.

    Raises:
      ImplementationError: If the deck does not implement the `get_trash_area96` method.
    """

    return await self.drop_tips96(
      self.deck.get_trash_area96(),
      allow_nonzero_volume=allow_nonzero_volume,
      **backend_kwargs)

  async def aspirate96(
    self,
    resource: Union[Plate, Container, List[Well]],
    volume: float,
    offset: Coordinate = Coordinate.zero(),
    flow_rate: Optional[float] = None,
    blow_out_air_volume: Optional[float] = None,
    **backend_kwargs
  ):
    """ Aspirate from all wells in a plate or from a container of a sufficient size.

    Examples:
      Aspirate an entire 96 well plate or a container of sufficient size:

      >>> lh.aspirate96(plate, volume=50)
      >>> lh.aspirate96(container, volume=50)

    Args:
      resource (Union[Plate, Container, List[Well]]): Resource object or list of wells.
      volume (float): The volume to aspirate through each channel
      offset (Coordinate): Adjustment to where the 96 head should go to aspirate relative to where
        the plate or container is defined to be. Defaults to Coordinate.zero().
      flow_rate ([Optional[float]]): The flow rate to use when aspirating, in ul/s. If `None`, the
        backend default will be used.
      blow_out_air_volume ([Optional[float]]): The volume of air to aspirate after the liquid, in
        ul. If `None`, the backend default will be used.
      backend_kwargs: Additional keyword arguments for the backend, optional.
    """

    extras = self._check_args(self.backend.aspirate96, backend_kwargs, default={"aspiration"})
    for extra in extras:
      del backend_kwargs[extra]

    tips = [channel.get_tip() for channel in self.head96.values()]
    all_liquids: List[List[Tuple[Optional[Liquid], float]]] = []
    aspiration: Union[AspirationPlate, AspirationContainer]

    if isinstance(resource, Container):
      if resource.get_size_x() < 108.0 or resource.get_size_y() < 70.0:  # TODO: analyze as attr
        raise ValueError("Container too small to accommodate 96 head")

      for channel in self.head96.values():
        # superfluous to have append in two places but the type checker is very angry and does not
        # understand that Optional[Liquid] (remove_liquid) is the same as None from the first case
        liquids: List[Tuple[Optional[Liquid], float]]
        if resource.tracker.is_disabled or not does_volume_tracking():
          liquids = [(None, volume)]
          all_liquids.append(liquids)
        else:
          liquids = resource.tracker.remove_liquid(volume=volume) # type: ignore
          all_liquids.append(liquids)

        for liquid, vol in reversed(liquids):
          channel.get_tip().tracker.add_liquid(liquid=liquid, volume=vol)

      aspiration = AspirationContainer(
        container=resource,
        volume=volume,
        offset=offset,
        flow_rate=flow_rate,
        tips=tips,
        liquid_height=None,
        blow_out_air_volume=blow_out_air_volume,
        liquids=cast(List[List[Tuple[Optional[Liquid], float]]], all_liquids) # stupid
      )
    else:
      if isinstance(resource, Plate):
        if resource.has_lid():
          raise ValueError("Aspirating from plate with lid")
        wells = resource.get_all_items()
      else:
        wells = resource

        # ensure that wells are all in the same plate
        plate = wells[0].parent
        for well in wells:
          if well.parent != plate:
            raise ValueError("All wells must be in the same plate")

      if not len(wells) == 96:
        raise ValueError(f"aspirate96 expects 96 wells, got {len(wells)}")

      for well, channel in zip(wells, self.head96.values()):
        # superfluous to have append in two places but the type checker is very angry and does not
        # understand that Optional[Liquid] (remove_liquid) is the same as None from the first case
        if well.tracker.is_disabled or not does_volume_tracking():
          liquids = [(None, volume)]
          all_liquids.append(liquids)
        else:
          liquids = well.tracker.remove_liquid(volume=volume) # type: ignore
          all_liquids.append(liquids)

        for liquid, vol in reversed(liquids):
          channel.get_tip().tracker.add_liquid(liquid=liquid, volume=vol)

      aspiration = AspirationPlate(
        wells=wells,
        volume=volume,
        offset=offset,
        flow_rate=flow_rate,
        tips=tips,
        liquid_height=None,
        blow_out_air_volume=blow_out_air_volume,
        liquids=cast(List[List[Tuple[Optional[Liquid], float]]], all_liquids) # stupid
      )

    try:
      await self.backend.aspirate96(aspiration=aspiration, **backend_kwargs)
    except Exception as error:  # pylint: disable=broad-except
      for channel, well in zip(self.head96.values(), wells):
        if does_volume_tracking() and not well.tracker.is_disabled:
          well.tracker.rollback()
        channel.get_tip().tracker.rollback()
      self._trigger_callback(
        "aspirate96",
        liquid_handler=self,
        aspiration=aspiration,
        error=error,
        **backend_kwargs,
      )
    else:
      for channel, well in zip(self.head96.values(), wells):
        if does_volume_tracking() and not well.tracker.is_disabled:
          well.tracker.commit()
        channel.get_tip().tracker.commit()
      self._trigger_callback(
        "aspirate96",
        liquid_handler=self,
        aspiration=aspiration,
        error=None,
        **backend_kwargs,
      )

  async def dispense96(
    self,
    resource: Union[Plate, Container, List[Well]],
    volume: float,
    offset: Coordinate = Coordinate.zero(),
    flow_rate: Optional[float] = None,
    blow_out_air_volume: Optional[float] = None,
    **backend_kwargs
  ):
    """ Dispense to all wells in a plate.

    Examples:
      Dispense an entire 96 well plate:

      >>> lh.dispense96(plate, volume=50)

    Args:
      resource (Union[Plate, Container, List[Well]]): Resource object or list of wells.
      volume (float): The volume to dispense through each channel
      offset (Coordinate): Adjustment to where the 96 head should go to aspirate relative to where
        the plate or container is defined to be. Defaults to Coordinate.zero().
      flow_rate ([Optional[float]]): The flow rate to use when dispensing, in ul/s. If `None`, the
        backend default will be used.
      blow_out_air_volume ([Optional[float]]): The volume of air to dispense after the liquid, in
        ul. If `None`, the backend default will be used.
      backend_kwargs: Additional keyword arguments for the backend, optional.
    """

    extras = self._check_args(self.backend.dispense96, backend_kwargs, default={"dispense"})
    for extra in extras:
      del backend_kwargs[extra]

    tips = [channel.get_tip() for channel in self.head96.values()]
    all_liquids: List[List[Tuple[Optional[Liquid], float]]] = []
    dispense: Union[DispensePlate, DispenseContainer]

    if isinstance(resource, Container):
      if resource.get_size_x() < 108.0 or resource.get_size_y() < 70.0:  # TODO: analyze as attr
        raise ValueError("Container too small to accommodate 96 head")

      for channel in self.head96.values():
        # superfluous to have append in two places but the type checker is very angry and does not
        # understand that Optional[Liquid] (remove_liquid) is the same as None from the first case
        liquids: List[Tuple[Optional[Liquid], float]]
        if resource.tracker.is_disabled or not does_volume_tracking():
          liquids = [(None, volume)]
          all_liquids.append(liquids)
        else:
          liquids = resource.tracker.remove_liquid(volume=volume) # type: ignore
          all_liquids.append(liquids)

        for liquid, vol in reversed(liquids):
          channel.get_tip().tracker.add_liquid(liquid=liquid, volume=vol)

      dispense = DispenseContainer(
        container=resource,
        volume=volume,
        offset=offset,
        flow_rate=flow_rate,
        tips=tips,
        liquid_height=None,
        blow_out_air_volume=blow_out_air_volume,
        liquids=cast(List[List[Tuple[Optional[Liquid], float]]], all_liquids) # stupid
      )
    else:
      if isinstance(resource, Plate):
        if resource.has_lid():
          raise ValueError("Aspirating from plate with lid")
        wells = resource.get_all_items()
      else:
        wells = resource

        # ensure that wells are all in the same plate
        plate = wells[0].parent
        for well in wells:
          if well.parent != plate:
            raise ValueError("All wells must be in the same plate")

      if not len(wells) == 96:
        raise ValueError(f"dispense96 expects 96 wells, got {len(wells)}")

      for channel, well in zip(self.head96.values(), wells):
        # even if the volume tracker is disabled, a liquid (None, volume) is added to the list
        # during the aspiration command
        l = channel.get_tip().tracker.remove_liquid(volume=volume)
        liquids = list(reversed(l))
        all_liquids.append(liquids)

        for liquid, vol in liquids:
          well.tracker.add_liquid(liquid=liquid, volume=vol)

      dispense = DispensePlate(
        wells=wells,
        volume=volume,
        offset=offset,
        flow_rate=flow_rate,
        tips=tips,
        liquid_height=None,
        blow_out_air_volume=blow_out_air_volume,
        liquids=all_liquids,
      )

    try:
      await self.backend.dispense96(dispense=dispense, **backend_kwargs)
    except Exception as error:  # pylint: disable=broad-except
      for channel, well in zip(self.head96.values(), wells):
        if does_volume_tracking() and not well.tracker.is_disabled:
          well.tracker.rollback()
        channel.get_tip().tracker.rollback()

      self._trigger_callback(
        "dispense96",
        liquid_handler=self,
        dispense=dispense,
        error=error,
        **backend_kwargs,
      )
    else:
      for channel, well in zip(self.head96.values(), wells):
        if does_volume_tracking() and not well.tracker.is_disabled:
          well.tracker.commit()
        channel.get_tip().tracker.commit()

      self._trigger_callback(
        "dispense96",
        liquid_handler=self,
        dispense=dispense,
        error=None,
        **backend_kwargs,
      )

  async def stamp(
    self,
    source: Plate, # TODO
    target: Plate,
    volume: float,
    aspiration_flow_rate: Optional[float] = None,
    dispense_flow_rate: Optional[float] = None,
  ):
    """ Stamp (aspiration and dispense) one plate onto another.

    Args:
      source: the source plate
      target: the target plate
      volume: the volume to be transported
      aspiration_flow_rate: the flow rate for the aspiration, in ul/s. If `None`, the backend
        default will be used.
      dispense_flow_rate: the flow rate for the dispense, in ul/s. If `None`, the backend default
        will be used.
    """

    assert (source.num_items_x, source.num_items_y) == (target.num_items_x, target.num_items_y), \
      "Source and target plates must be the same shape"

    await self.aspirate96(
      resource=source,
      volume=volume,
      flow_rate=aspiration_flow_rate)
    await self.dispense96(
      resource=source,
      volume=volume,
      flow_rate=dispense_flow_rate)

  async def move_resource(
    self,
    resource: Resource,
    to: Coordinate,
    intermediate_locations: Optional[List[Coordinate]] = None,
    resource_offset: Coordinate = Coordinate.zero(),
    destination_offset: Coordinate = Coordinate.zero(),
    pickup_distance_from_top: float = 0,
    get_direction: GripDirection = GripDirection.FRONT,
    put_direction: GripDirection = GripDirection.FRONT,
    **backend_kwargs
  ):
    """ Move a resource to a new location.

    Has convenience methods :meth:`move_plate` and :meth:`move_lid`.

    Examples:
      Move a plate to a new location:

      >>> lh.move_resource(plate, to=Coordinate(100, 100, 100))

    Args:
      resource: The Resource object.
      to: The absolute coordinate (meaning relative to deck) to move the resource to.
      intermediate_locations: A list of intermediate locations to move the resource through.
      resource_offset: The offset from the resource's origin, optional (rarely necessary).
      destination_offset: The offset from the location's origin, optional (rarely necessary).
      pickup_distance_from_top: The distance from the top of the resource to pick up from.
      get_direction: The direction from which to pick up the resource.
      put_direction: The direction from which to put down the resource.
    """

    extras = self._check_args(self.backend.move_resource, backend_kwargs, default={"move"})
    for extra in extras:
      del backend_kwargs[extra]

    move_operation = Move(
      resource=resource,
      destination=to,
      intermediate_locations=intermediate_locations or [],
      resource_offset=resource_offset,
      destination_offset=destination_offset,
      pickup_distance_from_top=pickup_distance_from_top,
      get_direction=get_direction,
      put_direction=put_direction,
    )

    result = await self.backend.move_resource(move=move_operation, **backend_kwargs)

    # rotate the resource if the move operation has a rotation.
    # this code should be expanded to also update the resource's location
    if move_operation.rotation != 0:
      move_operation.resource.rotate(move_operation.rotation)

    self._trigger_callback(
      "move_resource",
      liquid_handler=self,
      move=move_operation,
      error=None,
      **backend_kwargs,
    )

    return result

  async def move_lid(
    self,
    lid: Lid,
    to: Union[Plate, ResourceStack, Coordinate],
    intermediate_locations: Optional[List[Coordinate]] = None,
    resource_offset: Coordinate = Coordinate.zero(),
    destination_offset: Coordinate = Coordinate.zero(),
    get_direction: GripDirection = GripDirection.FRONT,
    put_direction: GripDirection = GripDirection.FRONT,
    pickup_distance_from_top: float = 5.7,
    **backend_kwargs
  ):
    """ Move a lid to a new location.

    A convenience method for :meth:`move_resource`.

    Examples:
      Move a lid to the :class:`~resources.ResourceStack`:

      >>> lh.move_lid(plate.lid, stacking_area)

      Move a lid to the stacking area and back, grabbing it from the left side:

      >>> lh.move_lid(plate.lid, stacking_area, get_direction=GripDirection.LEFT)
      >>> lh.move_lid(stacking_area.get_top_item(), plate, put_direction=GripDirection.LEFT)

    Args:
      lid: The lid to move. Can be either a Plate object or a Lid object.
      to: The location to move the lid to, either a plate, ResourceStack or a Coordinate.
      resource_offset: The offset from the resource's origin, optional (rarely necessary).
      destination_offset: The offset from the location's origin, optional (rarely necessary).

    Raises:
      ValueError: If the lid is not assigned to a resource.
    """

    if isinstance(to, Plate):
      to_location = to.get_absolute_location()
      to_location = Coordinate(
        x=to_location.x,
        y=to_location.y,
        z=to_location.z  + to.get_size_z() - lid.get_size_z())
    elif isinstance(to, ResourceStack):
      assert to.direction == "z", "Only ResourceStacks with direction 'z' are currently supported"
      to_location = to.get_absolute_location()
      to_location = Coordinate(
        x=to_location.x,
        y=to_location.y,
        z=to_location.z  + to.get_size_z())
    elif isinstance(to, Coordinate):
      to_location = to
    else:
      raise ValueError(f"Cannot move lid to {to}")

    await self.move_resource(
      lid,
      to=to_location,
      intermediate_locations=intermediate_locations,
      pickup_distance_from_top=pickup_distance_from_top,
      resource_offset=resource_offset,
      destination_offset=destination_offset,
      get_direction=get_direction,
      put_direction=put_direction,
      **backend_kwargs)

    lid.unassign()
    if isinstance(to, Coordinate):
      self.deck.assign_child_resource(lid, location=to_location)
    elif isinstance(to, ResourceStack): # manage its own resources
      to.assign_child_resource(lid)
    elif isinstance(to, Plate):
      to.assign_child_resource(resource=lid)
    else:
      raise ValueError("'to' must be either a Coordinate, ResourceStack or Plate")

  async def move_plate(
    self,
    plate: Plate,
    to: Union[ResourceStack, CarrierSite, Resource, Coordinate],
    intermediate_locations: Optional[List[Coordinate]] = None,
    resource_offset: Coordinate = Coordinate.zero(),
    destination_offset: Coordinate = Coordinate.zero(),
    put_direction: GripDirection = GripDirection.FRONT,
    get_direction: GripDirection = GripDirection.FRONT,
    pickup_distance_from_top: float = 13.2,
    **backend_kwargs
  ):
    """ Move a plate to a new location.

    A convenience method for :meth:`move_resource`.

    Examples:
      Move a plate to into a carrier spot:

      >>> lh.move_plate(plate, plt_car[1])

      Move a plate to an absolute location:

      >>> lh.move_plate(plate_01, Coordinate(100, 100, 100))

      Move a lid to another carrier spot, grabbing it from the left side:

      >>> lh.move_plate(plate, plt_car[1], get_direction=GripDirection.LEFT)
      >>> lh.move_plate(plate, plt_car[0], put_direction=GripDirection.LEFT)

      Move a resource while visiting a few intermediate locations along the way:

      >>> lh.move_plate(plate, plt_car[1], intermediate_locations=[
      ...   Coordinate(100, 100, 100),
      ...   Coordinate(200, 200, 200),
      ... ])

    Args:
      plate: The plate to move. Can be either a Plate object or a CarrierSite object.
      to: The location to move the plate to, either a plate, CarrierSite or a Coordinate.
      resource_offset: The offset from the resource's origin, optional (rarely necessary).
      destination_offset: The offset from the location's origin, optional (rarely necessary).
    """

    if isinstance(to, ResourceStack):
      assert to.direction == "z", "Only ResourceStacks with direction 'z' are currently supported"
      to_location = to.get_absolute_location()
      to_location = Coordinate(
        x=to_location.x,
        y=to_location.y,
        z=to_location.z  + to.get_size_z())
    elif isinstance(to, Coordinate):
      to_location = to
    elif isinstance(to, MFXModule):
      to_location = to.get_absolute_location() + to.child_resource_location
    elif isinstance(to, PlateAdapter):
      # Calculate location adjustment of Plate based on PlateAdapter geometry
      adjusted_plate_anchor = to.compute_plate_location(plate)
      to_location = to.get_absolute_location() + adjusted_plate_anchor
    else:
      to_location = to.get_absolute_location()

    await self.move_resource(
      plate,
      to=to_location,
      intermediate_locations=intermediate_locations,
      pickup_distance_from_top=pickup_distance_from_top,
      resource_offset=resource_offset,
      destination_offset=destination_offset,
      get_direction=get_direction,
      put_direction=put_direction,
      **backend_kwargs)

    # Some of the code below should probably be moved to `move_resource` so that is can be shared
    # with the `move_lid` convenience method.
    plate.unassign()
    if isinstance(to, Coordinate):
      to_location -= self.deck.location # passed as an absolute location, but stored as relative
      self.deck.assign_child_resource(plate, location=to_location)
    elif isinstance(to, CarrierSite): # .zero() resources
      to.assign_child_resource(plate, location=Coordinate.zero())
    elif isinstance(to, (ResourceStack, PlateReader)): # manage its own resources
      to.assign_child_resource(plate)
    elif isinstance(to, MFXModule):
      to.assign_child_resource(plate, location=to.child_resource_location)
    elif isinstance(to, PlateAdapter):
      to.assign_child_resource(plate, location=to.compute_plate_location(plate))
    else:
      to.assign_child_resource(plate, location=to_location)

  def register_callback(self, method_name: str, callback: OperationCallback):
    """Registers a callback for a specific method."""
    if method_name in self._callbacks:
      error_message = f"Callback already registered for: {method_name}"
      raise RuntimeError(error_message)
    if method_name not in self.ALLOWED_CALLBACKS:
      error_message = f"Callback not allowed: {method_name}"
      raise RuntimeError(error_message)
    self._callbacks[method_name] = callback

  def _trigger_callback(self, method_name: str, *args, error: Optional[Exception] = None, **kwargs):
    """Triggers the callback associated with a method, if any.

    NB: If an error exists it will be passed to the callback instead of being raised.
    """
    if callback := self._callbacks.get(method_name):
      callback(self, *args, error=error, **kwargs)
    elif error is not None:
      raise error

  @property
  def callbacks(self):
    return self._callbacks

  @classmethod
  def deserialize(cls, data: dict) -> LiquidHandler:
    """ Deserialize a liquid handler from a dictionary.

    Args:
      data: A dictionary representation of the liquid handler.
    """

    deck_data = data["children"][0]
    deck = Deck.deserialize(data=deck_data)
    backend = LiquidHandlerBackend.deserialize(data=data["backend"])
    return cls(deck=deck, backend=backend)

  @classmethod
  def load(cls, path: str) -> LiquidHandler:
    """ Load a liquid handler from a file.

    Args:
      path: The path to the file to load from.
    """

    with open(path, "r", encoding="utf-8") as f:
      return cls.deserialize(json.load(f))

  # -- Resource methods --

  def assign_child_resource(
    self,
    resource: Resource,
    location: Coordinate,
    reassign: bool = True,
  ):
    """ Not implement on LiquidHandler, since the deck is managed by the :attr:`deck` attribute. """
    raise NotImplementedError("Cannot assign child resource to liquid handler. Use "
                              "lh.deck.assign_child_resource() instead.")


class OperationCallback(Protocol):
  def __call__(self, handler: "LiquidHandler", *args: Any, **kwargs: Any) -> None:
    ...  # pragma: no cover
>>>>>>> e63b80f6
<|MERGE_RESOLUTION|>--- conflicted
+++ resolved
@@ -1,4 +1,3 @@
-<<<<<<< HEAD
 """ Defines LiquidHandler class, the coordinator for liquid handling operations. """
 
 from __future__ import annotations
@@ -18,6 +17,7 @@
 from pylabrobot.liquid_handling.errors import ChannelizedError
 from pylabrobot.resources.errors import HasTipError
 from pylabrobot.plate_reading import PlateReader
+from pylabrobot.resources.errors import CrossContaminationError
 from pylabrobot.resources import (
   Container,
   Deck,
@@ -28,14 +28,17 @@
   Lid,
   MFXModule,
   Plate,
+  PlateAdapter,
   Tip,
   TipRack,
   TipSpot,
   Trash,
   Well,
   TipTracker,
+  VolumeTracker,
   does_tip_tracking,
-  does_volume_tracking
+  does_volume_tracking,
+  does_cross_contamination_tracking
 )
 from pylabrobot.resources.liquid import Liquid
 from pylabrobot.utils.list import expand
@@ -48,13 +51,31 @@
   DropTipRack,
   Aspiration,
   AspirationPlate,
+  AspirationContainer,
   Dispense,
   DispensePlate,
+  DispenseContainer,
   Move,
   GripDirection
 )
 
+
 logger = logging.getLogger("pylabrobot")
+
+def check_contaminated(liquid_history_tip, liquid_history_well):
+  """Helper function used to check if adding a liquid to the container
+     would result in cross contamination"""
+  return not liquid_history_tip.issubset(liquid_history_well) and len(liquid_history_tip) > 0
+
+def check_updatable(src_tracker: VolumeTracker, dest_tracker: VolumeTracker):
+  """Helper function used to check if it is possible to update the
+     liquid_history of src based on contents of dst"""
+  return not src_tracker.is_cross_contamination_tracking_disabled and \
+          not dest_tracker.is_cross_contamination_tracking_disabled
+
+
+class BlowOutVolumeError(Exception):
+  ...
 
 
 class LiquidHandler(Machine):
@@ -107,6 +128,8 @@
     self.head96: Dict[int, TipTracker] = {}
     self._default_use_channels: Optional[List[int]] = None
 
+    self._blow_out_air_volume: Optional[List[Optional[float]]] = None
+
     # assign deck as only child resource, and set location of self to origin.
     self.location = Coordinate.zero()
     super().assign_child_resource(deck, location=deck.location or Coordinate.zero())
@@ -174,6 +197,7 @@
       loop = asyncio.new_event_loop()
       asyncio.set_event_loop(loop)
       loop.run_until_complete(func(*args, **kwargs))
+      loop.close()
 
     t = threading.Thread(target=callback, args=args, kwargs=kwargs)
     t.start()
@@ -189,26 +213,8 @@
     information to the backend. """
     self._run_async_in_thread(self.backend.unassigned_resource_callback, resource.name)
 
-  def unassign_resource(self, resource: Union[str, Resource]): # TODO: remove this.
-    """ Unassign an assigned resource.
-
-    Args:
-      resource: The resource to unassign.
-
-    Raises:
-      KeyError: If the resource is not currently assigned to this liquid handler.
-    """
-
-    if isinstance(resource, Resource):
-      resource = resource.name
-
-    r = self.deck.get_resource(resource)
-    if r is None:
-      raise KeyError(f"Resource '{resource}' is not assigned to this liquid handler.")
-    r.unassign()
-
   def summary(self):
-    """ Prints a string summary of the deck layout.  """
+    """ Prints a string summary of the deck layout. """
 
     print(self.deck.summary())
 
@@ -716,6 +722,7 @@
     flow_rates = expand(flow_rates, n)
     liquid_height = expand(liquid_height, n)
     blow_out_air_volume = expand(blow_out_air_volume, n)
+    self._blow_out_air_volume = blow_out_air_volume
     tips = [self.head[channel].get_tip() for channel in use_channels]
 
     assert len(vols) == len(offsets) == len(flow_rates) == len(liquid_height)
@@ -740,6 +747,14 @@
       if does_volume_tracking():
         if not op.resource.tracker.is_disabled:
           op.resource.tracker.remove_liquid(op.volume)
+
+        # Cross contamination check
+        if does_cross_contamination_tracking():
+          if check_contaminated(op.tip.tracker.liquid_history, op.resource.tracker.liquid_history):
+            raise CrossContaminationError(
+              f"Attempting to aspirate {next(reversed(op.liquids))[0]} with a tip contaminated "
+              f"with {op.tip.tracker.liquid_history}.")
+
         for liquid, volume in reversed(op.liquids):
           op.tip.tracker.add_liquid(liquid=liquid, volume=volume)
 
@@ -892,6 +907,13 @@
     flow_rates = expand(flow_rates, n)
     liquid_height = expand(liquid_height, n)
     blow_out_air_volume = expand(blow_out_air_volume, n)
+    if any(bav is not None for bav in blow_out_air_volume):
+      if self._blow_out_air_volume is None:
+        raise BlowOutVolumeError("No blowout volume was aspirated.")
+      for requested_bav, done_bav in zip(blow_out_air_volume, self._blow_out_air_volume):
+        if requested_bav is not None and done_bav is not None and requested_bav > done_bav:
+          raise BlowOutVolumeError("Blowout volume is larger than aspirated volume")
+    self._blow_out_air_volume = None
     tips = [self.head[channel].get_tip() for channel in use_channels]
 
     assert len(vols) == len(offsets) == len(flow_rates) == len(liquid_height)
@@ -914,6 +936,10 @@
     for op in dispenses:
       if does_volume_tracking():
         if not op.resource.tracker.is_disabled:
+          # Update the liquid history of the tip to reflect new liquid
+          if check_updatable(op.tip.tracker, op.resource.tracker):
+            op.tip.tracker.liquid_history.update(op.resource.tracker.liquid_history)
+
           for liquid, volume in op.liquids:
             op.resource.tracker.add_liquid(liquid=liquid, volume=volume)
         op.tip.tracker.remove_liquid(op.volume)
@@ -1272,1830 +1298,6 @@
 
   async def aspirate96(
     self,
-    resource: Union[Plate, List[Well]],
-    volume: float,
-    offset: Coordinate = Coordinate.zero(),
-    flow_rate: Optional[float] = None,
-    blow_out_air_volume: Optional[float] = None,
-    **backend_kwargs
-  ):
-    """ Aspirate from all wells in a plate.
-
-    Examples:
-      Aspirate an entire 96 well plate:
-
-      >>> lh.aspirate96(plate, volume=50)
-
-    Args:
-      resource: Resource name or resource object.
-      pattern: Either a list of lists of booleans where inner lists represent rows and outer lists
-        represent columns, or a string representing a range of positions. Default all.
-      volume: The volume to aspirate from each well.
-      flow_rate: The flow rate to use when aspirating, in ul/s. If `None`, the backend default
-        will be used.
-      blow_out_air_volume: The volume of air to aspirate after the liquid, in ul. If `None`, the
-        backend default will be used.
-      backend_kwargs: Additional keyword arguments for the backend, optional.
-    """
-
-    extras = self._check_args(self.backend.aspirate96, backend_kwargs, default={"aspiration"})
-    for extra in extras:
-      del backend_kwargs[extra]
-
-    tips = [channel.get_tip() for channel in self.head96.values()]
-
-    if isinstance(resource, Plate):
-      if resource.has_lid():
-        raise ValueError("Aspirating from plate with lid")
-      wells = resource.get_all_items()
-    else:
-      wells = resource
-
-      # ensure that wells are all in the same plate
-      plate = wells[0].parent
-      for well in wells:
-        if well.parent != plate:
-          raise ValueError("All wells must be in the same plate")
-
-    if not len(wells) == 96:
-      raise ValueError(f"aspirate96 expects 96 wells, got {len(wells)}")
-
-    # liquid(s) for each channel. If volume tracking is disabled, use None as the liquid.
-    all_liquids: List[Sequence[Tuple[Optional[Liquid], float]]] = []
-    for well, channel in zip(wells, self.head96.values()):
-      # superfluous to have append in two places but the type checker is very angry and does not
-      # understand that Optional[Liquid] (remove_liquid) is the same as None from the first case
-      if well.tracker.is_disabled or not does_volume_tracking():
-        liquids = [(None, volume)]
-        all_liquids.append(liquids)
-      else:
-        liquids = well.tracker.remove_liquid(volume=volume) # type: ignore
-        all_liquids.append(liquids)
-
-      for liquid, vol in reversed(liquids):
-        channel.get_tip().tracker.add_liquid(liquid=liquid, volume=vol)
-
-    aspiration_plate = AspirationPlate(
-      wells=wells,
-      volume=volume,
-      offset=offset,
-      flow_rate=flow_rate,
-      tips=tips,
-      liquid_height=None,
-      blow_out_air_volume=blow_out_air_volume,
-      liquids=cast(List[List[Tuple[Optional[Liquid], float]]], all_liquids) # stupid
-    )
-
-    try:
-      await self.backend.aspirate96(aspiration=aspiration_plate, **backend_kwargs)
-    except Exception as error:  # pylint: disable=broad-except
-      for channel, well in zip(self.head96.values(), wells):
-        if does_volume_tracking() and not well.tracker.is_disabled:
-          well.tracker.rollback()
-        channel.get_tip().tracker.rollback()
-      self._trigger_callback(
-        "aspirate96",
-        liquid_handler=self,
-        aspiration=aspiration_plate,
-        error=error,
-        **backend_kwargs,
-      )
-    else:
-      for channel, well in zip(self.head96.values(), wells):
-        if does_volume_tracking() and not well.tracker.is_disabled:
-          well.tracker.commit()
-        channel.get_tip().tracker.commit()
-      self._trigger_callback(
-        "aspirate96",
-        liquid_handler=self,
-        aspiration=aspiration_plate,
-        error=None,
-        **backend_kwargs,
-      )
-
-  async def dispense96(
-    self,
-    resource: Union[Plate, List[Well]],
-    volume: float,
-    offset: Coordinate = Coordinate.zero(),
-    flow_rate: Optional[float] = None,
-    blow_out_air_volume: Optional[float] = None,
-    **backend_kwargs
-  ):
-    """ Dispense to all wells in a plate.
-
-    Examples:
-      Dispense an entire 96 well plate:
-
-      >>> lh.dispense96(plate, volume=50)
-
-    Args:
-      resource: Resource name or resource object.
-      pattern: Either a list of lists of booleans where inner lists represent rows and outer lists
-        represent columns, or a string representing a range of positions. Default all.
-      volume: The volume to dispense to each well.
-      flow_rate: The flow rate to use when aspirating, in ul/s. If `None`, the backend default
-        will be used.
-      blow_out_air_volume: The volume of air to dispense after the liquid, in ul. If `None`, the
-        backend default will be used.
-      backend_kwargs: Additional keyword arguments for the backend, optional.
-    """
-
-    extras = self._check_args(self.backend.dispense96, backend_kwargs, default={"dispense"})
-    for extra in extras:
-      del backend_kwargs[extra]
-
-    tips = [channel.get_tip() for channel in self.head96.values()]
-
-    if isinstance(resource, Plate):
-      if resource.has_lid():
-        raise ValueError("Aspirating from plate with lid")
-      wells = resource.get_all_items()
-    else:
-      wells = resource
-
-      # ensure that wells are all in the same plate
-      plate = wells[0].parent
-      for well in wells:
-        if well.parent != plate:
-          raise ValueError("All wells must be in the same plate")
-
-    if not len(wells) == 96:
-      raise ValueError(f"dispense96 expects 96 wells, got {len(wells)}")
-
-    # liquid(s) for each channel. If volume tracking is disabled, use None as the liquid.
-    all_liquids: List[List[Tuple[Optional[Liquid], float]]] = []
-    for channel, well in zip(self.head96.values(), wells):
-      liquids = None # liquids in this well
-      # even if the volume tracker is disabled, a liquid (None, volume) is added to the list during
-      # the aspiration command
-      l = channel.get_tip().tracker.remove_liquid(volume=volume)
-      liquids = list(reversed(l))
-      all_liquids.append(liquids)
-
-      for liquid, vol in liquids:
-        well.tracker.add_liquid(liquid=liquid, volume=vol)
-
-    dispense96 = DispensePlate(
-      wells=wells,
-      volume=volume,
-      offset=offset,
-      flow_rate=flow_rate,
-      tips=tips,
-      liquid_height=None,
-      blow_out_air_volume=blow_out_air_volume,
-      liquids=all_liquids,
-    )
-
-    try:
-      await self.backend.dispense96(dispense=dispense96, **backend_kwargs)
-    except Exception as error:  # pylint: disable=broad-except
-      for channel, well in zip(self.head96.values(), wells):
-        if does_volume_tracking() and not well.tracker.is_disabled:
-          well.tracker.rollback()
-        channel.get_tip().tracker.rollback()
-
-      self._trigger_callback(
-        "dispense96",
-        liquid_handler=self,
-        dispense=dispense96,
-        error=error,
-        **backend_kwargs,
-      )
-    else:
-      for channel, well in zip(self.head96.values(), wells):
-        if does_volume_tracking() and not well.tracker.is_disabled:
-          well.tracker.commit()
-        channel.get_tip().tracker.commit()
-
-      self._trigger_callback(
-        "dispense96",
-        liquid_handler=self,
-        dispense=dispense96,
-        error=None,
-        **backend_kwargs,
-      )
-
-  async def stamp(
-    self,
-    source: Plate, # TODO
-    target: Plate,
-    volume: float,
-    aspiration_flow_rate: Optional[float] = None,
-    dispense_flow_rate: Optional[float] = None,
-  ):
-    """ Stamp (aspiration and dispense) one plate onto another.
-
-    Args:
-      source: the source plate
-      target: the target plate
-      volume: the volume to be transported
-      aspiration_flow_rate: the flow rate for the aspiration, in ul/s. If `None`, the backend
-        default will be used.
-      dispense_flow_rate: the flow rate for the dispense, in ul/s. If `None`, the backend default
-        will be used.
-    """
-
-    assert (source.num_items_x, source.num_items_y) == (target.num_items_x, target.num_items_y), \
-      "Source and target plates must be the same shape"
-
-    await self.aspirate96(
-      resource=source,
-      volume=volume,
-      flow_rate=aspiration_flow_rate)
-    await self.dispense96(
-      resource=source,
-      volume=volume,
-      flow_rate=dispense_flow_rate)
-
-  async def move_resource(
-    self,
-    resource: Resource,
-    to: Coordinate,
-    intermediate_locations: Optional[List[Coordinate]] = None,
-    resource_offset: Coordinate = Coordinate.zero(),
-    destination_offset: Coordinate = Coordinate.zero(),
-    pickup_distance_from_top: float = 0,
-    get_direction: GripDirection = GripDirection.FRONT,
-    put_direction: GripDirection = GripDirection.FRONT,
-    **backend_kwargs
-  ):
-    """ Move a resource to a new location.
-
-    Has convenience methods :meth:`move_plate` and :meth:`move_lid`.
-
-    Examples:
-      Move a plate to a new location:
-
-      >>> lh.move_resource(plate, to=Coordinate(100, 100, 100))
-
-    Args:
-      resource: The Resource object.
-      to: The absolute coordinate (meaning relative to deck) to move the resource to.
-      intermediate_locations: A list of intermediate locations to move the resource through.
-      resource_offset: The offset from the resource's origin, optional (rarely necessary).
-      destination_offset: The offset from the location's origin, optional (rarely necessary).
-      pickup_distance_from_top: The distance from the top of the resource to pick up from.
-      get_direction: The direction from which to pick up the resource.
-      put_direction: The direction from which to put down the resource.
-    """
-
-    extras = self._check_args(self.backend.move_resource, backend_kwargs, default={"move"})
-    for extra in extras:
-      del backend_kwargs[extra]
-
-    move_operation = Move(
-      resource=resource,
-      destination=to,
-      intermediate_locations=intermediate_locations or [],
-      resource_offset=resource_offset,
-      destination_offset=destination_offset,
-      pickup_distance_from_top=pickup_distance_from_top,
-      get_direction=get_direction,
-      put_direction=put_direction,
-    )
-
-    result = await self.backend.move_resource(move=move_operation, **backend_kwargs)
-
-    # rotate the resource if the move operation has a rotation.
-    # this code should be expanded to also update the resource's location
-    if move_operation.rotation != 0:
-      move_operation.resource.rotate(move_operation.rotation)
-
-    self._trigger_callback(
-      "move_resource",
-      liquid_handler=self,
-      move=move_operation,
-      error=None,
-      **backend_kwargs,
-    )
-
-    return result
-
-  async def move_lid(
-    self,
-    lid: Lid,
-    to: Union[Plate, ResourceStack, Coordinate],
-    intermediate_locations: Optional[List[Coordinate]] = None,
-    resource_offset: Coordinate = Coordinate.zero(),
-    destination_offset: Coordinate = Coordinate.zero(),
-    get_direction: GripDirection = GripDirection.FRONT,
-    put_direction: GripDirection = GripDirection.FRONT,
-    pickup_distance_from_top: float = 5.7,
-    **backend_kwargs
-  ):
-    """ Move a lid to a new location.
-
-    A convenience method for :meth:`move_resource`.
-
-    Examples:
-      Move a lid to the :class:`~resources.ResourceStack`:
-
-      >>> lh.move_lid(plate.lid, stacking_area)
-
-      Move a lid to the stacking area and back, grabbing it from the left side:
-
-      >>> lh.move_lid(plate.lid, stacking_area, get_direction=GripDirection.LEFT)
-      >>> lh.move_lid(stacking_area.get_top_item(), plate, put_direction=GripDirection.LEFT)
-
-    Args:
-      lid: The lid to move. Can be either a Plate object or a Lid object.
-      to: The location to move the lid to, either a plate, ResourceStack or a Coordinate.
-      resource_offset: The offset from the resource's origin, optional (rarely necessary).
-      destination_offset: The offset from the location's origin, optional (rarely necessary).
-
-    Raises:
-      ValueError: If the lid is not assigned to a resource.
-    """
-
-    if isinstance(to, Plate):
-      to_location = to.get_absolute_location()
-      to_location = Coordinate(
-        x=to_location.x,
-        y=to_location.y,
-        z=to_location.z  + to.get_size_z() - lid.get_size_z())
-    elif isinstance(to, ResourceStack):
-      assert to.direction == "z", "Only ResourceStacks with direction 'z' are currently supported"
-      to_location = to.get_absolute_location()
-      to_location = Coordinate(
-        x=to_location.x,
-        y=to_location.y,
-        z=to_location.z  + to.get_size_z())
-    elif isinstance(to, Coordinate):
-      to_location = to
-    else:
-      raise ValueError(f"Cannot move lid to {to}")
-
-    await self.move_resource(
-      lid,
-      to=to_location,
-      intermediate_locations=intermediate_locations,
-      pickup_distance_from_top=pickup_distance_from_top,
-      resource_offset=resource_offset,
-      destination_offset=destination_offset,
-      get_direction=get_direction,
-      put_direction=put_direction,
-      **backend_kwargs)
-
-    lid.unassign()
-    if isinstance(to, Coordinate):
-      self.deck.assign_child_resource(lid, location=to_location)
-    elif isinstance(to, ResourceStack): # manage its own resources
-      to.assign_child_resource(lid)
-    elif isinstance(to, Plate):
-      to.assign_child_resource(resource=lid)
-    else:
-      raise ValueError("'to' must be either a Coordinate, ResourceStack or Plate")
-
-  async def move_plate(
-    self,
-    plate: Plate,
-    to: Union[ResourceStack, CarrierSite, Resource, Coordinate],
-    intermediate_locations: Optional[List[Coordinate]] = None,
-    resource_offset: Coordinate = Coordinate.zero(),
-    destination_offset: Coordinate = Coordinate.zero(),
-    put_direction: GripDirection = GripDirection.FRONT,
-    get_direction: GripDirection = GripDirection.FRONT,
-    pickup_distance_from_top: float = 13.2,
-    **backend_kwargs
-  ):
-    """ Move a plate to a new location.
-
-    A convenience method for :meth:`move_resource`.
-
-    Examples:
-      Move a plate to into a carrier spot:
-
-      >>> lh.move_plate(plate, plt_car[1])
-
-      Move a plate to an absolute location:
-
-      >>> lh.move_plate(plate_01, Coordinate(100, 100, 100))
-
-      Move a lid to another carrier spot, grabbing it from the left side:
-
-      >>> lh.move_plate(plate, plt_car[1], get_direction=GripDirection.LEFT)
-      >>> lh.move_plate(plate, plt_car[0], put_direction=GripDirection.LEFT)
-
-      Move a resource while visiting a few intermediate locations along the way:
-
-      >>> lh.move_plate(plate, plt_car[1], intermediate_locations=[
-      ...   Coordinate(100, 100, 100),
-      ...   Coordinate(200, 200, 200),
-      ... ])
-
-    Args:
-      plate: The plate to move. Can be either a Plate object or a CarrierSite object.
-      to: The location to move the plate to, either a plate, CarrierSite or a Coordinate.
-      resource_offset: The offset from the resource's origin, optional (rarely necessary).
-      destination_offset: The offset from the location's origin, optional (rarely necessary).
-    """
-
-    if isinstance(to, ResourceStack):
-      assert to.direction == "z", "Only ResourceStacks with direction 'z' are currently supported"
-      to_location = to.get_absolute_location()
-      to_location = Coordinate(
-        x=to_location.x,
-        y=to_location.y,
-        z=to_location.z  + to.get_size_z())
-    elif isinstance(to, Coordinate):
-      to_location = to
-    elif isinstance(to, MFXModule):
-      to_location = to.get_absolute_location() + to.child_resource_location
-    else:
-      to_location = to.get_absolute_location()
-
-    await self.move_resource(
-      plate,
-      to=to_location,
-      intermediate_locations=intermediate_locations,
-      pickup_distance_from_top=pickup_distance_from_top,
-      resource_offset=resource_offset,
-      destination_offset=destination_offset,
-      get_direction=get_direction,
-      put_direction=put_direction,
-      **backend_kwargs)
-
-    # Some of the code below should probably be moved to `move_resource` so that is can be shared
-    # with the `move_lid` convenience method.
-    plate.unassign()
-    if isinstance(to, Coordinate):
-      to_location -= self.deck.location # passed as an absolute location, but stored as relative
-      self.deck.assign_child_resource(plate, location=to_location)
-    elif isinstance(to, CarrierSite): # .zero() resources
-      to.assign_child_resource(plate, location=Coordinate.zero())
-    elif isinstance(to, (ResourceStack, PlateReader)): # manage its own resources
-      to.assign_child_resource(plate)
-    elif isinstance(to, MFXModule):
-      to.assign_child_resource(plate, location=to.child_resource_location)
-    else:
-      to.assign_child_resource(plate, location=to_location)
-
-  def register_callback(self, method_name: str, callback: OperationCallback):
-    """Registers a callback for a specific method."""
-    if method_name in self._callbacks:
-      error_message = f"Callback already registered for: {method_name}"
-      raise RuntimeError(error_message)
-    if method_name not in self.ALLOWED_CALLBACKS:
-      error_message = f"Callback not allowed: {method_name}"
-      raise RuntimeError(error_message)
-    self._callbacks[method_name] = callback
-
-  def _trigger_callback(self, method_name: str, *args, error: Optional[Exception] = None, **kwargs):
-    """Triggers the callback associated with a method, if any.
-
-    NB: If an error exists it will be passed to the callback instead of being raised.
-    """
-    if callback := self._callbacks.get(method_name):
-      callback(self, *args, error=error, **kwargs)
-    elif error is not None:
-      raise error
-
-  @property
-  def callbacks(self):
-    return self._callbacks
-
-  @classmethod
-  def deserialize(cls, data: dict) -> LiquidHandler:
-    """ Deserialize a liquid handler from a dictionary.
-
-    Args:
-      data: A dictionary representation of the liquid handler.
-    """
-
-    deck_data = data["children"][0]
-    deck = Deck.deserialize(data=deck_data)
-    backend = LiquidHandlerBackend.deserialize(data=data["backend"])
-    return cls(deck=deck, backend=backend)
-
-  @classmethod
-  def load(cls, path: str) -> LiquidHandler:
-    """ Load a liquid handler from a file.
-
-    Args:
-      path: The path to the file to load from.
-    """
-
-    with open(path, "r", encoding="utf-8") as f:
-      return cls.deserialize(json.load(f))
-
-  # -- Resource methods --
-
-  def assign_child_resource(
-    self,
-    resource: Resource,
-    location: Coordinate,
-    reassign: bool = True,
-  ):
-    """ Not implement on LiquidHandler, since the deck is managed by the :attr:`deck` attribute. """
-    raise NotImplementedError("Cannot assign child resource to liquid handler. Use "
-                              "lh.deck.assign_child_resource() instead.")
-
-
-class OperationCallback(Protocol):
-  def __call__(self, handler: "LiquidHandler", *args: Any, **kwargs: Any) -> None:
-    ...  # pragma: no cover
-=======
-""" Defines LiquidHandler class, the coordinator for liquid handling operations. """
-
-from __future__ import annotations
-
-import asyncio
-import contextlib
-import inspect
-import json
-import logging
-import numbers
-import threading
-from typing import Any, Callable, Dict, Union, Optional, List, Sequence, Set, Tuple, Protocol, cast
-import warnings
-
-from pylabrobot.machines.machine import Machine, need_setup_finished
-from pylabrobot.liquid_handling.strictness import Strictness, get_strictness
-from pylabrobot.liquid_handling.errors import ChannelizedError
-from pylabrobot.resources.errors import HasTipError
-from pylabrobot.plate_reading import PlateReader
-from pylabrobot.resources.errors import CrossContaminationError
-from pylabrobot.resources import (
-  Container,
-  Deck,
-  Resource,
-  ResourceStack,
-  Coordinate,
-  CarrierSite,
-  Lid,
-  MFXModule,
-  Plate,
-  PlateAdapter,
-  Tip,
-  TipRack,
-  TipSpot,
-  Trash,
-  Well,
-  TipTracker,
-  VolumeTracker,
-  does_tip_tracking,
-  does_volume_tracking,
-  does_cross_contamination_tracking
-)
-from pylabrobot.resources.liquid import Liquid
-from pylabrobot.utils.list import expand
-
-from .backends import LiquidHandlerBackend
-from .standard import (
-  Pickup,
-  PickupTipRack,
-  Drop,
-  DropTipRack,
-  Aspiration,
-  AspirationPlate,
-  AspirationContainer,
-  Dispense,
-  DispensePlate,
-  DispenseContainer,
-  Move,
-  GripDirection
-)
-
-
-logger = logging.getLogger("pylabrobot")
-
-def check_contaminated(liquid_history_tip, liquid_history_well):
-  """Helper function used to check if adding a liquid to the container
-     would result in cross contamination"""
-  return not liquid_history_tip.issubset(liquid_history_well) and len(liquid_history_tip) > 0
-
-def check_updatable(src_tracker: VolumeTracker, dest_tracker: VolumeTracker):
-  """Helper function used to check if it is possible to update the
-     liquid_history of src based on contents of dst"""
-  return not src_tracker.is_cross_contamination_tracking_disabled and \
-          not dest_tracker.is_cross_contamination_tracking_disabled
-
-
-class BlowOutVolumeError(Exception):
-  ...
-
-
-class LiquidHandler(Machine):
-  """
-  Front end for liquid handlers.
-
-  This class is the front end for liquid handlers; it provides a high-level interface for
-  interacting with liquid handlers. In the background, this class uses the low-level backend (
-  defined in `pyhamilton.liquid_handling.backends`) to communicate with the liquid handler.
-  """
-
-  ALLOWED_CALLBACKS = {
-    "aspirate",
-    "aspirate96",
-    "dispense",
-    "dispense96",
-    "drop_tips",
-    "drop_tips96",
-    "move_resource",
-    "pick_up_tips",
-    "pick_up_tips96",
-  }
-
-  def __init__(self, backend: LiquidHandlerBackend, deck: Deck):
-    """ Initialize a LiquidHandler.
-
-    Args:
-      backend: Backend to use.
-      deck: Deck to use.
-    """
-
-    super().__init__(
-      name=f"lh_{deck.name}",
-      size_x=deck._size_x,
-      size_y=deck._size_y,
-      size_z=deck._size_z,
-      backend=backend,
-      category="liquid_handler",
-    )
-
-    self.backend: LiquidHandlerBackend = backend # fix type
-    self._callbacks: Dict[str, OperationCallback] = {}
-
-    self.deck = deck
-    # register callbacks for sending resource assignment/unassignment to backend
-    self.deck.register_did_assign_resource_callback(self._send_assigned_resource_to_backend)
-    self.deck.register_did_unassign_resource_callback(self._send_unassigned_resource_to_backend)
-
-    self.head: Dict[int, TipTracker] = {}
-    self.head96: Dict[int, TipTracker] = {}
-    self._default_use_channels: Optional[List[int]] = None
-
-    self._blow_out_air_volume: Optional[List[Optional[float]]] = None
-
-    # assign deck as only child resource, and set location of self to origin.
-    self.location = Coordinate.zero()
-    super().assign_child_resource(deck, location=deck.location or Coordinate.zero())
-
-  async def setup(self):
-    """ Prepare the robot for use. """
-
-    if self.setup_finished:
-      raise RuntimeError("The setup has already finished. See `LiquidHandler.stop`.")
-
-    self.backend.set_deck(self.deck)
-    await super().setup()
-
-    self.head = {c: TipTracker(thing=f"Channel {c}") for c in range(self.backend.num_channels)}
-    self.head96 = {c: TipTracker(thing=f"Channel {c}") for c in range(96)}
-
-    self._send_assigned_resource_to_backend(self.deck)
-    for resource in self.deck.children:
-      self._send_assigned_resource_to_backend(resource)
-
-  def serialize_state(self) -> Dict[str, Any]:
-    """ Serialize the state of this liquid handler. Use :meth:`~Resource.serialize_all_states` to
-    serialize the state of the liquid handler and all children (the deck). """
-
-    head_state = {channel: tracker.serialize() for channel, tracker in self.head.items()}
-    return {"head_state": head_state}
-
-  def load_state(self, state: Dict[str, Any]):
-    """ Load the liquid handler state from a file. Use :meth:`~Resource.load_all_state` to load the
-    state of the liquid handler and all children (the deck). """
-
-    head_state = state["head_state"]
-    for channel, tracker_state in head_state.items():
-      self.head[channel].load_state(tracker_state)
-
-  def update_head_state(self, state: Dict[int, Optional[Tip]]):
-    """ Update the state of the liquid handler head.
-
-    All keys in `state` must be valid channels. Channels for which no key is specified will keep
-    their current state.
-
-    Args:
-      state: A dictionary mapping channels to tips. If a channel is mapped to None, that channel
-        will have no tip.
-    """
-
-    assert set(state.keys()).issubset(set(self.head.keys())), "Invalid channel."
-
-    for channel, tip in state.items():
-      if tip is None:
-        if self.head[channel].has_tip:
-          self.head[channel].remove_tip()
-      else:
-        if self.head[channel].has_tip: # remove tip so we can update the head.
-          self.head[channel].remove_tip()
-        self.head[channel].add_tip(tip)
-
-  def clear_head_state(self):
-    """ Clear the state of the liquid handler head. """
-
-    self.update_head_state({c: None for c in self.head.keys()})
-
-  def _run_async_in_thread(self, func, *args, **kwargs):
-    def callback(*args, **kwargs):
-      loop = asyncio.new_event_loop()
-      asyncio.set_event_loop(loop)
-      loop.run_until_complete(func(*args, **kwargs))
-      loop.close()
-
-    t = threading.Thread(target=callback, args=args, kwargs=kwargs)
-    t.start()
-    t.join()
-
-  def _send_assigned_resource_to_backend(self, resource: Resource):
-    """ This method is called when a resource is assigned to the deck, and passes this information
-    to the backend. """
-    self._run_async_in_thread(self.backend.assigned_resource_callback, resource)
-
-  def _send_unassigned_resource_to_backend(self, resource: Resource):
-    """ This method is called when a resource is unassigned from the deck, and passes this
-    information to the backend. """
-    self._run_async_in_thread(self.backend.unassigned_resource_callback, resource.name)
-
-  def summary(self):
-    """ Prints a string summary of the deck layout. """
-
-    print(self.deck.summary())
-
-  def _assert_positions_unique(self, positions: List[str]):
-    """ Returns whether all items in `positions` are unique where they are not `None`.
-
-    Args:
-      positions: List of positions.
-    """
-
-    not_none = [p for p in positions if p is not None]
-    if len(not_none) != len(set(not_none)):
-      raise ValueError("Positions must be unique.")
-
-  def _assert_resources_exist(self, resources: Sequence[Resource]):
-    """ Checks that each resource in `resources` is assigned to the deck.
-
-    Args:
-      resources: List of resources.
-
-    Raises:
-      ValueError: If a resource is not assigned to the deck.
-    """
-
-    for resource in resources:
-      # names on the deck are unique, so we can simply check if the resource matches the one on
-      # the deck (if any).
-      resource_from_deck = self.deck.get_resource(resource.name)
-      # it might be better to use `is`, but that would probably cause problems with autoreload.
-      if not resource_from_deck == resource:
-        raise ValueError(f"Resource {resource} is not assigned to the deck.")
-
-  def _check_args(
-    self,
-    method: Callable,
-    backend_kwargs: Dict[str, Any],
-    default: Set[str]
-  ) -> Set[str]:
-    """ Checks that the arguments to `method` are valid.
-
-    Args:
-      method: Method to check.
-      backend_kwargs: Keyword arguments to `method`.
-
-    Raises:
-      TypeError: If the arguments are invalid.
-
-    Returns:
-      The set of arguments that need to be removed from `backend_kwargs` before passing to `method`.
-    """
-
-    default_args = default.union({"self"})
-
-    sig = inspect.signature(method)
-    args = {arg: param for arg, param in sig.parameters.items() if arg not in default_args}
-    vars_keyword = {arg for arg, param in sig.parameters.items() # **kwargs
-                    if param.kind == inspect.Parameter.VAR_KEYWORD}
-    args = {arg: param for arg, param in args.items() # keep only *args and **kwargs
-            if param.kind not in {inspect.Parameter.VAR_POSITIONAL, inspect.Parameter.VAR_KEYWORD}}
-    non_default = {arg for arg, param in args.items() if param.default == inspect.Parameter.empty}
-
-    strictness = get_strictness()
-
-    backend_kws = set(backend_kwargs.keys())
-
-    missing = non_default - backend_kws
-    if len(missing) > 0:
-      raise TypeError(f"Missing arguments to backend.{method.__name__}: {missing}")
-
-    extra = backend_kws - set(args.keys())
-
-    if len(extra) > 0 and len(vars_keyword) == 0:
-      if strictness == Strictness.STRICT:
-        raise TypeError(f"Extra arguments to backend.{method.__name__}: {extra}")
-      elif strictness == Strictness.WARN:
-        warnings.warn(f"Extra arguments to backend.{method.__name__}: {extra}")
-      else:
-        logger.debug("Extra arguments to backend.%s: %s", method.__name__, extra)
-
-    return extra
-
-  def _make_sure_channels_exist(self, channels: List[int]):
-    """ Checks that the channels exist. """
-    invalid_channels = [c for c in channels if c not in self.head]
-    if not len(invalid_channels) == 0:
-      raise ValueError(f"Invalid channels: {invalid_channels}")
-
-  @need_setup_finished
-  async def pick_up_tips(
-    self,
-    tip_spots: List[TipSpot],
-    use_channels: Optional[List[int]] = None,
-    offsets: Optional[Union[Coordinate, List[Optional[Coordinate]]]] = None,
-    **backend_kwargs
-  ):
-    """ Pick up tips from a resource.
-
-    Examples:
-      Pick up all tips in the first column.
-
-      >>> lh.pick_up_tips(tips_resource["A1":"H1"])
-
-      Pick up tips on odd numbered rows, skipping the other channels.
-
-      >>> lh.pick_up_tips(tips_resource["A1", "C1", "E1", "G1"],use_channels=[0, 2, 4, 6])
-
-      Pick up tips from different tip resources:
-
-      >>> lh.pick_up_tips(tips_resource1["A1"] + tips_resource2["B2"] + tips_resource3["C3"])
-
-      Picking up tips with different offsets:
-
-      >>> lh.pick_up_tips(
-      ...   tip_spots=tips_resource["A1":"C1"],
-      ...   offsets=[
-      ...     Coordinate(0, 0, 0), # A1
-      ...     Coordinate(1, 1, 1), # B1
-      ...     Coordinate.zero() # C1
-      ...   ]
-      ... )
-
-    Args:
-      tip_spots: List of tip spots to pick up tips from.
-      use_channels: List of channels to use. Index from front to back. If `None`, the first
-        `len(channels)` channels will be used.
-      offsets: List of offsets for each channel, a translation that will be applied to the tip
-        drop location. If `None`, no offset will be applied.
-      backend_kwargs: Additional keyword arguments for the backend, optional.
-
-    Raises:
-      RuntimeError: If the setup has not been run. See :meth:`~LiquidHandler.setup`.
-
-      ValueError: If the positions are not unique.
-
-      HasTipError: If a channel already has a tip.
-
-      NoTipError: If a spot does not have a tip.
-    """
-
-    # fix arguments
-    offsets = expand(offsets, len(tip_spots))
-    if use_channels is None:
-      if self._default_use_channels is None:
-        use_channels = list(range(len(tip_spots)))
-      else:
-        use_channels = self._default_use_channels
-    tips = [tip_spot.get_tip() for tip_spot in tip_spots]
-
-    # checks
-    self._assert_resources_exist(tip_spots)
-    self._make_sure_channels_exist(use_channels)
-    assert len(tip_spots) == len(offsets) == len(use_channels), \
-      "Number of tips and offsets and use_channels must be equal."
-
-    # create operations
-    pickups = [Pickup(resource=tip_spot, offset=offset, tip=tip)
-               for tip_spot, offset, tip in zip(tip_spots, offsets, tips)]
-
-    # queue operations on the trackers
-    for channel, op in zip(use_channels, pickups):
-      if self.head[channel].has_tip:
-        raise HasTipError("Channel has tip")
-      if does_tip_tracking() and not op.resource.tracker.is_disabled:
-        op.resource.tracker.remove_tip()
-      self.head[channel].add_tip(op.tip, origin=op.resource, commit=False)
-
-    # fix the backend kwargs
-    extras = self._check_args(self.backend.pick_up_tips, backend_kwargs,
-      default={"ops", "use_channels"})
-    for extra in extras:
-      del backend_kwargs[extra]
-
-    # actually pick up the tips
-    error: Optional[Exception] = None
-    try:
-      await self.backend.pick_up_tips(ops=pickups, use_channels=use_channels, **backend_kwargs)
-    except Exception as e:  # pylint: disable=broad-except
-      error = e
-
-    # determine which channels were successful
-    successes = [error is None] * len(pickups)
-    if error is not None and isinstance(error, ChannelizedError):
-      successes = [channel_idx not in error.errors for channel_idx in use_channels]
-
-    # commit or rollback the state trackers
-    for channel, op, success in zip(use_channels, pickups, successes):
-      if does_tip_tracking() and not op.resource.tracker.is_disabled:
-        (op.resource.tracker.commit if success else op.resource.tracker.rollback)()
-      (self.head[channel].commit if success else self.head[channel].rollback)()
-
-    # trigger callback
-    self._trigger_callback(
-      "pick_up_tips",
-      liquid_handler=self,
-      operations=pickups,
-      use_channels=use_channels,
-      error=error,
-      **backend_kwargs,
-    )
-
-  @need_setup_finished
-  async def drop_tips(
-    self,
-    tip_spots: List[Union[TipSpot, Resource]],
-    use_channels: Optional[List[int]] = None,
-    offsets: Optional[Union[Coordinate, List[Optional[Coordinate]]]] = None,
-    allow_nonzero_volume: bool = False,
-    **backend_kwargs
-  ):
-    """ Drop tips to a resource.
-
-    Examples:
-      Dropping tips to the first column.
-
-      >>> lh.pick_up_tips(tip_rack["A1:H1"])
-
-      Dropping tips with different offsets:
-
-      >>> lh.drop_tips(
-      ...   channels=tips_resource["A1":"C1"],
-      ...   offsets=[
-      ...     Coordinate(0, 0, 0), # A1
-      ...     Coordinate(1, 1, 1), # B1
-      ...     Coordinate.zero() # C1
-      ...   ]
-      ... )
-
-    Args:
-      tips: Tip resource locations to drop to.
-      use_channels: List of channels to use. Index from front to back. If `None`, the first
-        `len(channels)` channels will be used.
-      offsets: List of offsets for each channel, a translation that will be applied to the tip
-        pickup location. If `None`, no offset will be applied.
-      allow_nonzero_volume: If `True`, the tip will be dropped even if its volume is not zero (there
-        is liquid in the tip). If `False`, a RuntimeError will be raised if the tip has nonzero
-        volume.
-      backend_kwargs: Additional keyword arguments for the backend, optional.
-
-    Raises:
-      RuntimeError: If the setup has not been run. See :meth:`~LiquidHandler.setup`.
-
-      ValueError: If no channel will pick up a tip, in other words, if all channels are `None` or
-        if the list of channels is empty.
-
-      ValueError: If the positions are not unique.
-
-      NoTipError: If a channel does not have a tip.
-
-      HasTipError: If a spot already has a tip.
-    """
-
-
-    # fix arguments
-    offsets = expand(offsets, len(tip_spots))
-    if use_channels is None:
-      if self._default_use_channels is None:
-        use_channels = list(range(len(tip_spots)))
-      else:
-        use_channels = self._default_use_channels
-    tips = []
-    for channel in use_channels:
-      tip = self.head[channel].get_tip()
-      if tip.tracker.get_used_volume() > 0 and not allow_nonzero_volume:
-        raise RuntimeError(f"Cannot drop tip with volume {tip.tracker.get_used_volume()}")
-      tips.append(tip)
-
-    # checks
-    self._assert_resources_exist(tip_spots)
-    self._make_sure_channels_exist(use_channels)
-    assert len(tip_spots) == len(offsets) == len(use_channels) == len(tips), \
-      "Number of channels and offsets and use_channels and tips must be equal."
-
-    # create operations
-    drops = [Drop(resource=tip_spot, offset=offset, tip=tip)
-             for tip_spot, tip, offset in zip(tip_spots, tips, offsets)]
-
-    # queue operations on the trackers
-    for channel, op in zip(use_channels, drops):
-      if does_tip_tracking() and isinstance(op.resource, TipSpot) and \
-          not op.resource.tracker.is_disabled:
-        op.resource.tracker.add_tip(op.tip, commit=False)
-      self.head[channel].remove_tip()
-
-    # fix the backend kwargs
-    extras = self._check_args(self.backend.drop_tips, backend_kwargs,
-      default={"ops", "use_channels"})
-    for extra in extras:
-      del backend_kwargs[extra]
-
-    # actually drop the tips
-    error: Optional[Exception] = None
-    try:
-      await self.backend.drop_tips(ops=drops, use_channels=use_channels, **backend_kwargs)
-    except Exception as e:  # pylint: disable=broad-except
-      error = e
-
-    # determine which channels were successful
-    successes = [error is None] * len(drops)
-    if error is not None and isinstance(error, ChannelizedError):
-      successes = [channel_idx not in error.errors for channel_idx in use_channels]
-
-    # commit or rollback the state trackers
-    for channel, op, success in zip(use_channels, drops, successes):
-      if does_tip_tracking() and isinstance(op.resource, TipSpot) and \
-        not op.resource.tracker.is_disabled:
-        (op.resource.tracker.commit if success else op.resource.tracker.rollback)()
-      (self.head[channel].commit if success else self.head[channel].rollback)()
-
-    # trigger callback
-    self._trigger_callback(
-      "drop_tips",
-      liquid_handler=self,
-      operations=drops,
-      use_channels=use_channels,
-      error=error,
-      **backend_kwargs,
-    )
-
-  async def return_tips(self, use_channels: Optional[list[int]] = None, **backend_kwargs):
-    """ Return all tips that are currently picked up to their original place.
-
-    Examples:
-      Return the tips on the head to the tip rack where they were picked up:
-
-      >>> lh.pick_up_tips(tip_rack["A1"])
-      >>> lh.return_tips()
-
-    Args:
-      backend_kwargs: backend kwargs passed to `drop_tips`.
-
-    Raises:
-      RuntimeError: If no tips have been picked up.
-    """
-
-    tip_spots: List[TipSpot] = []
-    channels: List[int] = []
-
-    for channel, tracker in self.head.items():
-      if use_channels is not None and channel not in use_channels:
-        continue
-      if tracker.has_tip:
-        origin = tracker.get_tip_origin()
-        if origin is None:
-          raise RuntimeError("No tip origin found.")
-        tip_spots.append(origin)
-        channels.append(channel)
-
-    if len(tip_spots) == 0:
-      raise RuntimeError("No tips have been picked up.")
-
-    return await self.drop_tips(tip_spots=tip_spots, use_channels=channels, **backend_kwargs)
-
-  async def discard_tips(
-    self,
-    use_channels: Optional[List[int]] = None,
-    allow_nonzero_volume: bool = True,
-    **backend_kwargs
-  ):
-    """ Permanently discard tips in the trash.
-
-    Examples:
-      Discarding the tips on channels 1 and 2:
-
-      >>> lh.discard_tips(use_channels=[0, 1])
-
-      Discarding all tips currently picked up:
-
-      >>> lh.discard_tips()
-
-    Args:
-      use_channels: List of channels to use. Index from front to back. If `None`, all that have
-        tips will be used.
-      backend_kwargs: Additional keyword arguments for the backend, optional.
-    """
-
-    # Different default value from drop_tips: here we factor in the tip tracking.
-    if use_channels is None:
-      use_channels = [c for c, t in self.head.items() if t.has_tip]
-
-    n = len(use_channels)
-
-    if n == 0:
-      raise RuntimeError("No tips have been picked up and no channels were specified.")
-
-    trash = self.deck.get_trash_area()
-    offsets = list(reversed(trash.centers(yn=n)))
-
-    return await self.drop_tips(
-        tip_spots=[trash]*n,
-        use_channels=use_channels,
-        offsets=offsets,
-        allow_nonzero_volume=allow_nonzero_volume,
-        **backend_kwargs)
-
-  @need_setup_finished
-  async def aspirate(
-    self,
-    resources: Union[Container, Sequence[Container]],
-    vols: Union[List[float], float],
-    use_channels: Optional[List[int]] = None,
-    flow_rates: Optional[Union[float, List[Optional[float]]]] = None,
-    offsets: Union[Optional[Coordinate], Sequence[Optional[Coordinate]]] = None,
-    liquid_height: Union[Optional[float], List[Optional[float]]] = None,
-    blow_out_air_volume: Union[Optional[float], List[Optional[float]]] = None,
-    **backend_kwargs
-  ):
-    """ Aspirate liquid from the specified wells.
-
-    Examples:
-      Aspirate a constant amount of liquid from the first column:
-
-      >>> lh.aspirate(plate["A1:H1"], 50)
-
-      Aspirate an linearly increasing amount of liquid from the first column:
-
-      >>> lh.aspirate(plate["A1:H1"], range(0, 500, 50))
-
-      Aspirate arbitrary amounts of liquid from the first column:
-
-      >>> lh.aspirate(plate["A1:H1"], [0, 40, 10, 50, 100, 200, 300, 400])
-
-      Aspirate liquid from wells in different plates:
-
-      >>> lh.aspirate(plate["A1"] + plate2["A1"] + plate3["A1"], 50)
-
-      Aspirating with a 10mm z-offset:
-
-      >>> lh.aspirate(plate["A1"], vols=50, offsets=[Coordinate(0, 0, 10)])
-
-      Aspirate from a blue bucket (big container), with the first 4 channels (which will be
-      spaced equally apart):
-
-      >>> lh.aspirate(blue_bucket, vols=50, use_channels=[0, 1, 2, 3])
-
-    Args:
-      resources: A list of wells to aspirate liquid from. Can be a single resource, or a list of
-        resources. If a single resource is specified, all channels will aspirate from the same
-        resource.
-      vols: A list of volumes to aspirate, one for each channel. If `vols` is a single number, then
-        all channels will aspirate that volume.
-      use_channels: List of channels to use. Index from front to back. If `None`, the first
-        `len(wells)` channels will be used.
-      flow_rates: the aspiration speed. In ul/s. If `None`, the backend default will be used.
-      offsets: List of offsets for each channel, a translation that will be applied to the
-        aspiration location. If `None`, no offset will be applied.
-      liquid_height: The height of the liquid in the well wrt the bottom, in mm.
-      blow_out_air_volume: The volume of air to aspirate after the liquid, in ul. If `None`, the
-        backend default will be used.
-      backend_kwargs: Additional keyword arguments for the backend, optional.
-
-    Raises:
-      RuntimeError: If the setup has not been run. See :meth:`~LiquidHandler.setup`.
-
-      ValueError: If all channels are `None`.
-    """
-
-    # Start with computing the locations of the aspirations. Can either be a single resource, in
-    # which case all channels will aspirate from there, or a list of resources.
-    if isinstance(resources, Resource): # if single resource, space channels evenly
-      if use_channels is None:
-        if self._default_use_channels is None:
-          if isinstance(vols, list):
-            use_channels = list(range(len(vols)))
-          else:
-            use_channels = [0]
-        else:
-          use_channels = self._default_use_channels
-
-      self._make_sure_channels_exist(use_channels)
-
-      n = len(use_channels)
-
-      # If offsets is supplied, make sure it is a list of the correct length. If it is not in this
-      # format, raise an error. If it is not supplied, make it a list of the correct length by
-      # spreading channels across the resource evenly.
-      center_offsets = list(reversed(resources.centers(yn=n, zn=0)))
-      if offsets is not None:
-        if not isinstance(offsets, list) or len(offsets) != n:
-          raise ValueError("Number of offsets must match number of channels used when aspirating "
-                           "from a resource.")
-        offsets = [o + co for o, co in zip(offsets, center_offsets)]
-      else:
-        offsets = center_offsets
-
-      resources = [resources] * n
-    else:
-      if len(resources) == 0:
-        raise ValueError("No channels specified")
-      self._assert_resources_exist(resources)
-      n = len(resources)
-
-      for resource in resources:
-        if isinstance(resource.parent, Plate) and resource.parent.has_lid():
-          raise ValueError("Aspirating from plate with lid")
-
-      if use_channels is None:
-        use_channels = list(range(len(resources)))
-
-      self._make_sure_channels_exist(use_channels)
-
-      offsets = expand(offsets, n)
-
-    # expand the rest of the arguments
-    vols = expand(vols, n)
-    flow_rates = expand(flow_rates, n)
-    liquid_height = expand(liquid_height, n)
-    blow_out_air_volume = expand(blow_out_air_volume, n)
-    self._blow_out_air_volume = blow_out_air_volume
-    tips = [self.head[channel].get_tip() for channel in use_channels]
-
-    assert len(vols) == len(offsets) == len(flow_rates) == len(liquid_height)
-
-    # liquid(s) for each channel. If volume tracking is disabled, use None as the liquid.
-    liquids: List[List[Tuple[Optional[Liquid], float]]] = []
-    for r, vol in zip(resources, vols):
-      if r.tracker.is_disabled or not does_volume_tracking():
-        liquids.append([(None, vol)])
-      else:
-        liquids.append(r.tracker.get_liquids(top_volume=vol))
-
-    # create operations
-    aspirations = [Aspiration(resource=r, volume=v, offset=o, flow_rate=fr, liquid_height=lh, tip=t,
-                              blow_out_air_volume=bav, liquids=lvs)
-                   for r, v, o, fr, lh, t, bav, lvs in
-                    zip(resources, vols, offsets, flow_rates, liquid_height, tips,
-                        blow_out_air_volume, liquids)]
-
-    # queue the operations on the resource (source) and mounted tips (destination) trackers
-    for op in aspirations:
-      if does_volume_tracking():
-        if not op.resource.tracker.is_disabled:
-          op.resource.tracker.remove_liquid(op.volume)
-
-        # Cross contamination check
-        if does_cross_contamination_tracking():
-          if check_contaminated(op.tip.tracker.liquid_history, op.resource.tracker.liquid_history):
-            raise CrossContaminationError(
-              f"Attempting to aspirate {next(reversed(op.liquids))[0]} with a tip contaminated "
-              f"with {op.tip.tracker.liquid_history}.")
-
-        for liquid, volume in reversed(op.liquids):
-          op.tip.tracker.add_liquid(liquid=liquid, volume=volume)
-
-    extras = self._check_args(self.backend.aspirate, backend_kwargs,
-      default={"ops", "use_channels"})
-    for extra in extras:
-      del backend_kwargs[extra]
-
-    # actually aspirate the liquid
-    error: Optional[Exception] = None
-    try:
-      await self.backend.aspirate(ops=aspirations, use_channels=use_channels, **backend_kwargs)
-    except Exception as e:  # pylint: disable=broad-exception-caught
-      error = e
-
-    # determine which channels were successful
-    successes = [error is None] * len(aspirations)
-    if error is not None and isinstance(error, ChannelizedError):
-      successes = [channel_idx not in error.errors for channel_idx in use_channels]
-
-    # commit or rollback the state trackers
-    for channel, op, success in zip(use_channels, aspirations, successes):
-      if does_volume_tracking():
-        if not op.resource.tracker.is_disabled:
-          (op.resource.tracker.commit if success else op.resource.tracker.rollback)()
-        (self.head[channel].get_tip().tracker.commit if success else self.head[channel].rollback)()
-
-    # trigger callback
-    self._trigger_callback(
-      "aspirate",
-      liquid_handler=self,
-      operations=aspirations,
-      use_channels=use_channels,
-      error=error,
-      **backend_kwargs,
-    )
-
-  @need_setup_finished
-  async def dispense(
-    self,
-    resources: Union[Container, Sequence[Container]],
-    vols: Union[List[float], float],
-    use_channels: Optional[List[int]] = None,
-    flow_rates: Optional[Union[float, List[Optional[float]]]] = None,
-    offsets: Union[Optional[Coordinate], Sequence[Optional[Coordinate]]] = None,
-    liquid_height: Union[Optional[float], List[Optional[float]]] = None,
-    blow_out_air_volume: Union[Optional[float], List[Optional[float]]] = None,
-    **backend_kwargs
-  ):
-    """ Dispense liquid to the specified channels.
-
-    Examples:
-      Dispense a constant amount of liquid to the first column:
-
-      >>> lh.dispense(plate["A1:H1"], 50)
-
-      Dispense an linearly increasing amount of liquid to the first column:
-
-      >>> lh.dispense(plate["A1:H1"], range(0, 500, 50))
-
-      Dispense arbitrary amounts of liquid to the first column:
-
-      >>> lh.dispense(plate["A1:H1"], [0, 40, 10, 50, 100, 200, 300, 400])
-
-      Dispense liquid to wells in different plates:
-
-      >>> lh.dispense((plate["A1"], 50), (plate2["A1"], 50), (plate3["A1"], 50))
-
-      Dispensing with a 10mm z-offset:
-
-      >>> lh.dispense(plate["A1"], vols=50, offsets=[Coordinate(0, 0, 10)])
-
-      Dispense a blue bucket (big container), with the first 4 channels (which will be spaced
-      equally apart):
-
-      >>> lh.dispense(blue_bucket, vols=50, use_channels=[0, 1, 2, 3])
-
-    Args:
-      wells: A list of resources to dispense liquid to. Can be a list of resources, or a single
-        resource, in which case all channels will dispense to that resource.
-      vols: A list of volumes to dispense, one for each channel, or a single volume to dispense to
-        all channels. If `vols` is a single number, then all channels will dispense that volume. In
-        units of ul.
-      use_channels: List of channels to use. Index from front to back. If `None`, the first
-        `len(channels)` channels will be used.
-      flow_rates: the flow rates, in ul/s. If `None`, the backend default will be used.
-      offsets: List of offsets for each channel, a translation that will be applied to the
-        dispense location. If `None`, no offset will be applied.
-      liquid_height: The height of the liquid in the well wrt the bottom, in mm.
-      blow_out_air_volume: The volume of air to dispense after the liquid, in ul. If `None`, the
-        backend default will be used.
-      backend_kwargs: Additional keyword arguments for the backend, optional.
-
-    Raises:
-      RuntimeError: If the setup has not been run. See :meth:`~LiquidHandler.setup`.
-
-      ValueError: If the dispense info is invalid, in other words, when all channels are `None`.
-
-      ValueError: If all channels are `None`.
-    """
-
-    # Start with computing the locations of the dispenses. Can either be a single resource, in
-    # which case all channels will dispense to there, or a list of resources.
-    if isinstance(resources, Resource): # if single resource, space channels evenly
-      if use_channels is None:
-        if self._default_use_channels is None:
-          if isinstance(vols, list):
-            use_channels = list(range(len(vols)))
-          else:
-            use_channels = [0]
-        else:
-          use_channels = self._default_use_channels
-
-      self._make_sure_channels_exist(use_channels)
-
-      n = len(use_channels)
-
-      # If offsets is supplied, make sure it is a list of the correct length. If it is not in this
-      # format, raise an error. If it is not supplied, make it a list of the correct length by
-      # spreading channels across the resource evenly.
-      center_offsets = list(reversed(resources.centers(yn=n, zn=0)))
-      if offsets is not None:
-        if not isinstance(offsets, list) or len(offsets) != n:
-          raise ValueError("Number of offsets must match number of channels used when dispensing "
-                          "to a resource.")
-        offsets = [o + co for o, co in zip(offsets, center_offsets)]
-      else:
-        offsets = center_offsets
-
-      resources = [resources] * n
-    else:
-      if len(resources) == 0:
-        raise ValueError("No channels specified")
-      self._assert_resources_exist(resources)
-      n = len(resources)
-
-      for resource in resources:
-        if isinstance(resource.parent, Plate) and resource.parent.has_lid():
-          raise ValueError("Dispensing to plate with lid")
-
-      if use_channels is None:
-        use_channels = list(range(len(resources)))
-
-      self._make_sure_channels_exist(use_channels)
-
-      offsets = expand(offsets, n)
-
-    # expand the rest of the arguments
-    vols = expand(vols, n)
-    flow_rates = expand(flow_rates, n)
-    liquid_height = expand(liquid_height, n)
-    blow_out_air_volume = expand(blow_out_air_volume, n)
-    if any(bav is not None for bav in blow_out_air_volume):
-      if self._blow_out_air_volume is None:
-        raise BlowOutVolumeError("No blowout volume was aspirated.")
-      for requested_bav, done_bav in zip(blow_out_air_volume, self._blow_out_air_volume):
-        if requested_bav is not None and done_bav is not None and requested_bav > done_bav:
-          raise BlowOutVolumeError("Blowout volume is larger than aspirated volume")
-    self._blow_out_air_volume = None
-    tips = [self.head[channel].get_tip() for channel in use_channels]
-
-    assert len(vols) == len(offsets) == len(flow_rates) == len(liquid_height)
-
-    # liquid(s) for each channel. If volume tracking is disabled, use None as the liquid.
-    if does_volume_tracking():
-      liquids = [c.get_tip().tracker.get_liquids(top_volume=vol)
-                for c, vol in zip(self.head.values(), vols)]
-    else:
-      liquids = [[(None, vol)] for vol in vols]
-
-    # create operations
-    dispenses = [Dispense(resource=r, volume=v, offset=o, flow_rate=fr, liquid_height=lh, tip=t,
-                          liquids=lvs, blow_out_air_volume=bav)
-                 for r, v, o, fr, lh, t, bav, lvs in
-                  zip(resources, vols, offsets, flow_rates, liquid_height, tips,
-                      blow_out_air_volume, liquids)]
-
-    # queue the operations on the resource (source) and mounted tips (destination) trackers
-    for op in dispenses:
-      if does_volume_tracking():
-        if not op.resource.tracker.is_disabled:
-          # Update the liquid history of the tip to reflect new liquid
-          if check_updatable(op.tip.tracker, op.resource.tracker):
-            op.tip.tracker.liquid_history.update(op.resource.tracker.liquid_history)
-
-          for liquid, volume in op.liquids:
-            op.resource.tracker.add_liquid(liquid=liquid, volume=volume)
-        op.tip.tracker.remove_liquid(op.volume)
-
-    # fix the backend kwargs
-    extras = self._check_args(self.backend.dispense, backend_kwargs,
-      default={"ops", "use_channels"})
-    for extra in extras:
-      del backend_kwargs[extra]
-
-    # actually dispense the liquid
-    error: Optional[Exception] = None
-    try:
-      await self.backend.dispense(ops=dispenses, use_channels=use_channels, **backend_kwargs)
-    except Exception as e:  # pylint: disable=broad-except
-      error = e
-
-    # determine which channels were successful
-    successes = [error is None] * len(dispenses)
-    if error is not None and isinstance(error, ChannelizedError):
-      successes = [channel_idx not in error.errors for channel_idx in use_channels]
-
-    # commit or rollback the state trackers
-    for channel, op, success in zip(use_channels, dispenses, successes):
-      if does_volume_tracking():
-        if not op.resource.tracker.is_disabled:
-          (op.resource.tracker.commit if success else op.resource.tracker.rollback)()
-        (self.head[channel].get_tip().tracker.commit if success else self.head[channel].rollback)()
-
-    # trigger callback
-    self._trigger_callback(
-      "dispense",
-      liquid_handler=self,
-      operations=dispenses,
-      use_channels=use_channels,
-      error=error,
-      **backend_kwargs,
-    )
-
-  async def transfer(
-    self,
-    source: Well,
-    targets: Union[Well, List[Well]],
-    source_vol: Optional[float] = None,
-    ratios: Optional[List[float]] = None,
-    target_vols: Optional[List[float]] = None,
-    aspiration_flow_rate: Optional[float] = None,
-    dispense_flow_rates: Optional[Union[float, List[Optional[float]]]] = None,
-    **backend_kwargs
-  ):
-    """Transfer liquid from one well to another.
-
-    Examples:
-
-      Transfer 50 uL of liquid from the first well to the second well:
-
-      >>> lh.transfer(plate["A1"], plate["B1"], source_vol=50)
-
-      Transfer 80 uL of liquid from the first well equally to the first column:
-
-      >>> lh.transfer(plate["A1"], plate["A1:H1"], source_vol=80)
-
-      Transfer 60 uL of liquid from the first well in a 1:2 ratio to 2 other wells:
-
-      >>> lh.transfer(plate["A1"], plate["B1:C1"], source_vol=60, ratios=[2, 1])
-
-      Transfer arbitrary volumes to the first column:
-
-      >>> lh.transfer(plate["A1"], plate["A1:H1"], target_vols=[3, 1, 4, 1, 5, 9, 6, 2])
-
-    Args:
-      source: The source well.
-      targets: The target wells.
-      source_vol: The volume to transfer from the source well.
-      ratios: The ratios to use when transferring liquid to the target wells. If not specified, then
-        the volumes will be distributed equally.
-      target_vols: The volumes to transfer to the target wells. If specified, `source_vols` and
-        `ratios` must be `None`.
-      aspiration_flow_rate: The flow rate to use when aspirating, in ul/s. If `None`, the backend
-        default will be used.
-      dispense_flow_rates: The flow rates to use when dispensing, in ul/s. If `None`, the backend
-        default will be used. Either a single flow rate for all channels, or a list of flow rates,
-        one for each target well.
-
-    Raises:
-      RuntimeError: If the setup has not been run. See :meth:`~LiquidHandler.setup`.
-    """
-
-    if isinstance(targets, Well):
-      targets = [targets]
-
-    if isinstance(dispense_flow_rates, numbers.Rational):
-      dispense_flow_rates = [dispense_flow_rates] * len(targets)
-
-    if target_vols is not None:
-      if ratios is not None:
-        raise TypeError("Cannot specify ratios and target_vols at the same time")
-      if source_vol is not None:
-        raise TypeError("Cannot specify source_vol and target_vols at the same time")
-    else:
-      if source_vol is None:
-        raise TypeError("Must specify either source_vol or target_vols")
-
-      if ratios is None:
-        ratios = [1] * len(targets)
-
-      target_vols = [source_vol * r / sum(ratios) for r in ratios]
-
-    await self.aspirate(
-      resources=[source],
-      vols=[sum(target_vols)],
-      flow_rates=aspiration_flow_rate,
-      **backend_kwargs)
-    for target, vol in zip(targets, target_vols):
-      await self.dispense(
-        resources=[target],
-        vols=vol,
-        flow_rates=dispense_flow_rates,
-        use_channels=[0],
-        **backend_kwargs)
-
-  @contextlib.contextmanager
-  def use_channels(self, channels: List[int]):
-    """ Temporarily use the specified channels as a default argument to `use_channels`.
-
-    Examples:
-      Use channel index 2 for all liquid handling operations inside the context:
-
-      >>> with lh.use_channels([2]):
-      ...   lh.pick_up_tips(tip_rack["A1"])
-      ...   lh.aspirate(plate["A1"], 50)
-      ...   lh.dispense(plate["A1"], 50)
-
-      This is equivalent to:
-
-      >>> lh.pick_up_tips(tip_rack["A1"], use_channels=[2])
-      >>> lh.aspirate(plate["A1"], 50, use_channels=[2])
-      >>> lh.dispense(plate["A1"], 50, use_channels=[2])
-
-      Within the context manager, you can override the default channels by specifying the
-      `use_channels` argument explicitly.
-    """
-
-    self._default_use_channels = channels
-
-    try:
-      yield
-    finally:
-      self._default_use_channels = None
-
-  async def pick_up_tips96(
-    self,
-    tip_rack: TipRack,
-    offset: Coordinate = Coordinate.zero(),
-    **backend_kwargs):
-    """ Pick up tips using the 96 head. This will pick up 96 tips.
-
-    Examples:
-      Pick up tips from a 96-tip tiprack:
-
-      >>> lh.pick_up_tips96(my_tiprack)
-
-    Args:
-      tip_rack: The tip rack to pick up tips from.
-      offset: The offset to use when picking up tips, optional.
-      backend_kwargs: Additional keyword arguments for the backend, optional.
-    """
-
-    extras = self._check_args(self.backend.pick_up_tips96, backend_kwargs, default={"pickup"})
-    for extra in extras:
-      del backend_kwargs[extra]
-
-    # queue operation on all tip trackers
-    for i, tip_spot in enumerate(tip_rack.get_all_items()):
-      if not does_tip_tracking() and self.head96[i].has_tip:
-        self.head96[i].remove_tip()
-      self.head96[i].add_tip(tip_spot.get_tip(), origin=tip_spot, commit=False)
-      if does_tip_tracking() and not tip_spot.tracker.is_disabled:
-        tip_spot.tracker.remove_tip()
-
-    pickup_operation = PickupTipRack(resource=tip_rack, offset=offset)
-    try:
-      await self.backend.pick_up_tips96(
-        pickup=pickup_operation,
-        **backend_kwargs
-      )
-    except Exception as error:  # pylint: disable=broad-except
-      for i, tip_spot in enumerate(tip_rack.get_all_items()):
-        if does_tip_tracking() and not tip_spot.tracker.is_disabled:
-          tip_spot.tracker.rollback()
-        self.head96[i].rollback()
-      self._trigger_callback(
-        "pick_up_tips96",
-        liquid_handler=self,
-        pickup=pickup_operation,
-        error=error,
-        **backend_kwargs,
-      )
-    else:
-      for i, tip_spot in enumerate(tip_rack.get_all_items()):
-        if does_tip_tracking() and not tip_spot.tracker.is_disabled:
-          tip_spot.tracker.commit()
-        self.head96[i].commit()
-      self._trigger_callback(
-        "pick_up_tips96",
-        liquid_handler=self,
-        pickup=pickup_operation,
-        error=None,
-        **backend_kwargs,
-      )
-
-  async def drop_tips96(
-    self,
-    resource: Union[TipRack, Trash],
-    offset: Coordinate = Coordinate.zero(),
-    allow_nonzero_volume: bool = False,
-    **backend_kwargs
-  ):
-    """ Drop tips using the 96 head. This will drop 96 tips.
-
-    Examples:
-      Drop tips to a 96-tip tiprack:
-
-      >>> lh.drop_tips96(my_tiprack)
-
-      Drop tips to the trash:
-
-      >>> lh.drop_tips96(lh.deck.get_trash_area96())
-
-    Args:
-      resource: The tip rack to drop tips to.
-      offset: The offset to use when dropping tips.
-      allow_nonzero_volume: If `True`, the tip will be dropped even if its volume is not zero (there
-        is liquid in the tip). If `False`, a RuntimeError will be raised if the tip has nonzero
-        volume.
-      backend_kwargs: Additional keyword arguments for the backend, optional.
-    """
-
-    extras = self._check_args(self.backend.drop_tips96, backend_kwargs, default={"drop"})
-    for extra in extras:
-      del backend_kwargs[extra]
-
-    # queue operation on all tip trackers
-    for i in range(96):
-      tip = self.head96[i].get_tip()
-      if tip.tracker.get_used_volume() > 0 and not allow_nonzero_volume:
-        error = f"Cannot drop tip with volume {tip.tracker.get_used_volume()} on channel {i}"
-        raise RuntimeError(error)
-      if isinstance(resource, TipRack):
-        tip_spot = resource.get_item(i)
-        if does_tip_tracking() and not tip_spot.tracker.is_disabled:
-          tip_spot.tracker.add_tip(tip, commit=False)
-      self.head96[i].remove_tip()
-
-    drop_operation = DropTipRack(resource=resource, offset=offset)
-    try:
-      await self.backend.drop_tips96(
-        drop=drop_operation,
-        **backend_kwargs
-      )
-    except Exception as e:  # pylint: disable=broad-except
-      for i in range(96):
-        if isinstance(resource, TipRack):
-          tip_spot = resource.get_item(i)
-          if does_tip_tracking() and not tip_spot.tracker.is_disabled:
-            tip_spot.tracker.rollback()
-        self.head96[i].rollback()
-      self._trigger_callback(
-        "drop_tips96",
-        liquid_handler=self,
-        drop=drop_operation,
-        error=e,
-        **backend_kwargs,
-      )
-    else:
-      for i in range(96):
-        if isinstance(resource, TipRack):
-          tip_spot = resource.get_item(i)
-          if does_tip_tracking() and not tip_spot.tracker.is_disabled:
-            tip_spot.tracker.commit()
-        self.head96[i].commit()
-      self._trigger_callback(
-        "drop_tips96",
-        liquid_handler=self,
-        drop=drop_operation,
-        error=None,
-        **backend_kwargs,
-      )
-
-  def _get_96_head_origin_tip_rack(self) -> Optional[TipRack]:
-    """ Get the tip rack where the tips on the 96 head were picked up. If no tips were picked up,
-    return `None`. If different tip racks were found for different tips on the head, raise a
-    RuntimeError. """
-
-    tip_spot = self.head96[0].get_tip_origin()
-    if tip_spot is None:
-      return None
-    tip_rack = tip_spot.parent
-    if tip_rack is None:
-      # very unlikely, but just in case
-      raise RuntimeError("No tip rack found for tip")
-    for i in range(tip_rack.num_items):
-      other_tip_spot = self.head96[i].get_tip_origin()
-      if other_tip_spot is None:
-        raise RuntimeError("Not all channels have a tip origin")
-      other_tip_rack = other_tip_spot.parent
-      if tip_rack != other_tip_rack:
-        raise RuntimeError("All tips must be from the same tip rack")
-    return tip_rack
-
-  async def return_tips96(self, allow_nonzero_volume: bool = False, **backend_kwargs):
-    """ Return the tips on the 96 head to the tip rack where they were picked up.
-
-    Examples:
-      Return the tips on the 96 head to the tip rack where they were picked up:
-
-      >>> lh.pick_up_tips96(my_tiprack)
-      >>> lh.return_tips96()
-
-    Raises:
-      RuntimeError: If no tips have been picked up.
-    """
-
-    tip_rack = self._get_96_head_origin_tip_rack()
-    if tip_rack is None:
-      raise RuntimeError("No tips have been picked up with the 96 head")
-    return await self.drop_tips96(
-      tip_rack,
-      allow_nonzero_volume=allow_nonzero_volume,
-      **backend_kwargs)
-
-  async def discard_tips96(self, allow_nonzero_volume: bool = True, **backend_kwargs):
-    """ Permanently discard tips from the 96 head in the trash. This method only works when this
-    LiquidHandler is configured with a deck that implements the `get_trash_area96` method.
-    Otherwise, an `ImplementationError` will be raised.
-
-    Examples:
-      Discard the tips on the 96 head:
-
-      >>> lh.discard_tips96()
-
-    Args:
-      allow_nonzero_volume: If `True`, the tip will be dropped even if its volume is not zero (there
-        is liquid in the tip). If `False`, a RuntimeError will be raised if the tip has nonzero
-        volume.
-      backend_kwargs: Additional keyword arguments for the backend, optional.
-
-    Raises:
-      ImplementationError: If the deck does not implement the `get_trash_area96` method.
-    """
-
-    return await self.drop_tips96(
-      self.deck.get_trash_area96(),
-      allow_nonzero_volume=allow_nonzero_volume,
-      **backend_kwargs)
-
-  async def aspirate96(
-    self,
     resource: Union[Plate, Container, List[Well]],
     volume: float,
     offset: Coordinate = Coordinate.zero(),
@@ -3682,5 +1884,4 @@
 
 class OperationCallback(Protocol):
   def __call__(self, handler: "LiquidHandler", *args: Any, **kwargs: Any) -> None:
-    ...  # pragma: no cover
->>>>>>> e63b80f6
+    ...  # pragma: no cover