--- conflicted
+++ resolved
@@ -1395,18 +1395,6 @@
         for liquid, vol in reversed(liquids):
           channel.get_tip().tracker.add_liquid(liquid=liquid, volume=vol)
 
-<<<<<<< HEAD
-        aspiration = AspirationPlate(
-          wells=wells,
-          volume=volume,
-          offset=offset,
-          flow_rate=flow_rate,
-          tips=tips,
-          liquid_height=None,
-          blow_out_air_volume=blow_out_air_volume,
-          liquids=cast(List[List[Tuple[Optional[Liquid], float]]], all_liquids) # stupid
-        )
-=======
       aspiration = AspirationPlate(
         wells=wells,
         volume=volume,
@@ -1417,7 +1405,6 @@
         blow_out_air_volume=blow_out_air_volume,
         liquids=cast(List[List[Tuple[Optional[Liquid], float]]], all_liquids) # stupid
       )
->>>>>>> e63b80f6
 
     try:
       await self.backend.aspirate96(aspiration=aspiration, **backend_kwargs)
