--- conflicted
+++ resolved
@@ -1,166 +1,3 @@
-<<<<<<< HEAD
-""" Data structures for the standard form of liquid handling. """
-
-from __future__ import annotations
-
-from dataclasses import dataclass, field
-import enum
-from typing import List, Optional, Union, Tuple, TYPE_CHECKING
-
-from pylabrobot.resources.liquid import Liquid
-from pylabrobot.resources.coordinate import Coordinate
-if TYPE_CHECKING:
-  from pylabrobot.resources import Container, Resource, TipRack, Trash, Well
-  from pylabrobot.resources.tip import Tip
-  from pylabrobot.resources.tip_rack import TipSpot
-
-
-@dataclass
-class Pickup:
-  """ A pickup operation. """
-  resource: TipSpot
-  offset: Optional[Coordinate]
-  tip: Tip # TODO: perhaps we can remove this, because the tip spot has the tip?
-
-
-@dataclass
-class Drop:
-  """ A drop operation. """
-  resource: Resource
-  offset: Optional[Coordinate]
-  tip: Tip
-
-
-@dataclass
-class PickupTipRack:
-  """ A pickup operation for an entire tip rack. """
-
-  resource: TipRack
-  offset: Optional[Coordinate]
-
-
-@dataclass
-class DropTipRack:
-  """ A drop operation for an entire tip rack. """
-
-  resource: Union[TipRack, Trash]
-  offset: Optional[Coordinate]
-
-
-@dataclass
-class Aspiration:
-  """ Aspiration contains information about an aspiration. """
-
-  resource: Container
-  offset: Optional[Coordinate]
-  tip: Tip
-  volume: float
-  flow_rate: Optional[float]
-  liquid_height: Optional[float]
-  blow_out_air_volume: Optional[float]
-  liquids: List[Tuple[Optional[Liquid], float]]
-
-
-@dataclass
-class Dispense:
-  """ Dispense contains information about an dispense. """
-
-  resource: Container
-  offset: Optional[Coordinate]
-  tip: Tip
-  volume: float
-  flow_rate: Optional[float]
-  liquid_height: Optional[float]
-  blow_out_air_volume: Optional[float]
-  liquids: List[Tuple[Optional[Liquid], float]]
-
-
-@dataclass
-class AspirationPlate:
-  """ Contains information about an aspiration from a plate (in a single movement). """
-
-  wells: List[Well]
-  offset: Optional[Coordinate]
-  tips: List[Tip]
-  volume: float
-  flow_rate: Optional[float]
-  liquid_height: Optional[float]
-  blow_out_air_volume: Optional[float]
-  liquids: List[List[Tuple[Optional[Liquid], float]]]
-
-
-@dataclass
-class DispensePlate:
-  """ Contains information about an aspiration from a plate (in a single movement). """
-
-  wells: List[Well]
-  offset: Optional[Coordinate]
-  tips: List[Tip]
-  volume: float
-  flow_rate: Optional[float]
-  liquid_height: Optional[float]
-  blow_out_air_volume: Optional[float]
-  liquids: List[List[Tuple[Optional[Liquid], float]]]
-
-
-class GripDirection(enum.Enum):
-  """ A direction from which to grab the resource. """
-  FRONT = enum.auto()
-  BACK = enum.auto()
-  LEFT = enum.auto()
-  RIGHT = enum.auto()
-
-
-@dataclass
-class Move:
-  """ A move operation.
-
-  Attributes:
-    resource: The resource to move.
-    destination: The destination of the move.
-    resource_offset: The offset of the resource.
-    destination_offset: The offset of the destination.
-    pickup_distance_from_top: The distance from the top of the resource to pick up from.
-    get_direction: The direction from which to grab the resource.
-    put_direction: The direction from which to put the resource.
-  """
-
-  resource: Resource
-  destination: Coordinate
-  intermediate_locations: List[Coordinate] = field(default_factory=list)
-  resource_offset: Coordinate = field(default_factory=Coordinate.zero)
-  destination_offset: Coordinate = field(default_factory=Coordinate.zero)
-  pickup_distance_from_top: float = 0
-  get_direction: GripDirection = GripDirection.FRONT
-  put_direction: GripDirection = GripDirection.FRONT
-
-  @property
-  def rotation(self) -> int:
-    if self.get_direction == self.put_direction:
-      return 0
-    if (self.get_direction, self.put_direction) in (
-        (GripDirection.FRONT, GripDirection.RIGHT),
-        (GripDirection.RIGHT, GripDirection.BACK),
-        (GripDirection.BACK, GripDirection.LEFT),
-        (GripDirection.LEFT, GripDirection.FRONT),
-    ):
-      return 270
-    if (self.get_direction, self.put_direction) in (
-        (GripDirection.FRONT, GripDirection.BACK),
-        (GripDirection.LEFT, GripDirection.RIGHT),
-    ):
-      return 180
-    if (self.put_direction, self.get_direction) in (
-        (GripDirection.FRONT, GripDirection.RIGHT),
-        (GripDirection.RIGHT, GripDirection.BACK),
-        (GripDirection.BACK, GripDirection.LEFT),
-        (GripDirection.LEFT, GripDirection.FRONT),
-    ):
-      return 90
-    raise ValueError(f"Invalid grip directions: {self.get_direction}, {self.put_direction}")
-
-PipettingOp = Union[Pickup, Drop, Aspiration, Dispense]
-=======
 """ Data structures for the standard form of liquid handling. """
 
 from __future__ import annotations
@@ -348,5 +185,4 @@
       return 90
     raise ValueError(f"Invalid grip directions: {self.get_direction}, {self.put_direction}")
 
-PipettingOp = Union[Pickup, Drop, Aspiration, Dispense]
->>>>>>> e63b80f6
+PipettingOp = Union[Pickup, Drop, Aspiration, Dispense]