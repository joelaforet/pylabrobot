<<<<<<< HEAD
var mode;
const MODE_VISUALIZER = "visualizer";
const MODE_GUI = "gui";

var layer = new Konva.Layer();
var resourceLayer = new Konva.Layer();
var tooltip;
var stage;
var selectedResource;

var canvasWidth, canvasHeight;

const robotWidthMM = 100 + 30 * 22.5; // mm, just the deck
const robotHeightMM = 653.5; // mm
var scaleX, scaleY;

const numRails = 30;

var resources = {}; // name -> Resource object

let trash;

function getSnappingResourceAndLocationAndSnappingBox(resourceToSnap, x, y) {
  // Return the snapping resource that the given point is within, or undefined if there is no such resource.
  // A snapping resource is a spot within a plate/tip carrier or the OT deck.
  // This can probably be simplified a lot.
  // Returns {resource, location wrt resource}

  if (!snappingEnabled) {
    return undefined;
  }

  // Check if the resource is in the trash.
  if (
    x > trash.x() &&
    x < trash.x() + trash.width() &&
    y > trash.y() &&
    y < trash.y() + trash.height()
  ) {
    return {
      resource: trash,
      location: { x: 0, y: 0 },
      snappingBox: {
        x: trash.x(),
        y: trash.y(),
        width: trash.width(),
        height: trash.height(),
      },
    };
  }

  // Check if the resource is in a CarrierSite.
  let deck = resources["deck"];
  for (let resource_name in deck.children) {
    const resource = deck.children[resource_name];

    // Check if we have a resource to snap
    let canSnapPlate =
      resourceToSnap.constructor.name === "Plate" &&
      resource.constructor.name === "PlateCarrier";
    let canSnapTipRack =
      resourceToSnap.constructor.name === "TipRack" &&
      resource.constructor.name === "TipCarrier";
    if (!(canSnapPlate || canSnapTipRack)) {
      continue;
    }

    for (let carrier_site_name in resource.children) {
      let carrier_site = resource.children[carrier_site_name];
      const { x: resourceX, y: resourceY } = carrier_site.getAbsoluteLocation();
      if (
        x > resourceX &&
        x < resourceX + carrier_site.size_x &&
        y > resourceY &&
        y < resourceY + carrier_site.size_y
      ) {
        return {
          resource: carrier_site,
          location: { x: 0, y: 0 },
          snappingBox: {
            x: resourceX,
            y: resourceY,
            width: carrier_site.size_x,
            height: carrier_site.size_y,
          },
        };
      }
    }
  }

  // Check if the resource is in the OT Deck.
  if (deck.constructor.name === "OTDeck") {
    const siteWidth = 128.0;
    const siteHeight = 86.0;

    for (let i = 0; i < otDeckSiteLocations.length; i++) {
      let siteLocation = otDeckSiteLocations[i];
      if (
        x > deck.location.x + siteLocation.x &&
        x < deck.location.x + siteLocation.x + siteWidth &&
        y > deck.location.y + siteLocation.y &&
        y < deck.location.y + siteLocation.y + siteHeight
      ) {
        return {
          resource: deck,
          location: { x: siteLocation.x, y: siteLocation.y },
          snappingBox: {
            x: deck.location.x + siteLocation.x,
            y: deck.location.y + siteLocation.y,
            width: siteWidth,
            height: siteHeight,
          },
        };
      }
    }
  }

  // Check if the resource is in an OTDeck.
  return undefined;
}

function getSnappingGrid(x, y, width, height) {
  // Get the snapping lines for the given resource (defined by x, y, width, height).
  // Returns {resourceX, resourceY, snapX, snapY} where resourceX and resourceY are the
  // location where the resource should be snapped to, and snapX and snapY are the
  // snapping lines that should be drawn.

  if (!snappingEnabled) {
    return {};
  }

  const SNAP_MARGIN = 5;

  let snappingLines = {};

  const deck = resources["deck"];
  if (deck.constructor.name === "HamiltonSTARDeck") {
    // TODO: vantage
    if (Math.abs(y - deck.location.y - 63) < SNAP_MARGIN) {
      snappingLines.resourceY = deck.location.y + 63;
    }

    if (
      Math.abs(y - deck.location.y - 63 - deck.railHeight + height) <
      SNAP_MARGIN
    ) {
      snappingLines.resourceY = deck.location.y + 63 + deck.railHeight - height;
      snappingLines.snappingY = deck.location.y + 63 + deck.railHeight;
    }

    if (Math.abs(x - deck.location.x) < SNAP_MARGIN) {
      snappingLines.resourceX = deck.location.x;
    }

    // Check if the resource is on a Hamilton deck rail. (100 + 22.5 * i)
    for (let rail = 0; rail < deck.num_rails; rail++) {
      const railX = 100 + 22.5 * rail;
      if (Math.abs(x - railX) < SNAP_MARGIN) {
        snappingLines.resourceX = railX;
      }
    }
  }

  // if resource snapping position defined, but not the snapping line, set the snapping line to the
  // resource snapping position.
  if (
    snappingLines.resourceX !== undefined &&
    snappingLines.snappingX === undefined
  ) {
    snappingLines.snappingX = snappingLines.resourceX;
  }
  if (
    snappingLines.resourceY !== undefined &&
    snappingLines.snappingY === undefined
  ) {
    snappingLines.snappingY = snappingLines.resourceY;
  }

  return snappingLines;
}

class Resource {
  constructor(resourceData, parent = undefined) {
    const { name, location, size_x, size_y, size_z, children } = resourceData;
    this.name = name;
    this.size_x = size_x;
    this.size_y = size_y;
    this.size_z = size_z;
    this.location = location;
    this.parent = parent;

    this.color = "#5B6D8F";

    this.children = [];
    for (let i = 0; i < children.length; i++) {
      const child = children[i];
      const childClass = classForResourceType(child.type);
      const childInstance = new childClass(child, this);
      this.assignChild(childInstance);

      // Save in global lookup
      resources[child.name] = childInstance;
    }
  }

  draggable = mode === MODE_GUI;
  canDelete = mode === MODE_GUI;

  draw(layer) {
    // On draw, destroy the old shape.
    if (this.group !== undefined) {
      this.group.destroy();
    }

    // Add all children to this shape's group.
    this.group = new Konva.Group({
      x: this.location.x,
      y: this.location.y,
      draggable: this.draggable,
    });
    this.mainShape = this.drawMainShape();
    if (this.mainShape !== undefined) {
      this.group.add(this.mainShape);
    }
    for (let i = 0; i < this.children.length; i++) {
      const child = this.children[i];
      child.draw(layer);
    }
    layer.add(this.group);
    // Add a reference to this to the shape (so that it may be accessed in event handlers)
    this.group.resource = this;

    // Add this group to parent group.
    if (this.parent !== undefined) {
      this.parent.group.add(this.group);
    }

    // If a shape is drawn, add event handlers and other things.
    if (this.mainShape !== undefined) {
      this.mainShape.resource = this;
      this.mainShape.on("mouseover", () => {
        const { x, y } = this.getAbsoluteLocation();
        if (tooltip !== undefined) {
          tooltip.destroy();
        }
        tooltip = new Konva.Label({
          x: x + this.size_x / 2,
          y: y + this.size_y / 2,
          opacity: 0.75,
        });
        tooltip.add(
          new Konva.Tag({
            fill: "black",
            pointerDirection: "down",
            pointerWidth: 10,
            pointerHeight: 10,
            lineJoin: "round",
            shadowColor: "black",
            shadowBlur: 10,
            shadowOffset: 10,
            shadowOpacity: 0.5,
          })
        );
        tooltip.add(
          new Konva.Text({
            text: this.tooltipLabel(),
            fontFamily: "Arial",
            fontSize: 18,
            padding: 5,
            fill: "white",
          })
        );
        tooltip.scaleY(-1);
        layer.add(tooltip);
      });
      this.mainShape.on("mouseout", () => {
        tooltip.destroy();
      });
    }
  }

  drawMainShape() {
    return new Konva.Rect({
      width: this.size_x,
      height: this.size_y,
      fill: this.color,
      stroke: "black",
      strokeWidth: 1,
    });
  }

  tooltipLabel() {
    return `${this.name} (${this.constructor.name})`;
  }

  getAbsoluteLocation() {
    if (this.parent !== undefined) {
      const parentLocation = this.parent.getAbsoluteLocation();
      return {
        x: parentLocation.x + this.location.x,
        y: parentLocation.y + this.location.y,
        z: parentLocation.z + this.location.z,
      };
    }
    return this.location;
  }

  serialize() {
    const serializedChildren = [];
    for (let i = 0; i < this.children.length; i++) {
      const child = this.children[i];
      serializedChildren.push(child.serialize());
    }

    return {
      name: this.name,
      type: this.constructor.name,
      location: {
        ...this.location,
        ...{
          type: "Coordinate",
        },
      },
      size_x: this.size_x,
      size_y: this.size_y,
      size_z: this.size_z,
      children: serializedChildren,
      parent_name: this.parent === undefined ? null : this.parent.name,
    };
  }

  assignChild(child) {
    if (child === this) {
      console.error("Cannot assign a resource to itself", this);
      return;
    }

    // Update layout tree.
    child.parent = this;
    this.children.push(child);

    // Add child group to UI.
    if (this.group !== undefined && child.group !== undefined) {
      this.group.add(child.group);
    }
  }

  unassignChild(child) {
    child.parent = undefined;
    const index = this.children.indexOf(child);
    if (index > -1) {
      this.children.splice(index, 1);
    }
  }

  destroy() {
    // Destroy children
    for (let i = this.children.length - 1; i >= 0; i--) {
      const child = this.children[i];
      child.destroy();
    }

    // Remove from global lookup
    delete resources[this.name];

    // Remove from UI
    if (this.group !== undefined) {
      this.group.destroy();
    }

    // Remove from parent
    if (this.parent !== undefined) {
      this.parent.unassignChild(this);
    }
  }

  update() {
    this.draw(resourceLayer);
  }

  setState() {}
}

class Deck extends Resource {
  draggable = false;
  canDelete = false;
}

class HamiltonSTARDeck extends Deck {
  constructor(resourceData) {
    super(resourceData, undefined);
    const { num_rails } = resourceData;
    this.num_rails = num_rails;
    this.railHeight = 497;
  }

  drawMainShape() {
    // Draw a transparent rectangle with an outline
    let mainShape = new Konva.Group();
    mainShape.add(
      new Konva.Rect({
        y: 63,
        width: this.size_x,
        height: this.railHeight,
        fill: "white",
        stroke: "black",
        strokeWidth: 1,
      })
    );

    // draw border around the deck
    mainShape.add(
      new Konva.Rect({
        width: this.size_x,
        height: this.size_y,
        stroke: "black",
        strokeWidth: 1,
      })
    );

    // Draw vertical rails as lines
    for (let i = 0; i < numRails; i++) {
      const rail = new Konva.Line({
        points: [
          100 + i * 22.5, // 22.5 mm per rail
          63,
          100 + i * 22.5, // 22.5 mm per rail
          this.railHeight + 63,
        ],
        stroke: "black",
        strokeWidth: 1,
      });
      mainShape.add(rail);

      // Add a text label every 5 rails. Rails are 1-indexed.
      // Keep in mind that the stage is flipped vertically.
      if ((i + 1) % 5 === 0) {
        const railLabel = new Konva.Text({
          x: 100 + i * 22.5, // 22.5 mm per rail
          y: 50,
          text: i + 1,
          fontSize: 12,
          fill: "black",
        });
        railLabel.scaleY(-1); // Flip the text vertically
        mainShape.add(railLabel);
      }
    }
    return mainShape;
  }

  serialize() {
    return {
      ...super.serialize(),
      ...{
        num_rails: this.num_rails,
        no_trash: true,
      },
    };
  }
}

const otDeckSiteLocations = [
  { x: 0.0, y: 0.0 },
  { x: 132.5, y: 0.0 },
  { x: 265.0, y: 0.0 },
  { x: 0.0, y: 90.5 },
  { x: 132.5, y: 90.5 },
  { x: 265.0, y: 90.5 },
  { x: 0.0, y: 181.0 },
  { x: 132.5, y: 181.0 },
  { x: 265.0, y: 181.0 },
  { x: 0.0, y: 271.5 },
  { x: 132.5, y: 271.5 },
  { x: 265.0, y: 271.5 },
];

class OTDeck extends Deck {
  constructor(resourceData) {
    resourceData.location = { x: 115.65, y: 68.03 };
    super(resourceData, undefined);
  }

  drawMainShape() {
    let group = new Konva.Group({});
    const width = 128.0;
    const height = 86.0;
    // Draw the sites
    for (let i = 0; i < otDeckSiteLocations.length; i++) {
      const siteLocation = otDeckSiteLocations[i];
      const site = new Konva.Rect({
        x: siteLocation.x,
        y: siteLocation.y,
        width: width,
        height: height,
        fill: "white",
        stroke: "black",
        strokeWidth: 1,
      });
      group.add(site);

      // Add a text label in the site
      const siteLabel = new Konva.Text({
        x: siteLocation.x,
        y: siteLocation.y + height,
        text: i + 1,
        width: width,
        height: height,
        fontSize: 16,
        fill: "black",
        align: "center",
        verticalAlign: "middle",
        scaleY: -1, // Flip the text vertically
      });
      group.add(siteLabel);
    }

    // draw border around the deck
    group.add(
      new Konva.Rect({
        width: this.size_x,
        height: this.size_y,
        stroke: "black",
        strokeWidth: 1,
      })
    );

    return group;
  }

  serialize() {
    return {
      ...super.serialize(),
      ...{
        no_trash: true,
      },
    };
  }
}

let snapLines = [];
let snappingBox = undefined;

class Plate extends Resource {
  constructor(resourceData, parent = undefined) {
    super(resourceData, parent);
    const { num_items_x, num_items_y } = resourceData;
    this.num_items_x = num_items_x;
    this.num_items_y = num_items_y;
  }

  drawMainShape() {
    return new Konva.Rect({
      width: this.size_x,
      height: this.size_y,
      fill: "#2B2D42",
      stroke: "black",
      strokeWidth: 1,
    });
  }

  serialize() {
    return {
      ...super.serialize(),
      ...{
        num_items_x: this.num_items_x,
        num_items_y: this.num_items_y,
      },
    };
  }

  update() {
    super.update();

    // Rename the children
    for (let i = 0; i < this.num_items_x; i++) {
      for (let j = 0; j < this.num_items_y; j++) {
        const child = this.children[i * this.num_items_y + j];
        child.name = `${this.name}_well_${i}_${j}`;
      }
    }
  }
}

class Container extends Resource {
  constructor(resourceData, parent) {
    super(resourceData, parent);
    const { max_volume } = resourceData;
    this.maxVolume = max_volume;
    this.liquids = resourceData.liquids || [];
  }

  static colorForVolume(volume, maxVolume) {
    return `rgba(239, 35, 60, ${volume / maxVolume})`;
  }

  getVolume() {
    return this.liquids.reduce((acc, liquid) => acc + liquid.volume, 0);
  }

  aspirate(volume) {
    if (volume > this.getVolume()) {
      throw new Error(
        `Aspirating ${volume}uL from well ${
          this.name
        } with ${this.getVolume()}uL`
      );
    }

    // Remove liquids top down until we have removed the desired volume.
    let volumeToRemove = volume;
    for (let i = this.liquids.length - 1; i >= 0; i--) {
      const liquid = this.liquids[i];
      if (volumeToRemove >= liquid.volume) {
        volumeToRemove -= liquid.volume;
        this.liquids.splice(i, 1);
      } else {
        liquid.volume -= volumeToRemove;
        volumeToRemove = 0;
      }
    }

    this.update();
  }

  addLiquid(liquid) {
    this.liquids.push(liquid);
    this.update();
  }

  setLiquids(liquids) {
    this.liquids = liquids;
    this.update();
  }

  setState(state) {
    let liquids = [];
    for (let i = 0; i < state.liquids.length; i++) {
      const liquid = state.liquids[i];
      liquids.push({
        name: liquid[0],
        volume: liquid[1],
      });
    }
    this.setLiquids(liquids);
  }

  dispense(volume) {
    if (volume + this.volume > this.maxVolume) {
      throw new Error(
        `Adding ${volume}uL to well ${this.name} with ${this.volume}uL would exceed max volume of ${this.maxVolume}uL`
      );
    }

    this.addLiquid({
      volume: volume,
      name: "Unknown liquid", // TODO: get liquid name from parameter?
    });
  }

  serializeState() {
    return {
      liquids: this.liquids,
      pending_liquids: this.liquids,
    };
  }

  serialize() {
    return {
      ...super.serialize(),
      ...{
        max_volume: this.maxVolume,
      },
    };
  }
}

class Trough extends Container {
  drawMainShape() {
    let mainShape = new Konva.Group();

    let background = new Konva.Rect({
      width: this.size_x,
      height: this.size_y,
      fill: "white",
      stroke: "black",
      strokeWidth: 1,
    });

    let liquidLayer = new Konva.Rect({
      width: this.size_x,
      height: this.size_y,
      fill: Trough.colorForVolume(this.getVolume(), this.maxVolume),
      stroke: "black",
      strokeWidth: 1,
    });

    mainShape.add(background);
    mainShape.add(liquidLayer);
    return mainShape;
  }
}

class Well extends Container {
  draggable = false;
  canDelete = false;

  constructor(resourceData, parent) {
    super(resourceData, parent);
    const { cross_section_type } = resourceData;
    this.cross_section_type = cross_section_type;
  }

  drawMainShape() {
    if (this.cross_section_type === "circle") {
      return new Konva.Circle({
        radius: this.size_x / 2,
        fill: Well.colorForVolume(this.getVolume(), this.maxVolume),
        stroke: "black",
        strokeWidth: 1,
        offsetX: -this.size_x / 2,
        offsetY: -this.size_y / 2,
      });
    } else {
      return new Konva.Rect({
        width: this.size_x,
        height: this.size_y,
        fill: Well.colorForVolume(this.getVolume(), this.maxVolume),
        stroke: "black",
        strokeWidth: 1,
      });
    }
  }
}

class TipRack extends Resource {
  constructor(resourceData, parent) {
    super(resourceData, parent);
    const { num_items_x, num_items_y } = resourceData;
    this.num_items_x = num_items_x;
    this.num_items_y = num_items_y;
  }

  drawMainShape() {
    return new Konva.Rect({
      width: this.size_x,
      height: this.size_y,
      fill: "#2B2D42",
      stroke: "black",
      strokeWidth: 1,
    });
  }

  serialize() {
    return {
      ...super.serialize(),
      ...{
        num_items_x: this.num_items_x,
        num_items_y: this.num_items_y,
      },
    };
  }

  update() {
    super.update();

    // Rename the children
    for (let i = 0; i < this.num_items_x; i++) {
      for (let j = 0; j < this.num_items_y; j++) {
        const child = this.children[i * this.num_items_y + j];
        child.name = `${this.name}_tipspot_${i}_${j}`;
      }
    }
  }
}

class TipSpot extends Resource {
  constructor(resourceData, parent) {
    super(resourceData, parent);
    this.has_tip = false;
    this.tip = resourceData.prototype_tip; // not really a creator, but good enough for now.
  }

  draggable = false;
  canDelete = false;

  drawMainShape() {
    return new Konva.Circle({
      radius: this.size_x / 2,
      fill: this.has_tip ? "#40CDA1" : "white",
      stroke: "black",
      strokeWidth: 1,
      offsetX: -this.size_x / 2,
      offsetY: -this.size_y / 2,
    });
  }

  setState(state) {
    this.has_tip = state.tip !== null;
    this.update();
  }

  setTip(has_tip, layer) {
    this.has_tip = has_tip;
    this.draw(layer);
  }

  pickUpTip(layer) {
    if (!this.has_tip) {
      throw new Error("No tip to pick up");
    }
    this.setTip(false, layer);
  }

  dropTip(layer) {
    if (this.has_tip) {
      throw new Error("Already has tip");
    }
    this.setTip(true, layer);
  }

  serialize() {
    return {
      ...super.serialize(),
      ...{
        prototype_tip: this.tip,
      },
    };
  }

  serializeState() {
    if (this.has_tip) {
      return {
        tip: this.tip,
        pending_tip: this.tip,
      };
    }
    return {
      tip: null,
      pending_tip: null,
    };
  }
}

// Nothing special.
class Trash extends Resource {
  dropTip(layer) {} // just ignore

  drawMainShape() {
    if (resources["deck"].constructor.name) {
      return undefined;
    }
    return super.drawMainShape();
  }
}

// Nothing special.
class Carrier extends Resource {}
class PlateCarrier extends Carrier {}
class TipCarrier extends Carrier {}

class CarrierSite extends Resource {
  constructor(resourceData, parent) {
    super(resourceData, parent);
    const { spot } = resourceData;
    this.spot = spot;
  }

  draggable = false;
  canDelete = false;

  serialize() {
    return {
      ...super.serialize(),
      ...{
        spot: this.spot,
      },
    };
  }
}

class TubeRack extends Resource {
  constructor(resourceData, parent = undefined) {
    super(resourceData, parent);
    const { num_items_x, num_items_y } = resourceData;
    this.num_items_x = num_items_x;
    this.num_items_y = num_items_y;
  }

  drawMainShape() {
    return new Konva.Rect({
      width: this.size_x,
      height: this.size_y,
      fill: "#122D42",
      stroke: "black",
      strokeWidth: 1,
    });
  }

  serialize() {
    return {
      ...super.serialize(),
      ...{
        num_items_x: this.num_items_x,
        num_items_y: this.num_items_y,
      },
    };
  }

  update() {
    super.update();

    // Rename the children
    for (let i = 0; i < this.num_items_x; i++) {
      for (let j = 0; j < this.num_items_y; j++) {
        const child = this.children[i * this.num_items_y + j];
        child.name = `${this.name}_tube_${i}_${j}`;
      }
    }
  }
}

class Tube extends Container {
  draggable = false;
  canDelete = false;

  constructor(resourceData, parent) {
    super(resourceData, parent);
  }

  drawMainShape() {
    return new Konva.Circle({
      radius: (1.25 * this.size_x) / 2,
      fill: Tube.colorForVolume(this.getVolume(), this.maxVolume),
      stroke: "black",
      strokeWidth: 1,
      offsetX: -this.size_x / 2,
      offsetY: -this.size_y / 2,
    });
  }
}

class LiquidHandler extends Resource {
  drawMainShape() {
    return undefined; // just draw the children (deck and so on)
  }
}

function classForResourceType(type) {
  switch (type) {
    case "Deck":
      return Deck;
    case ("HamiltonDeck", "HamiltonSTARDeck"):
      return HamiltonSTARDeck;
    case "Trash":
      return Trash;
    case "OTDeck":
      return OTDeck;
    case "Plate":
      return Plate;
    case "Well":
      return Well;
    case "TipRack":
      return TipRack;
    case "TipSpot":
      return TipSpot;
    case "CarrierSite":
      return CarrierSite;
    case "Carrier":
      return Carrier;
    case "PlateCarrier":
      return PlateCarrier;
    case "TipCarrier":
      return TipCarrier;
    case "Container":
      return Container;
    case "Trough":
      return Trough;
    case "VantageDeck":
      alert(
        "VantageDeck is not completely implemented yet: the trash and plate loader are not drawn"
      );
      return HamiltonSTARDeck;
    case "LiquidHandler":
      return LiquidHandler;
    case "TubeRack":
      return TubeRack;
    case "Tube":
      return Tube;
    default:
      return Resource;
  }
}

function loadResource(resourceData) {
  const resourceClass = classForResourceType(resourceData.type);

  const parentName = resourceData.parent_name;
  var parent = undefined;
  if (parentName !== undefined) {
    parent = resources[parentName];
  }

  const resource = new resourceClass(resourceData, parent);
  resources[resource.name] = resource;

  return resource;
}

// ===========================================================================
// init
// ===========================================================================

window.addEventListener("load", function () {
  const canvas = document.getElementById("kanvas");
  canvasWidth = canvas.offsetWidth;
  canvasHeight = canvas.offsetHeight;

  stage = new Konva.Stage({
    container: "kanvas",
    width: canvasWidth,
    height: canvasHeight,
    draggable: true,
  });
  stage.scaleY(-1);
  stage.offsetY(canvasHeight);

  // limit draggable area to size of canvas
  stage.dragBoundFunc(function (pos) {
    // Set the bounds of the draggable area to 1/2 off the canvas.
    let minX = -(1 / 2) * canvasWidth;
    let minY = -(1 / 2) * canvasHeight;
    let maxX = (1 / 2) * canvasWidth;
    let maxY = (1 / 2) * canvasHeight;

    let newX = Math.max(minX, Math.min(maxX, pos.x));
    let newY = Math.max(minY, Math.min(maxY, pos.y));

    return {
      x: newX,
      y: newY,
    };
  });

  // add the layer to the stage
  stage.add(layer);
  stage.add(resourceLayer);

  // Check if there is an after stage setup callback, and if so, call it.
  if (typeof afterStageSetup === "function") {
    afterStageSetup();
  }
});
=======
var mode;
const MODE_VISUALIZER = "visualizer";
const MODE_GUI = "gui";

var layer = new Konva.Layer();
var resourceLayer = new Konva.Layer();
var tooltip;
var stage;
var selectedResource;

var canvasWidth, canvasHeight;

const robotWidthMM = 100 + 30 * 22.5; // mm, just the deck
const robotHeightMM = 653.5; // mm
var scaleX, scaleY;

const numRails = 30;

var resources = {}; // name -> Resource object

let trash;

function getSnappingResourceAndLocationAndSnappingBox(resourceToSnap, x, y) {
  // Return the snapping resource that the given point is within, or undefined if there is no such resource.
  // A snapping resource is a spot within a plate/tip carrier or the OT deck.
  // This can probably be simplified a lot.
  // Returns {resource, location wrt resource}

  if (!snappingEnabled) {
    return undefined;
  }

  // Check if the resource is in the trash.
  if (
    x > trash.x() &&
    x < trash.x() + trash.width() &&
    y > trash.y() &&
    y < trash.y() + trash.height()
  ) {
    return {
      resource: trash,
      location: { x: 0, y: 0 },
      snappingBox: {
        x: trash.x(),
        y: trash.y(),
        width: trash.width(),
        height: trash.height(),
      },
    };
  }

  // Check if the resource is in a CarrierSite.
  let deck = resources["deck"];
  for (let resource_name in deck.children) {
    const resource = deck.children[resource_name];

    // Check if we have a resource to snap
    let canSnapPlate =
      resourceToSnap.constructor.name === "Plate" &&
      resource.constructor.name === "PlateCarrier";
    let canSnapTipRack =
      resourceToSnap.constructor.name === "TipRack" &&
      resource.constructor.name === "TipCarrier";
    if (!(canSnapPlate || canSnapTipRack)) {
      continue;
    }

    for (let carrier_site_name in resource.children) {
      let carrier_site = resource.children[carrier_site_name];
      const { x: resourceX, y: resourceY } = carrier_site.getAbsoluteLocation();
      if (
        x > resourceX &&
        x < resourceX + carrier_site.size_x &&
        y > resourceY &&
        y < resourceY + carrier_site.size_y
      ) {
        return {
          resource: carrier_site,
          location: { x: 0, y: 0 },
          snappingBox: {
            x: resourceX,
            y: resourceY,
            width: carrier_site.size_x,
            height: carrier_site.size_y,
          },
        };
      }
    }
  }

  // Check if the resource is in the OT Deck.
  if (deck.constructor.name === "OTDeck") {
    const siteWidth = 128.0;
    const siteHeight = 86.0;

    for (let i = 0; i < otDeckSiteLocations.length; i++) {
      let siteLocation = otDeckSiteLocations[i];
      if (
        x > deck.location.x + siteLocation.x &&
        x < deck.location.x + siteLocation.x + siteWidth &&
        y > deck.location.y + siteLocation.y &&
        y < deck.location.y + siteLocation.y + siteHeight
      ) {
        return {
          resource: deck,
          location: { x: siteLocation.x, y: siteLocation.y },
          snappingBox: {
            x: deck.location.x + siteLocation.x,
            y: deck.location.y + siteLocation.y,
            width: siteWidth,
            height: siteHeight,
          },
        };
      }
    }
  }

  // Check if the resource is in an OTDeck.
  return undefined;
}

function getSnappingGrid(x, y, width, height) {
  // Get the snapping lines for the given resource (defined by x, y, width, height).
  // Returns {resourceX, resourceY, snapX, snapY} where resourceX and resourceY are the
  // location where the resource should be snapped to, and snapX and snapY are the
  // snapping lines that should be drawn.

  if (!snappingEnabled) {
    return {};
  }

  const SNAP_MARGIN = 5;

  let snappingLines = {};

  const deck = resources["deck"];
  if (deck.constructor.name === "HamiltonSTARDeck") {
    // TODO: vantage
    if (Math.abs(y - deck.location.y - 63) < SNAP_MARGIN) {
      snappingLines.resourceY = deck.location.y + 63;
    }

    if (
      Math.abs(y - deck.location.y - 63 - deck.railHeight + height) <
      SNAP_MARGIN
    ) {
      snappingLines.resourceY = deck.location.y + 63 + deck.railHeight - height;
      snappingLines.snappingY = deck.location.y + 63 + deck.railHeight;
    }

    if (Math.abs(x - deck.location.x) < SNAP_MARGIN) {
      snappingLines.resourceX = deck.location.x;
    }

    // Check if the resource is on a Hamilton deck rail. (100 + 22.5 * i)
    for (let rail = 0; rail < deck.num_rails; rail++) {
      const railX = 100 + 22.5 * rail;
      if (Math.abs(x - railX) < SNAP_MARGIN) {
        snappingLines.resourceX = railX;
      }
    }
  }

  // if resource snapping position defined, but not the snapping line, set the snapping line to the
  // resource snapping position.
  if (
    snappingLines.resourceX !== undefined &&
    snappingLines.snappingX === undefined
  ) {
    snappingLines.snappingX = snappingLines.resourceX;
  }
  if (
    snappingLines.resourceY !== undefined &&
    snappingLines.snappingY === undefined
  ) {
    snappingLines.snappingY = snappingLines.resourceY;
  }

  return snappingLines;
}

class Resource {
  constructor(resourceData, parent = undefined) {
    const { name, location, size_x, size_y, size_z, children } = resourceData;
    this.name = name;
    this.size_x = size_x;
    this.size_y = size_y;
    this.size_z = size_z;
    this.location = location;
    this.parent = parent;

    this.color = "#5B6D8F";

    this.children = [];
    for (let i = 0; i < children.length; i++) {
      const child = children[i];
      const childClass = classForResourceType(child.type);
      const childInstance = new childClass(child, this);
      this.assignChild(childInstance);

      // Save in global lookup
      resources[child.name] = childInstance;
    }
  }

  draggable = mode === MODE_GUI;
  canDelete = mode === MODE_GUI;

  draw(layer) {
    // On draw, destroy the old shape.
    if (this.group !== undefined) {
      this.group.destroy();
    }

    // Add all children to this shape's group.
    this.group = new Konva.Group({
      x: this.location.x,
      y: this.location.y,
      draggable: this.draggable,
    });
    this.mainShape = this.drawMainShape();
    if (this.mainShape !== undefined) {
      this.group.add(this.mainShape);
    }
    for (let i = 0; i < this.children.length; i++) {
      const child = this.children[i];
      child.draw(layer);
    }
    layer.add(this.group);
    // Add a reference to this to the shape (so that it may be accessed in event handlers)
    this.group.resource = this;

    // Add this group to parent group.
    if (this.parent !== undefined) {
      this.parent.group.add(this.group);
    }

    // If a shape is drawn, add event handlers and other things.
    if (this.mainShape !== undefined) {
      this.mainShape.resource = this;
      this.mainShape.on("mouseover", () => {
        const { x, y } = this.getAbsoluteLocation();
        if (tooltip !== undefined) {
          tooltip.destroy();
        }
        tooltip = new Konva.Label({
          x: x + this.size_x / 2,
          y: y + this.size_y / 2,
          opacity: 0.75,
        });
        tooltip.add(
          new Konva.Tag({
            fill: "black",
            pointerDirection: "down",
            pointerWidth: 10,
            pointerHeight: 10,
            lineJoin: "round",
            shadowColor: "black",
            shadowBlur: 10,
            shadowOffset: 10,
            shadowOpacity: 0.5,
          })
        );
        tooltip.add(
          new Konva.Text({
            text: this.tooltipLabel(),
            fontFamily: "Arial",
            fontSize: 18,
            padding: 5,
            fill: "white",
          })
        );
        tooltip.scaleY(-1);
        layer.add(tooltip);
      });
      this.mainShape.on("mouseout", () => {
        tooltip.destroy();
      });
    }
  }

  drawMainShape() {
    return new Konva.Rect({
      width: this.size_x,
      height: this.size_y,
      fill: this.color,
      stroke: "black",
      strokeWidth: 1,
    });
  }

  tooltipLabel() {
    return `${this.name} (${this.constructor.name})`;
  }

  getAbsoluteLocation() {
    if (this.parent !== undefined) {
      const parentLocation = this.parent.getAbsoluteLocation();
      return {
        x: parentLocation.x + this.location.x,
        y: parentLocation.y + this.location.y,
        z: parentLocation.z + this.location.z,
      };
    }
    return this.location;
  }

  serialize() {
    const serializedChildren = [];
    for (let i = 0; i < this.children.length; i++) {
      const child = this.children[i];
      serializedChildren.push(child.serialize());
    }

    return {
      name: this.name,
      type: this.constructor.name,
      location: {
        ...this.location,
        ...{
          type: "Coordinate",
        },
      },
      size_x: this.size_x,
      size_y: this.size_y,
      size_z: this.size_z,
      children: serializedChildren,
      parent_name: this.parent === undefined ? null : this.parent.name,
    };
  }

  assignChild(child) {
    if (child === this) {
      console.error("Cannot assign a resource to itself", this);
      return;
    }

    // Update layout tree.
    child.parent = this;
    this.children.push(child);

    // Add child group to UI.
    if (this.group !== undefined && child.group !== undefined) {
      this.group.add(child.group);
    }
  }

  unassignChild(child) {
    child.parent = undefined;
    const index = this.children.indexOf(child);
    if (index > -1) {
      this.children.splice(index, 1);
    }
  }

  destroy() {
    // Destroy children
    for (let i = this.children.length - 1; i >= 0; i--) {
      const child = this.children[i];
      child.destroy();
    }

    // Remove from global lookup
    delete resources[this.name];

    // Remove from UI
    if (this.group !== undefined) {
      this.group.destroy();
    }

    // Remove from parent
    if (this.parent !== undefined) {
      this.parent.unassignChild(this);
    }
  }

  update() {
    this.draw(resourceLayer);
  }

  setState() {}
}

class Deck extends Resource {
  draggable = false;
  canDelete = false;
}

class HamiltonSTARDeck extends Deck {
  constructor(resourceData) {
    super(resourceData, undefined);
    const { num_rails } = resourceData;
    this.num_rails = num_rails;
    this.railHeight = 497;
  }

  drawMainShape() {
    // Draw a transparent rectangle with an outline
    let mainShape = new Konva.Group();
    mainShape.add(
      new Konva.Rect({
        y: 63,
        width: this.size_x,
        height: this.railHeight,
        fill: "white",
        stroke: "black",
        strokeWidth: 1,
      })
    );

    // draw border around the deck
    mainShape.add(
      new Konva.Rect({
        width: this.size_x,
        height: this.size_y,
        stroke: "black",
        strokeWidth: 1,
      })
    );

    // Draw vertical rails as lines
    for (let i = 0; i < numRails; i++) {
      const rail = new Konva.Line({
        points: [
          100 + i * 22.5, // 22.5 mm per rail
          63,
          100 + i * 22.5, // 22.5 mm per rail
          this.railHeight + 63,
        ],
        stroke: "black",
        strokeWidth: 1,
      });
      mainShape.add(rail);

      // Add a text label every 5 rails. Rails are 1-indexed.
      // Keep in mind that the stage is flipped vertically.
      if ((i + 1) % 5 === 0) {
        const railLabel = new Konva.Text({
          x: 100 + i * 22.5, // 22.5 mm per rail
          y: 50,
          text: i + 1,
          fontSize: 12,
          fill: "black",
        });
        railLabel.scaleY(-1); // Flip the text vertically
        mainShape.add(railLabel);
      }
    }
    return mainShape;
  }

  serialize() {
    return {
      ...super.serialize(),
      ...{
        num_rails: this.num_rails,
        no_trash: true,
      },
    };
  }
}

const otDeckSiteLocations = [
  { x: 0.0, y: 0.0 },
  { x: 132.5, y: 0.0 },
  { x: 265.0, y: 0.0 },
  { x: 0.0, y: 90.5 },
  { x: 132.5, y: 90.5 },
  { x: 265.0, y: 90.5 },
  { x: 0.0, y: 181.0 },
  { x: 132.5, y: 181.0 },
  { x: 265.0, y: 181.0 },
  { x: 0.0, y: 271.5 },
  { x: 132.5, y: 271.5 },
  { x: 265.0, y: 271.5 },
];

class OTDeck extends Deck {
  constructor(resourceData) {
    resourceData.location = { x: 115.65, y: 68.03 };
    super(resourceData, undefined);
  }

  drawMainShape() {
    let group = new Konva.Group({});
    const width = 128.0;
    const height = 86.0;
    // Draw the sites
    for (let i = 0; i < otDeckSiteLocations.length; i++) {
      const siteLocation = otDeckSiteLocations[i];
      const site = new Konva.Rect({
        x: siteLocation.x,
        y: siteLocation.y,
        width: width,
        height: height,
        fill: "white",
        stroke: "black",
        strokeWidth: 1,
      });
      group.add(site);

      // Add a text label in the site
      const siteLabel = new Konva.Text({
        x: siteLocation.x,
        y: siteLocation.y + height,
        text: i + 1,
        width: width,
        height: height,
        fontSize: 16,
        fill: "black",
        align: "center",
        verticalAlign: "middle",
        scaleY: -1, // Flip the text vertically
      });
      group.add(siteLabel);
    }

    // draw border around the deck
    group.add(
      new Konva.Rect({
        width: this.size_x,
        height: this.size_y,
        stroke: "black",
        strokeWidth: 1,
      })
    );

    return group;
  }

  serialize() {
    return {
      ...super.serialize(),
      ...{
        no_trash: true,
      },
    };
  }
}

let snapLines = [];
let snappingBox = undefined;

class Plate extends Resource {
  constructor(resourceData, parent = undefined) {
    super(resourceData, parent);
    const { num_items_x, num_items_y } = resourceData;
    this.num_items_x = num_items_x;
    this.num_items_y = num_items_y;
  }

  drawMainShape() {
    return new Konva.Rect({
      width: this.size_x,
      height: this.size_y,
      fill: "#2B2D42",
      stroke: "black",
      strokeWidth: 1,
    });
  }

  serialize() {
    return {
      ...super.serialize(),
      ...{
        num_items_x: this.num_items_x,
        num_items_y: this.num_items_y,
      },
    };
  }

  update() {
    super.update();

    // Rename the children
    for (let i = 0; i < this.num_items_x; i++) {
      for (let j = 0; j < this.num_items_y; j++) {
        const child = this.children[i * this.num_items_y + j];
        child.name = `${this.name}_well_${i}_${j}`;
      }
    }
  }
}

class Container extends Resource {
  constructor(resourceData, parent) {
    super(resourceData, parent);
    const { max_volume } = resourceData;
    this.maxVolume = max_volume;
    this.liquids = resourceData.liquids || [];
  }

  static colorForVolume(volume, maxVolume) {
    return `rgba(239, 35, 60, ${volume / maxVolume})`;
  }

  getVolume() {
    return this.liquids.reduce((acc, liquid) => acc + liquid.volume, 0);
  }

  aspirate(volume) {
    if (volume > this.getVolume()) {
      throw new Error(
        `Aspirating ${volume}uL from well ${
          this.name
        } with ${this.getVolume()}uL`
      );
    }

    // Remove liquids top down until we have removed the desired volume.
    let volumeToRemove = volume;
    for (let i = this.liquids.length - 1; i >= 0; i--) {
      const liquid = this.liquids[i];
      if (volumeToRemove >= liquid.volume) {
        volumeToRemove -= liquid.volume;
        this.liquids.splice(i, 1);
      } else {
        liquid.volume -= volumeToRemove;
        volumeToRemove = 0;
      }
    }

    this.update();
  }

  addLiquid(liquid) {
    this.liquids.push(liquid);
    this.update();
  }

  setLiquids(liquids) {
    this.liquids = liquids;
    this.update();
  }

  setState(state) {
    let liquids = [];
    for (let i = 0; i < state.liquids.length; i++) {
      const liquid = state.liquids[i];
      liquids.push({
        name: liquid[0],
        volume: liquid[1],
      });
    }
    this.setLiquids(liquids);
  }

  dispense(volume) {
    if (volume + this.volume > this.maxVolume) {
      throw new Error(
        `Adding ${volume}uL to well ${this.name} with ${this.volume}uL would exceed max volume of ${this.maxVolume}uL`
      );
    }

    this.addLiquid({
      volume: volume,
      name: "Unknown liquid", // TODO: get liquid name from parameter?
    });
  }

  serializeState() {
    return {
      liquids: this.liquids,
      pending_liquids: this.liquids,
    };
  }

  serialize() {
    return {
      ...super.serialize(),
      ...{
        max_volume: this.maxVolume,
      },
    };
  }
}

class Trough extends Container {
  drawMainShape() {
    let mainShape = new Konva.Group();

    let background = new Konva.Rect({
      width: this.size_x,
      height: this.size_y,
      fill: "white",
      stroke: "black",
      strokeWidth: 1,
    });

    let liquidLayer = new Konva.Rect({
      width: this.size_x,
      height: this.size_y,
      fill: Trough.colorForVolume(this.getVolume(), this.maxVolume),
      stroke: "black",
      strokeWidth: 1,
    });

    mainShape.add(background);
    mainShape.add(liquidLayer);
    return mainShape;
  }
}

class Well extends Container {
  draggable = false;
  canDelete = false;

  constructor(resourceData, parent) {
    super(resourceData, parent);
    const { cross_section_type } = resourceData;
    this.cross_section_type = cross_section_type;
  }

  drawMainShape() {
    if (this.cross_section_type === "circle") {
      return new Konva.Circle({
        radius: this.size_x / 2,
        fill: Well.colorForVolume(this.getVolume(), this.maxVolume),
        stroke: "black",
        strokeWidth: 1,
        offsetX: -this.size_x / 2,
        offsetY: -this.size_y / 2,
      });
    } else {
      return new Konva.Rect({
        width: this.size_x,
        height: this.size_y,
        fill: Well.colorForVolume(this.getVolume(), this.maxVolume),
        stroke: "black",
        strokeWidth: 1,
        offsetX: this.size_x / 2,
        offsetY: this.size_y / 2,
      });
    }
  }
}

class TipRack extends Resource {
  constructor(resourceData, parent) {
    super(resourceData, parent);
    const { num_items_x, num_items_y } = resourceData;
    this.num_items_x = num_items_x;
    this.num_items_y = num_items_y;
  }

  drawMainShape() {
    return new Konva.Rect({
      width: this.size_x,
      height: this.size_y,
      fill: "#2B2D42",
      stroke: "black",
      strokeWidth: 1,
    });
  }

  serialize() {
    return {
      ...super.serialize(),
      ...{
        num_items_x: this.num_items_x,
        num_items_y: this.num_items_y,
      },
    };
  }

  update() {
    super.update();

    // Rename the children
    for (let i = 0; i < this.num_items_x; i++) {
      for (let j = 0; j < this.num_items_y; j++) {
        const child = this.children[i * this.num_items_y + j];
        child.name = `${this.name}_tipspot_${i}_${j}`;
      }
    }
  }
}

class TipSpot extends Resource {
  constructor(resourceData, parent) {
    super(resourceData, parent);
    this.has_tip = false;
    this.tip = resourceData.prototype_tip; // not really a creator, but good enough for now.
  }

  draggable = false;
  canDelete = false;

  drawMainShape() {
    return new Konva.Circle({
      radius: this.size_x / 2,
      fill: this.has_tip ? "#40CDA1" : "white",
      stroke: "black",
      strokeWidth: 1,
      offsetX: -this.size_x / 2,
      offsetY: -this.size_y / 2,
    });
  }

  setState(state) {
    this.has_tip = state.tip !== null;
    this.update();
  }

  setTip(has_tip, layer) {
    this.has_tip = has_tip;
    this.draw(layer);
  }

  pickUpTip(layer) {
    if (!this.has_tip) {
      throw new Error("No tip to pick up");
    }
    this.setTip(false, layer);
  }

  dropTip(layer) {
    if (this.has_tip) {
      throw new Error("Already has tip");
    }
    this.setTip(true, layer);
  }

  serialize() {
    return {
      ...super.serialize(),
      ...{
        prototype_tip: this.tip,
      },
    };
  }

  serializeState() {
    if (this.has_tip) {
      return {
        tip: this.tip,
        pending_tip: this.tip,
      };
    }
    return {
      tip: null,
      pending_tip: null,
    };
  }
}

// Nothing special.
class Trash extends Resource {
  dropTip(layer) {} // just ignore

  drawMainShape() {
    if (resources["deck"].constructor.name) {
      return undefined;
    }
    return super.drawMainShape();
  }
}

// Nothing special.
class Carrier extends Resource {}
class PlateCarrier extends Carrier {}
class TipCarrier extends Carrier {}

class CarrierSite extends Resource {
  constructor(resourceData, parent) {
    super(resourceData, parent);
    const { spot } = resourceData;
    this.spot = spot;
  }

  draggable = false;
  canDelete = false;

  serialize() {
    return {
      ...super.serialize(),
      ...{
        spot: this.spot,
      },
    };
  }
}

class TubeRack extends Resource {
  constructor(resourceData, parent = undefined) {
    super(resourceData, parent);
    const { num_items_x, num_items_y } = resourceData;
    this.num_items_x = num_items_x;
    this.num_items_y = num_items_y;
  }

  drawMainShape() {
    return new Konva.Rect({
      width: this.size_x,
      height: this.size_y,
      fill: "#122D42",
      stroke: "black",
      strokeWidth: 1,
    });
  }

  serialize() {
    return {
      ...super.serialize(),
      ...{
        num_items_x: this.num_items_x,
        num_items_y: this.num_items_y,
      },
    };
  }

  update() {
    super.update();

    // Rename the children
    for (let i = 0; i < this.num_items_x; i++) {
      for (let j = 0; j < this.num_items_y; j++) {
        const child = this.children[i * this.num_items_y + j];
        child.name = `${this.name}_tube_${i}_${j}`;
      }
    }
  }
}

class Tube extends Container {
  draggable = false;
  canDelete = false;

  constructor(resourceData, parent) {
    super(resourceData, parent);
  }

  drawMainShape() {
    return new Konva.Circle({
      radius: (1.25 * this.size_x) / 2,
      fill: Tube.colorForVolume(this.getVolume(), this.maxVolume),
      stroke: "black",
      strokeWidth: 1,
      offsetX: -this.size_x / 2,
      offsetY: -this.size_y / 2,
    });
  }
}

class LiquidHandler extends Resource {
  drawMainShape() {
    return undefined; // just draw the children (deck and so on)
  }
}

function classForResourceType(type) {
  switch (type) {
    case "Deck":
      return Deck;
    case ("HamiltonDeck", "HamiltonSTARDeck"):
      return HamiltonSTARDeck;
    case "Trash":
      return Trash;
    case "OTDeck":
      return OTDeck;
    case "Plate":
      return Plate;
    case "Well":
      return Well;
    case "TipRack":
      return TipRack;
    case "TipSpot":
      return TipSpot;
    case "CarrierSite":
      return CarrierSite;
    case "Carrier":
      return Carrier;
    case "PlateCarrier":
      return PlateCarrier;
    case "TipCarrier":
      return TipCarrier;
    case "Container":
      return Container;
    case "Trough":
      return Trough;
    case "VantageDeck":
      alert(
        "VantageDeck is not completely implemented yet: the trash and plate loader are not drawn"
      );
      return HamiltonSTARDeck;
    case "LiquidHandler":
      return LiquidHandler;
    case "TubeRack":
      return TubeRack;
    case "Tube":
      return Tube;
    default:
      return Resource;
  }
}

function loadResource(resourceData) {
  const resourceClass = classForResourceType(resourceData.type);

  const parentName = resourceData.parent_name;
  var parent = undefined;
  if (parentName !== undefined) {
    parent = resources[parentName];
  }

  const resource = new resourceClass(resourceData, parent);
  resources[resource.name] = resource;

  return resource;
}

// ===========================================================================
// init
// ===========================================================================

window.addEventListener("load", function () {
  const canvas = document.getElementById("kanvas");
  canvasWidth = canvas.offsetWidth;
  canvasHeight = canvas.offsetHeight;

  stage = new Konva.Stage({
    container: "kanvas",
    width: canvasWidth,
    height: canvasHeight,
    draggable: true,
  });
  stage.scaleY(-1);
  stage.offsetY(canvasHeight);

  // limit draggable area to size of canvas
  stage.dragBoundFunc(function (pos) {
    // Set the bounds of the draggable area to 1/2 off the canvas.
    let minX = -(1 / 2) * canvasWidth;
    let minY = -(1 / 2) * canvasHeight;
    let maxX = (1 / 2) * canvasWidth;
    let maxY = (1 / 2) * canvasHeight;

    let newX = Math.max(minX, Math.min(maxX, pos.x));
    let newY = Math.max(minY, Math.min(maxY, pos.y));

    return {
      x: newX,
      y: newY,
    };
  });

  // add the layer to the stage
  stage.add(layer);
  stage.add(resourceLayer);

  // Check if there is an after stage setup callback, and if so, call it.
  if (typeof afterStageSetup === "function") {
    afterStageSetup();
  }
});
>>>>>>> e63b80f6
<|MERGE_RESOLUTION|>--- conflicted
+++ resolved
@@ -1,4 +1,3 @@
-<<<<<<< HEAD
 var mode;
 const MODE_VISUALIZER = "visualizer";
 const MODE_GUI = "gui";
@@ -729,6 +728,8 @@
         fill: Well.colorForVolume(this.getVolume(), this.maxVolume),
         stroke: "black",
         strokeWidth: 1,
+        offsetX: this.size_x / 2,
+        offsetY: this.size_y / 2,
       });
     }
   }
@@ -1051,1061 +1052,4 @@
   if (typeof afterStageSetup === "function") {
     afterStageSetup();
   }
-});
-=======
-var mode;
-const MODE_VISUALIZER = "visualizer";
-const MODE_GUI = "gui";
-
-var layer = new Konva.Layer();
-var resourceLayer = new Konva.Layer();
-var tooltip;
-var stage;
-var selectedResource;
-
-var canvasWidth, canvasHeight;
-
-const robotWidthMM = 100 + 30 * 22.5; // mm, just the deck
-const robotHeightMM = 653.5; // mm
-var scaleX, scaleY;
-
-const numRails = 30;
-
-var resources = {}; // name -> Resource object
-
-let trash;
-
-function getSnappingResourceAndLocationAndSnappingBox(resourceToSnap, x, y) {
-  // Return the snapping resource that the given point is within, or undefined if there is no such resource.
-  // A snapping resource is a spot within a plate/tip carrier or the OT deck.
-  // This can probably be simplified a lot.
-  // Returns {resource, location wrt resource}
-
-  if (!snappingEnabled) {
-    return undefined;
-  }
-
-  // Check if the resource is in the trash.
-  if (
-    x > trash.x() &&
-    x < trash.x() + trash.width() &&
-    y > trash.y() &&
-    y < trash.y() + trash.height()
-  ) {
-    return {
-      resource: trash,
-      location: { x: 0, y: 0 },
-      snappingBox: {
-        x: trash.x(),
-        y: trash.y(),
-        width: trash.width(),
-        height: trash.height(),
-      },
-    };
-  }
-
-  // Check if the resource is in a CarrierSite.
-  let deck = resources["deck"];
-  for (let resource_name in deck.children) {
-    const resource = deck.children[resource_name];
-
-    // Check if we have a resource to snap
-    let canSnapPlate =
-      resourceToSnap.constructor.name === "Plate" &&
-      resource.constructor.name === "PlateCarrier";
-    let canSnapTipRack =
-      resourceToSnap.constructor.name === "TipRack" &&
-      resource.constructor.name === "TipCarrier";
-    if (!(canSnapPlate || canSnapTipRack)) {
-      continue;
-    }
-
-    for (let carrier_site_name in resource.children) {
-      let carrier_site = resource.children[carrier_site_name];
-      const { x: resourceX, y: resourceY } = carrier_site.getAbsoluteLocation();
-      if (
-        x > resourceX &&
-        x < resourceX + carrier_site.size_x &&
-        y > resourceY &&
-        y < resourceY + carrier_site.size_y
-      ) {
-        return {
-          resource: carrier_site,
-          location: { x: 0, y: 0 },
-          snappingBox: {
-            x: resourceX,
-            y: resourceY,
-            width: carrier_site.size_x,
-            height: carrier_site.size_y,
-          },
-        };
-      }
-    }
-  }
-
-  // Check if the resource is in the OT Deck.
-  if (deck.constructor.name === "OTDeck") {
-    const siteWidth = 128.0;
-    const siteHeight = 86.0;
-
-    for (let i = 0; i < otDeckSiteLocations.length; i++) {
-      let siteLocation = otDeckSiteLocations[i];
-      if (
-        x > deck.location.x + siteLocation.x &&
-        x < deck.location.x + siteLocation.x + siteWidth &&
-        y > deck.location.y + siteLocation.y &&
-        y < deck.location.y + siteLocation.y + siteHeight
-      ) {
-        return {
-          resource: deck,
-          location: { x: siteLocation.x, y: siteLocation.y },
-          snappingBox: {
-            x: deck.location.x + siteLocation.x,
-            y: deck.location.y + siteLocation.y,
-            width: siteWidth,
-            height: siteHeight,
-          },
-        };
-      }
-    }
-  }
-
-  // Check if the resource is in an OTDeck.
-  return undefined;
-}
-
-function getSnappingGrid(x, y, width, height) {
-  // Get the snapping lines for the given resource (defined by x, y, width, height).
-  // Returns {resourceX, resourceY, snapX, snapY} where resourceX and resourceY are the
-  // location where the resource should be snapped to, and snapX and snapY are the
-  // snapping lines that should be drawn.
-
-  if (!snappingEnabled) {
-    return {};
-  }
-
-  const SNAP_MARGIN = 5;
-
-  let snappingLines = {};
-
-  const deck = resources["deck"];
-  if (deck.constructor.name === "HamiltonSTARDeck") {
-    // TODO: vantage
-    if (Math.abs(y - deck.location.y - 63) < SNAP_MARGIN) {
-      snappingLines.resourceY = deck.location.y + 63;
-    }
-
-    if (
-      Math.abs(y - deck.location.y - 63 - deck.railHeight + height) <
-      SNAP_MARGIN
-    ) {
-      snappingLines.resourceY = deck.location.y + 63 + deck.railHeight - height;
-      snappingLines.snappingY = deck.location.y + 63 + deck.railHeight;
-    }
-
-    if (Math.abs(x - deck.location.x) < SNAP_MARGIN) {
-      snappingLines.resourceX = deck.location.x;
-    }
-
-    // Check if the resource is on a Hamilton deck rail. (100 + 22.5 * i)
-    for (let rail = 0; rail < deck.num_rails; rail++) {
-      const railX = 100 + 22.5 * rail;
-      if (Math.abs(x - railX) < SNAP_MARGIN) {
-        snappingLines.resourceX = railX;
-      }
-    }
-  }
-
-  // if resource snapping position defined, but not the snapping line, set the snapping line to the
-  // resource snapping position.
-  if (
-    snappingLines.resourceX !== undefined &&
-    snappingLines.snappingX === undefined
-  ) {
-    snappingLines.snappingX = snappingLines.resourceX;
-  }
-  if (
-    snappingLines.resourceY !== undefined &&
-    snappingLines.snappingY === undefined
-  ) {
-    snappingLines.snappingY = snappingLines.resourceY;
-  }
-
-  return snappingLines;
-}
-
-class Resource {
-  constructor(resourceData, parent = undefined) {
-    const { name, location, size_x, size_y, size_z, children } = resourceData;
-    this.name = name;
-    this.size_x = size_x;
-    this.size_y = size_y;
-    this.size_z = size_z;
-    this.location = location;
-    this.parent = parent;
-
-    this.color = "#5B6D8F";
-
-    this.children = [];
-    for (let i = 0; i < children.length; i++) {
-      const child = children[i];
-      const childClass = classForResourceType(child.type);
-      const childInstance = new childClass(child, this);
-      this.assignChild(childInstance);
-
-      // Save in global lookup
-      resources[child.name] = childInstance;
-    }
-  }
-
-  draggable = mode === MODE_GUI;
-  canDelete = mode === MODE_GUI;
-
-  draw(layer) {
-    // On draw, destroy the old shape.
-    if (this.group !== undefined) {
-      this.group.destroy();
-    }
-
-    // Add all children to this shape's group.
-    this.group = new Konva.Group({
-      x: this.location.x,
-      y: this.location.y,
-      draggable: this.draggable,
-    });
-    this.mainShape = this.drawMainShape();
-    if (this.mainShape !== undefined) {
-      this.group.add(this.mainShape);
-    }
-    for (let i = 0; i < this.children.length; i++) {
-      const child = this.children[i];
-      child.draw(layer);
-    }
-    layer.add(this.group);
-    // Add a reference to this to the shape (so that it may be accessed in event handlers)
-    this.group.resource = this;
-
-    // Add this group to parent group.
-    if (this.parent !== undefined) {
-      this.parent.group.add(this.group);
-    }
-
-    // If a shape is drawn, add event handlers and other things.
-    if (this.mainShape !== undefined) {
-      this.mainShape.resource = this;
-      this.mainShape.on("mouseover", () => {
-        const { x, y } = this.getAbsoluteLocation();
-        if (tooltip !== undefined) {
-          tooltip.destroy();
-        }
-        tooltip = new Konva.Label({
-          x: x + this.size_x / 2,
-          y: y + this.size_y / 2,
-          opacity: 0.75,
-        });
-        tooltip.add(
-          new Konva.Tag({
-            fill: "black",
-            pointerDirection: "down",
-            pointerWidth: 10,
-            pointerHeight: 10,
-            lineJoin: "round",
-            shadowColor: "black",
-            shadowBlur: 10,
-            shadowOffset: 10,
-            shadowOpacity: 0.5,
-          })
-        );
-        tooltip.add(
-          new Konva.Text({
-            text: this.tooltipLabel(),
-            fontFamily: "Arial",
-            fontSize: 18,
-            padding: 5,
-            fill: "white",
-          })
-        );
-        tooltip.scaleY(-1);
-        layer.add(tooltip);
-      });
-      this.mainShape.on("mouseout", () => {
-        tooltip.destroy();
-      });
-    }
-  }
-
-  drawMainShape() {
-    return new Konva.Rect({
-      width: this.size_x,
-      height: this.size_y,
-      fill: this.color,
-      stroke: "black",
-      strokeWidth: 1,
-    });
-  }
-
-  tooltipLabel() {
-    return `${this.name} (${this.constructor.name})`;
-  }
-
-  getAbsoluteLocation() {
-    if (this.parent !== undefined) {
-      const parentLocation = this.parent.getAbsoluteLocation();
-      return {
-        x: parentLocation.x + this.location.x,
-        y: parentLocation.y + this.location.y,
-        z: parentLocation.z + this.location.z,
-      };
-    }
-    return this.location;
-  }
-
-  serialize() {
-    const serializedChildren = [];
-    for (let i = 0; i < this.children.length; i++) {
-      const child = this.children[i];
-      serializedChildren.push(child.serialize());
-    }
-
-    return {
-      name: this.name,
-      type: this.constructor.name,
-      location: {
-        ...this.location,
-        ...{
-          type: "Coordinate",
-        },
-      },
-      size_x: this.size_x,
-      size_y: this.size_y,
-      size_z: this.size_z,
-      children: serializedChildren,
-      parent_name: this.parent === undefined ? null : this.parent.name,
-    };
-  }
-
-  assignChild(child) {
-    if (child === this) {
-      console.error("Cannot assign a resource to itself", this);
-      return;
-    }
-
-    // Update layout tree.
-    child.parent = this;
-    this.children.push(child);
-
-    // Add child group to UI.
-    if (this.group !== undefined && child.group !== undefined) {
-      this.group.add(child.group);
-    }
-  }
-
-  unassignChild(child) {
-    child.parent = undefined;
-    const index = this.children.indexOf(child);
-    if (index > -1) {
-      this.children.splice(index, 1);
-    }
-  }
-
-  destroy() {
-    // Destroy children
-    for (let i = this.children.length - 1; i >= 0; i--) {
-      const child = this.children[i];
-      child.destroy();
-    }
-
-    // Remove from global lookup
-    delete resources[this.name];
-
-    // Remove from UI
-    if (this.group !== undefined) {
-      this.group.destroy();
-    }
-
-    // Remove from parent
-    if (this.parent !== undefined) {
-      this.parent.unassignChild(this);
-    }
-  }
-
-  update() {
-    this.draw(resourceLayer);
-  }
-
-  setState() {}
-}
-
-class Deck extends Resource {
-  draggable = false;
-  canDelete = false;
-}
-
-class HamiltonSTARDeck extends Deck {
-  constructor(resourceData) {
-    super(resourceData, undefined);
-    const { num_rails } = resourceData;
-    this.num_rails = num_rails;
-    this.railHeight = 497;
-  }
-
-  drawMainShape() {
-    // Draw a transparent rectangle with an outline
-    let mainShape = new Konva.Group();
-    mainShape.add(
-      new Konva.Rect({
-        y: 63,
-        width: this.size_x,
-        height: this.railHeight,
-        fill: "white",
-        stroke: "black",
-        strokeWidth: 1,
-      })
-    );
-
-    // draw border around the deck
-    mainShape.add(
-      new Konva.Rect({
-        width: this.size_x,
-        height: this.size_y,
-        stroke: "black",
-        strokeWidth: 1,
-      })
-    );
-
-    // Draw vertical rails as lines
-    for (let i = 0; i < numRails; i++) {
-      const rail = new Konva.Line({
-        points: [
-          100 + i * 22.5, // 22.5 mm per rail
-          63,
-          100 + i * 22.5, // 22.5 mm per rail
-          this.railHeight + 63,
-        ],
-        stroke: "black",
-        strokeWidth: 1,
-      });
-      mainShape.add(rail);
-
-      // Add a text label every 5 rails. Rails are 1-indexed.
-      // Keep in mind that the stage is flipped vertically.
-      if ((i + 1) % 5 === 0) {
-        const railLabel = new Konva.Text({
-          x: 100 + i * 22.5, // 22.5 mm per rail
-          y: 50,
-          text: i + 1,
-          fontSize: 12,
-          fill: "black",
-        });
-        railLabel.scaleY(-1); // Flip the text vertically
-        mainShape.add(railLabel);
-      }
-    }
-    return mainShape;
-  }
-
-  serialize() {
-    return {
-      ...super.serialize(),
-      ...{
-        num_rails: this.num_rails,
-        no_trash: true,
-      },
-    };
-  }
-}
-
-const otDeckSiteLocations = [
-  { x: 0.0, y: 0.0 },
-  { x: 132.5, y: 0.0 },
-  { x: 265.0, y: 0.0 },
-  { x: 0.0, y: 90.5 },
-  { x: 132.5, y: 90.5 },
-  { x: 265.0, y: 90.5 },
-  { x: 0.0, y: 181.0 },
-  { x: 132.5, y: 181.0 },
-  { x: 265.0, y: 181.0 },
-  { x: 0.0, y: 271.5 },
-  { x: 132.5, y: 271.5 },
-  { x: 265.0, y: 271.5 },
-];
-
-class OTDeck extends Deck {
-  constructor(resourceData) {
-    resourceData.location = { x: 115.65, y: 68.03 };
-    super(resourceData, undefined);
-  }
-
-  drawMainShape() {
-    let group = new Konva.Group({});
-    const width = 128.0;
-    const height = 86.0;
-    // Draw the sites
-    for (let i = 0; i < otDeckSiteLocations.length; i++) {
-      const siteLocation = otDeckSiteLocations[i];
-      const site = new Konva.Rect({
-        x: siteLocation.x,
-        y: siteLocation.y,
-        width: width,
-        height: height,
-        fill: "white",
-        stroke: "black",
-        strokeWidth: 1,
-      });
-      group.add(site);
-
-      // Add a text label in the site
-      const siteLabel = new Konva.Text({
-        x: siteLocation.x,
-        y: siteLocation.y + height,
-        text: i + 1,
-        width: width,
-        height: height,
-        fontSize: 16,
-        fill: "black",
-        align: "center",
-        verticalAlign: "middle",
-        scaleY: -1, // Flip the text vertically
-      });
-      group.add(siteLabel);
-    }
-
-    // draw border around the deck
-    group.add(
-      new Konva.Rect({
-        width: this.size_x,
-        height: this.size_y,
-        stroke: "black",
-        strokeWidth: 1,
-      })
-    );
-
-    return group;
-  }
-
-  serialize() {
-    return {
-      ...super.serialize(),
-      ...{
-        no_trash: true,
-      },
-    };
-  }
-}
-
-let snapLines = [];
-let snappingBox = undefined;
-
-class Plate extends Resource {
-  constructor(resourceData, parent = undefined) {
-    super(resourceData, parent);
-    const { num_items_x, num_items_y } = resourceData;
-    this.num_items_x = num_items_x;
-    this.num_items_y = num_items_y;
-  }
-
-  drawMainShape() {
-    return new Konva.Rect({
-      width: this.size_x,
-      height: this.size_y,
-      fill: "#2B2D42",
-      stroke: "black",
-      strokeWidth: 1,
-    });
-  }
-
-  serialize() {
-    return {
-      ...super.serialize(),
-      ...{
-        num_items_x: this.num_items_x,
-        num_items_y: this.num_items_y,
-      },
-    };
-  }
-
-  update() {
-    super.update();
-
-    // Rename the children
-    for (let i = 0; i < this.num_items_x; i++) {
-      for (let j = 0; j < this.num_items_y; j++) {
-        const child = this.children[i * this.num_items_y + j];
-        child.name = `${this.name}_well_${i}_${j}`;
-      }
-    }
-  }
-}
-
-class Container extends Resource {
-  constructor(resourceData, parent) {
-    super(resourceData, parent);
-    const { max_volume } = resourceData;
-    this.maxVolume = max_volume;
-    this.liquids = resourceData.liquids || [];
-  }
-
-  static colorForVolume(volume, maxVolume) {
-    return `rgba(239, 35, 60, ${volume / maxVolume})`;
-  }
-
-  getVolume() {
-    return this.liquids.reduce((acc, liquid) => acc + liquid.volume, 0);
-  }
-
-  aspirate(volume) {
-    if (volume > this.getVolume()) {
-      throw new Error(
-        `Aspirating ${volume}uL from well ${
-          this.name
-        } with ${this.getVolume()}uL`
-      );
-    }
-
-    // Remove liquids top down until we have removed the desired volume.
-    let volumeToRemove = volume;
-    for (let i = this.liquids.length - 1; i >= 0; i--) {
-      const liquid = this.liquids[i];
-      if (volumeToRemove >= liquid.volume) {
-        volumeToRemove -= liquid.volume;
-        this.liquids.splice(i, 1);
-      } else {
-        liquid.volume -= volumeToRemove;
-        volumeToRemove = 0;
-      }
-    }
-
-    this.update();
-  }
-
-  addLiquid(liquid) {
-    this.liquids.push(liquid);
-    this.update();
-  }
-
-  setLiquids(liquids) {
-    this.liquids = liquids;
-    this.update();
-  }
-
-  setState(state) {
-    let liquids = [];
-    for (let i = 0; i < state.liquids.length; i++) {
-      const liquid = state.liquids[i];
-      liquids.push({
-        name: liquid[0],
-        volume: liquid[1],
-      });
-    }
-    this.setLiquids(liquids);
-  }
-
-  dispense(volume) {
-    if (volume + this.volume > this.maxVolume) {
-      throw new Error(
-        `Adding ${volume}uL to well ${this.name} with ${this.volume}uL would exceed max volume of ${this.maxVolume}uL`
-      );
-    }
-
-    this.addLiquid({
-      volume: volume,
-      name: "Unknown liquid", // TODO: get liquid name from parameter?
-    });
-  }
-
-  serializeState() {
-    return {
-      liquids: this.liquids,
-      pending_liquids: this.liquids,
-    };
-  }
-
-  serialize() {
-    return {
-      ...super.serialize(),
-      ...{
-        max_volume: this.maxVolume,
-      },
-    };
-  }
-}
-
-class Trough extends Container {
-  drawMainShape() {
-    let mainShape = new Konva.Group();
-
-    let background = new Konva.Rect({
-      width: this.size_x,
-      height: this.size_y,
-      fill: "white",
-      stroke: "black",
-      strokeWidth: 1,
-    });
-
-    let liquidLayer = new Konva.Rect({
-      width: this.size_x,
-      height: this.size_y,
-      fill: Trough.colorForVolume(this.getVolume(), this.maxVolume),
-      stroke: "black",
-      strokeWidth: 1,
-    });
-
-    mainShape.add(background);
-    mainShape.add(liquidLayer);
-    return mainShape;
-  }
-}
-
-class Well extends Container {
-  draggable = false;
-  canDelete = false;
-
-  constructor(resourceData, parent) {
-    super(resourceData, parent);
-    const { cross_section_type } = resourceData;
-    this.cross_section_type = cross_section_type;
-  }
-
-  drawMainShape() {
-    if (this.cross_section_type === "circle") {
-      return new Konva.Circle({
-        radius: this.size_x / 2,
-        fill: Well.colorForVolume(this.getVolume(), this.maxVolume),
-        stroke: "black",
-        strokeWidth: 1,
-        offsetX: -this.size_x / 2,
-        offsetY: -this.size_y / 2,
-      });
-    } else {
-      return new Konva.Rect({
-        width: this.size_x,
-        height: this.size_y,
-        fill: Well.colorForVolume(this.getVolume(), this.maxVolume),
-        stroke: "black",
-        strokeWidth: 1,
-        offsetX: this.size_x / 2,
-        offsetY: this.size_y / 2,
-      });
-    }
-  }
-}
-
-class TipRack extends Resource {
-  constructor(resourceData, parent) {
-    super(resourceData, parent);
-    const { num_items_x, num_items_y } = resourceData;
-    this.num_items_x = num_items_x;
-    this.num_items_y = num_items_y;
-  }
-
-  drawMainShape() {
-    return new Konva.Rect({
-      width: this.size_x,
-      height: this.size_y,
-      fill: "#2B2D42",
-      stroke: "black",
-      strokeWidth: 1,
-    });
-  }
-
-  serialize() {
-    return {
-      ...super.serialize(),
-      ...{
-        num_items_x: this.num_items_x,
-        num_items_y: this.num_items_y,
-      },
-    };
-  }
-
-  update() {
-    super.update();
-
-    // Rename the children
-    for (let i = 0; i < this.num_items_x; i++) {
-      for (let j = 0; j < this.num_items_y; j++) {
-        const child = this.children[i * this.num_items_y + j];
-        child.name = `${this.name}_tipspot_${i}_${j}`;
-      }
-    }
-  }
-}
-
-class TipSpot extends Resource {
-  constructor(resourceData, parent) {
-    super(resourceData, parent);
-    this.has_tip = false;
-    this.tip = resourceData.prototype_tip; // not really a creator, but good enough for now.
-  }
-
-  draggable = false;
-  canDelete = false;
-
-  drawMainShape() {
-    return new Konva.Circle({
-      radius: this.size_x / 2,
-      fill: this.has_tip ? "#40CDA1" : "white",
-      stroke: "black",
-      strokeWidth: 1,
-      offsetX: -this.size_x / 2,
-      offsetY: -this.size_y / 2,
-    });
-  }
-
-  setState(state) {
-    this.has_tip = state.tip !== null;
-    this.update();
-  }
-
-  setTip(has_tip, layer) {
-    this.has_tip = has_tip;
-    this.draw(layer);
-  }
-
-  pickUpTip(layer) {
-    if (!this.has_tip) {
-      throw new Error("No tip to pick up");
-    }
-    this.setTip(false, layer);
-  }
-
-  dropTip(layer) {
-    if (this.has_tip) {
-      throw new Error("Already has tip");
-    }
-    this.setTip(true, layer);
-  }
-
-  serialize() {
-    return {
-      ...super.serialize(),
-      ...{
-        prototype_tip: this.tip,
-      },
-    };
-  }
-
-  serializeState() {
-    if (this.has_tip) {
-      return {
-        tip: this.tip,
-        pending_tip: this.tip,
-      };
-    }
-    return {
-      tip: null,
-      pending_tip: null,
-    };
-  }
-}
-
-// Nothing special.
-class Trash extends Resource {
-  dropTip(layer) {} // just ignore
-
-  drawMainShape() {
-    if (resources["deck"].constructor.name) {
-      return undefined;
-    }
-    return super.drawMainShape();
-  }
-}
-
-// Nothing special.
-class Carrier extends Resource {}
-class PlateCarrier extends Carrier {}
-class TipCarrier extends Carrier {}
-
-class CarrierSite extends Resource {
-  constructor(resourceData, parent) {
-    super(resourceData, parent);
-    const { spot } = resourceData;
-    this.spot = spot;
-  }
-
-  draggable = false;
-  canDelete = false;
-
-  serialize() {
-    return {
-      ...super.serialize(),
-      ...{
-        spot: this.spot,
-      },
-    };
-  }
-}
-
-class TubeRack extends Resource {
-  constructor(resourceData, parent = undefined) {
-    super(resourceData, parent);
-    const { num_items_x, num_items_y } = resourceData;
-    this.num_items_x = num_items_x;
-    this.num_items_y = num_items_y;
-  }
-
-  drawMainShape() {
-    return new Konva.Rect({
-      width: this.size_x,
-      height: this.size_y,
-      fill: "#122D42",
-      stroke: "black",
-      strokeWidth: 1,
-    });
-  }
-
-  serialize() {
-    return {
-      ...super.serialize(),
-      ...{
-        num_items_x: this.num_items_x,
-        num_items_y: this.num_items_y,
-      },
-    };
-  }
-
-  update() {
-    super.update();
-
-    // Rename the children
-    for (let i = 0; i < this.num_items_x; i++) {
-      for (let j = 0; j < this.num_items_y; j++) {
-        const child = this.children[i * this.num_items_y + j];
-        child.name = `${this.name}_tube_${i}_${j}`;
-      }
-    }
-  }
-}
-
-class Tube extends Container {
-  draggable = false;
-  canDelete = false;
-
-  constructor(resourceData, parent) {
-    super(resourceData, parent);
-  }
-
-  drawMainShape() {
-    return new Konva.Circle({
-      radius: (1.25 * this.size_x) / 2,
-      fill: Tube.colorForVolume(this.getVolume(), this.maxVolume),
-      stroke: "black",
-      strokeWidth: 1,
-      offsetX: -this.size_x / 2,
-      offsetY: -this.size_y / 2,
-    });
-  }
-}
-
-class LiquidHandler extends Resource {
-  drawMainShape() {
-    return undefined; // just draw the children (deck and so on)
-  }
-}
-
-function classForResourceType(type) {
-  switch (type) {
-    case "Deck":
-      return Deck;
-    case ("HamiltonDeck", "HamiltonSTARDeck"):
-      return HamiltonSTARDeck;
-    case "Trash":
-      return Trash;
-    case "OTDeck":
-      return OTDeck;
-    case "Plate":
-      return Plate;
-    case "Well":
-      return Well;
-    case "TipRack":
-      return TipRack;
-    case "TipSpot":
-      return TipSpot;
-    case "CarrierSite":
-      return CarrierSite;
-    case "Carrier":
-      return Carrier;
-    case "PlateCarrier":
-      return PlateCarrier;
-    case "TipCarrier":
-      return TipCarrier;
-    case "Container":
-      return Container;
-    case "Trough":
-      return Trough;
-    case "VantageDeck":
-      alert(
-        "VantageDeck is not completely implemented yet: the trash and plate loader are not drawn"
-      );
-      return HamiltonSTARDeck;
-    case "LiquidHandler":
-      return LiquidHandler;
-    case "TubeRack":
-      return TubeRack;
-    case "Tube":
-      return Tube;
-    default:
-      return Resource;
-  }
-}
-
-function loadResource(resourceData) {
-  const resourceClass = classForResourceType(resourceData.type);
-
-  const parentName = resourceData.parent_name;
-  var parent = undefined;
-  if (parentName !== undefined) {
-    parent = resources[parentName];
-  }
-
-  const resource = new resourceClass(resourceData, parent);
-  resources[resource.name] = resource;
-
-  return resource;
-}
-
-// ===========================================================================
-// init
-// ===========================================================================
-
-window.addEventListener("load", function () {
-  const canvas = document.getElementById("kanvas");
-  canvasWidth = canvas.offsetWidth;
-  canvasHeight = canvas.offsetHeight;
-
-  stage = new Konva.Stage({
-    container: "kanvas",
-    width: canvasWidth,
-    height: canvasHeight,
-    draggable: true,
-  });
-  stage.scaleY(-1);
-  stage.offsetY(canvasHeight);
-
-  // limit draggable area to size of canvas
-  stage.dragBoundFunc(function (pos) {
-    // Set the bounds of the draggable area to 1/2 off the canvas.
-    let minX = -(1 / 2) * canvasWidth;
-    let minY = -(1 / 2) * canvasHeight;
-    let maxX = (1 / 2) * canvasWidth;
-    let maxY = (1 / 2) * canvasHeight;
-
-    let newX = Math.max(minX, Math.min(maxX, pos.x));
-    let newY = Math.max(minY, Math.min(maxY, pos.y));
-
-    return {
-      x: newX,
-      y: newY,
-    };
-  });
-
-  // add the layer to the stage
-  stage.add(layer);
-  stage.add(resourceLayer);
-
-  // Check if there is an after stage setup callback, and if so, call it.
-  if (typeof afterStageSetup === "function") {
-    afterStageSetup();
-  }
-});
->>>>>>> e63b80f6
+});