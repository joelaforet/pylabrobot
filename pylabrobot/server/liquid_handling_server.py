<<<<<<< HEAD
""" Needs some refactoring. """
# mypy: disable-error-code = attr-defined

import asyncio
import json
import os
import threading
from typing import Any, Coroutine, List, Tuple, Type, Optional, cast

from flask import Blueprint, Flask, request, jsonify, current_app
import werkzeug

from pylabrobot.liquid_handling import LiquidHandler
from pylabrobot.liquid_handling.backends.backend import LiquidHandlerBackend
from pylabrobot.liquid_handling.standard import Pickup, Aspiration, Dispense, Drop
from pylabrobot.resources import Coordinate, Deck, Tip, Liquid
from pylabrobot.serializer import deserialize


lh_api = Blueprint("liquid handling", __name__)


class Task:
  """ A task is a coroutine that runs in a separate thread. Maintains its own event loop and
  status. """

  def __init__(self, co: Coroutine[Any, Any, None]):
    self.status = "queued"
    self.co = co
    self.error: Optional[str] = None

  def run_in_thread(self) -> None:
    """ Run the coroutine in a new thread. """
    def runner():
      self.status = "running"
      loop = asyncio.new_event_loop()
      asyncio.set_event_loop(loop)
      try:
        loop.run_until_complete(self.co)
      except Exception as e: # pylint: disable=broad-except
        self.error = str(e)
        self.status = "error"
      else:
        self.status = "succeeded"

    t = threading.Thread(target=runner)
    t.start()

  def serialize(self, id_: int) -> dict:
    d = {"id": id_, "status": self.status}
    if self.error is not None:
      d["error"] = self.error
    return d

tasks: List[Task] = []

def add_and_run_task(task: Task):
  id_ = len(tasks)
  tasks.append(task)
  task.run_in_thread()
  return task.serialize(id_)


@lh_api.route("/")
def index():
  return "PLR Liquid Handling API"


@lh_api.route("/tasks", methods=["GET"])
def get_tasks():
  return jsonify([{"id": i, "status": t.status} for i, t in enumerate(tasks)])

@lh_api.route("/tasks/<int:id_>", methods=["GET"])
def get_task(id_: int):
  if id_ >= len(tasks):
    return jsonify({"error": "task not found"}), 404
  return tasks[id_].serialize(id_)


@lh_api.route("/setup", methods=["POST"])
async def setup():
  return add_and_run_task(Task(current_app.lh.setup()))

@lh_api.route("/stop", methods=["POST"])
async def stop():
  return add_and_run_task(Task(current_app.lh.stop()))

@lh_api.route("/status", methods=["GET"])
def get_status():
  status = "running" if current_app.lh.setup_finished else "stopped"
  return jsonify({"status": status})


@lh_api.route("/labware", methods=["POST"])
def define_labware():
  try:
    data = request.get_json()
    if not isinstance(data, dict):
      raise werkzeug.exceptions.BadRequest
  except werkzeug.exceptions.BadRequest:
    return jsonify({"error": "json data must be a dict"}), 400

  try:
    deck = Deck.deserialize(data=data["deck"])
    current_app.lh.deck = deck
  except KeyError as e:
    return jsonify({"error": "missing key in json data: " + str(e)}), 400

  return jsonify({"status": "ok"})

class ErrorResponse(Exception):
  def __init__(self, data: dict, status_code: int):
    self.data = data
    self.status_code = status_code


@lh_api.route("/pick-up-tips", methods=["POST"])
async def pick_up_tips():
  try:
    data = request.get_json()
    pickups = []
    for sc in data["channels"]:
      try:
        resource = current_app.lh.deck.get_resource(sc["resource_name"])
      except ValueError as exc:
        raise ErrorResponse({"error": f"resource with name '{sc['resource_name']}' not found"},
                            404) from exc
      if not "tip" in sc:
        raise ErrorResponse({"error": "missing key in json data: tip"}, 400)
      tip = cast(Tip, deserialize(sc["tip"]))
      if not "offset" in sc:
        raise ErrorResponse({"error": "missing key in json data: offset"}, 400)
      offset = cast(Coordinate, deserialize(sc["offset"]))
      pickups.append(Pickup(resource=resource, tip=tip, offset=offset))
    use_channels = data["use_channels"]
  except ErrorResponse as e:
    return jsonify(e.data), e.status_code

  return add_and_run_task(Task(current_app.lh.pick_up_tips(
    tip_spots=[p.resource for p in pickups],
    offsets=[p.offset for p in pickups],
    use_channels=use_channels
  )))

@lh_api.route("/drop-tips", methods=["POST"])
async def drop_tips():
  try:
    data = request.get_json()
    drops = []
    for sc in data["channels"]:
      try:
        resource = current_app.lh.deck.get_resource(sc["resource_name"])
      except ValueError as exc:
        raise ErrorResponse({"error": f"resource with name '{sc['resource_name']}' not found"},
                            404) from exc
      if not "tip" in sc:
        raise ErrorResponse({"error": "missing key in json data: tip"}, 400)
      tip = cast(Tip, deserialize(sc["tip"]))
      if not "offset" in sc:
        raise ErrorResponse({"error": "missing key in json data: offset"}, 400)
      offset = cast(Coordinate, deserialize(sc["offset"]))
      drops.append(Drop(resource=resource, tip=tip, offset=offset))
    use_channels = data["use_channels"]
  except ErrorResponse as e:
    return jsonify(e.data), e.status_code

  return add_and_run_task(Task(current_app.lh.drop_tips(
    tip_spots=[d.resource for d in drops],
    offsets=[d.offset for d in drops],
    use_channels=use_channels
  )))

@lh_api.route("/aspirate", methods=["POST"])
async def aspirate():
  try:
    data = request.get_json()
    aspirations = []
    for sc in data["channels"]:
      try:
        resource = current_app.lh.deck.get_resource(sc["resource_name"])
      except ValueError as exc:
        raise ErrorResponse({"error": f"resource with name '{sc['resource_name']}' not found"},
                            404) from exc
      if not "tip" in sc:
        raise ErrorResponse({"error": "missing key in json data: tip"}, 400)
      tip = cast(Tip, deserialize(sc["tip"]))
      if not "offset" in sc:
        raise ErrorResponse({"error": "missing key in json data: offset"}, 400)
      offset = cast(Coordinate, deserialize(sc["offset"]))
      volume = sc["volume"]
      flow_rate = sc["flow_rate"]
      liquid_height = sc["liquid_height"]
      blow_out_air_volume = sc["blow_out_air_volume"]
      liquids = cast(List[Tuple[Optional[Liquid], float]], deserialize(sc["liquids"]))
      aspirations.append(Aspiration(resource=resource, tip=tip, offset=offset, volume=volume,
        flow_rate=flow_rate, liquid_height=liquid_height, blow_out_air_volume=blow_out_air_volume,
        liquids=liquids))
    use_channels = data["use_channels"]
  except ErrorResponse as e:
    return jsonify(e.data), e.status_code

  return add_and_run_task(Task(current_app.lh.aspirate(
    resources=[a.resource for a in aspirations],
    vols=[a.volume for a in aspirations],
    offsets=[a.offset for a in aspirations],
    flow_rates=[a.flow_rate for a in aspirations],
    use_channels=use_channels
  )))

@lh_api.route("/dispense", methods=["POST"])
async def dispense():
  try:
    data = request.get_json()
    dispenses = []
    for sc in data["channels"]:
      try:
        resource = current_app.lh.deck.get_resource(sc["resource_name"])
      except ValueError as exc:
        raise ErrorResponse({"error": f"resource with name '{sc['resource_name']}' not found"},
                            404) from exc
      if not "tip" in sc:
        raise ErrorResponse({"error": "missing key in json data: tip"}, 400)
      tip = cast(Tip, deserialize(sc["tip"]))
      if not "offset" in sc:
        raise ErrorResponse({"error": "missing key in json data: offset"}, 400)
      offset = cast(Coordinate, deserialize(sc["offset"]))
      volume = sc["volume"]
      flow_rate = sc["flow_rate"]
      liquid_height = sc["liquid_height"]
      blow_out_air_volume = sc["blow_out_air_volume"]
      liquids = cast(List[Tuple[Optional[Liquid], float]], deserialize(sc["liquids"]))
      dispenses.append(Dispense(resource=resource, tip=tip, offset=offset, volume=volume,
        flow_rate=flow_rate, liquid_height=liquid_height, blow_out_air_volume=blow_out_air_volume,
        liquids=liquids))
    use_channels = data["use_channels"]
  except ErrorResponse as e:
    return jsonify(e.data), e.status_code

  return add_and_run_task(Task(current_app.lh.dispense(
    resources=[d.resource for d in dispenses],
    vols=[d.volume for d in dispenses],
    offsets=[d.offset for d in dispenses],
    flow_rates=[d.flow_rate for d in dispenses],
    use_channels=use_channels
  )))


def create_app(lh: LiquidHandler):
  """ Create a Flask app with the given LiquidHandler """
  app = Flask(__name__)
  app.lh = lh
  app.register_blueprint(lh_api)
  return app


def main():
  backend_file = os.environ.get("BACKEND_FILE", "backend.json")
  with open(backend_file, "r", encoding="utf-8") as f:
    data = json.load(f)
    backend = LiquidHandlerBackend.deserialize(data)

  deck_file = os.environ.get("DECK_FILE", "deck.json")
  with open(deck_file, "r", encoding="utf-8") as f:
    data = json.load(f)
    deck = Deck.deserialize(data)

  lh = LiquidHandler(backend=backend, deck=deck)

  app = create_app(lh)
  host = os.environ.get("HOST", "0.0.0.0")
  port = int(os.environ.get("PORT", 5001))
  app.run(debug=True, host=host, port=port)


if __name__ == "__main__":
  main()
=======
""" Needs some refactoring. """
# mypy: disable-error-code = attr-defined

import asyncio
import json
import os
import threading
from typing import Any, Coroutine, List, Tuple, Optional, cast

from flask import Blueprint, Flask, request, jsonify, current_app, Request
import werkzeug

from pylabrobot import configure, Config
from pylabrobot.config.io import ConfigReader
from pylabrobot.config.formats.json_config import JsonLoader
from pylabrobot.liquid_handling import LiquidHandler
from pylabrobot.liquid_handling.backends.backend import LiquidHandlerBackend
from pylabrobot.liquid_handling.standard import Pickup, Aspiration, Dispense, \
  Drop
from pylabrobot.resources import Coordinate, Deck, Tip, Liquid
from pylabrobot.serializer import deserialize

lh_api = Blueprint("liquid handling", __name__)


class Task:
  """ A task is a coroutine that runs in a separate thread. Maintains its own event loop and
  status. """

  def __init__(self, co: Coroutine[Any, Any, None]):
    self.status = "queued"
    self.co = co
    self.error: Optional[str] = None

  def run_in_thread(self) -> None:
    """ Run the coroutine in a new thread. """

    def runner():
      self.status = "running"
      loop = asyncio.new_event_loop()
      asyncio.set_event_loop(loop)
      try:
        loop.run_until_complete(self.co)
      except Exception as e:  # pylint: disable=broad-except
        self.error = str(e)
        self.status = "error"
      else:
        self.status = "succeeded"

    t = threading.Thread(target=runner)
    t.start()

  def serialize(self, id_: int) -> dict:
    d = {"id": id_, "status": self.status}
    if self.error is not None:
      d["error"] = self.error
    return d


tasks: List[Task] = []


def add_and_run_task(task: Task):
  id_ = len(tasks)
  tasks.append(task)
  task.run_in_thread()
  return task.serialize(id_)


@lh_api.route("/")
def index():
  return "PLR Liquid Handling API"


@lh_api.route("/tasks", methods=["GET"])
def get_tasks():
  return jsonify([{"id": i, "status": t.status} for i, t in enumerate(tasks)])


@lh_api.route("/tasks/<int:id_>", methods=["GET"])
def get_task(id_: int):
  if id_ >= len(tasks):
    return jsonify({"error": "task not found"}), 404
  return tasks[id_].serialize(id_)


@lh_api.route("/setup", methods=["POST"])
async def setup():
  return add_and_run_task(Task(current_app.lh.setup()))


@lh_api.route("/stop", methods=["POST"])
async def stop():
  return add_and_run_task(Task(current_app.lh.stop()))


@lh_api.route("/status", methods=["GET"])
def get_status():
  status = "running" if current_app.lh.setup_finished else "stopped"
  return jsonify({"status": status})


@lh_api.route("/labware", methods=["POST"])
def define_labware():
  try:
    data = request.get_json()
    if not isinstance(data, dict):
      raise werkzeug.exceptions.BadRequest
  except werkzeug.exceptions.BadRequest:
    return jsonify({"error": "json data must be a dict"}), 400

  try:
    deck = Deck.deserialize(data=data["deck"])
    current_app.lh.deck = deck
  except KeyError as e:
    return jsonify({"error": "missing key in json data: " + str(e)}), 400

  return jsonify({"status": "ok"})


class ErrorResponse(Exception):
  def __init__(self, data: dict, status_code: int):
    self.data = data
    self.status_code = status_code


@lh_api.route("/pick-up-tips", methods=["POST"])
async def pick_up_tips():
  try:
    data = request.get_json()
    pickups = []
    for sc in data["channels"]:
      try:
        resource = current_app.lh.deck.get_resource(sc["resource_name"])
      except ValueError as exc:
        raise ErrorResponse(
          {"error": f"resource with name '{sc['resource_name']}' not found"},
          404) from exc
      if not "tip" in sc:
        raise ErrorResponse({"error": "missing key in json data: tip"}, 400)
      tip = cast(Tip, deserialize(sc["tip"]))
      if not "offset" in sc:
        raise ErrorResponse({"error": "missing key in json data: offset"}, 400)
      offset = cast(Coordinate, deserialize(sc["offset"]))
      pickups.append(Pickup(resource=resource, tip=tip, offset=offset))
    use_channels = data["use_channels"]
  except ErrorResponse as e:
    return jsonify(e.data), e.status_code

  return add_and_run_task(Task(current_app.lh.pick_up_tips(
    tip_spots=[p.resource for p in pickups],
    offsets=[p.offset for p in pickups],
    use_channels=use_channels
  )))


@lh_api.route("/drop-tips", methods=["POST"])
async def drop_tips():
  try:
    data = request.get_json()
    drops = []
    for sc in data["channels"]:
      try:
        resource = current_app.lh.deck.get_resource(sc["resource_name"])
      except ValueError as exc:
        raise ErrorResponse(
          {"error": f"resource with name '{sc['resource_name']}' not found"},
          404) from exc
      if not "tip" in sc:
        raise ErrorResponse({"error": "missing key in json data: tip"}, 400)
      tip = cast(Tip, deserialize(sc["tip"]))
      if not "offset" in sc:
        raise ErrorResponse({"error": "missing key in json data: offset"}, 400)
      offset = cast(Coordinate, deserialize(sc["offset"]))
      drops.append(Drop(resource=resource, tip=tip, offset=offset))
    use_channels = data["use_channels"]
  except ErrorResponse as e:
    return jsonify(e.data), e.status_code

  return add_and_run_task(Task(current_app.lh.drop_tips(
    tip_spots=[d.resource for d in drops],
    offsets=[d.offset for d in drops],
    use_channels=use_channels
  )))


@lh_api.route("/aspirate", methods=["POST"])
async def aspirate():
  try:
    data = request.get_json()
    aspirations = []
    for sc in data["channels"]:
      try:
        resource = current_app.lh.deck.get_resource(sc["resource_name"])
      except ValueError as exc:
        raise ErrorResponse(
          {"error": f"resource with name '{sc['resource_name']}' not found"},
          404) from exc
      if not "tip" in sc:
        raise ErrorResponse({"error": "missing key in json data: tip"}, 400)
      tip = cast(Tip, deserialize(sc["tip"]))
      if not "offset" in sc:
        raise ErrorResponse({"error": "missing key in json data: offset"}, 400)
      offset = cast(Coordinate, deserialize(sc["offset"]))
      volume = sc["volume"]
      flow_rate = sc["flow_rate"]
      liquid_height = sc["liquid_height"]
      blow_out_air_volume = sc["blow_out_air_volume"]
      liquids = cast(List[Tuple[Optional[Liquid], float]],
                     deserialize(sc["liquids"]))
      aspirations.append(
        Aspiration(resource=resource, tip=tip, offset=offset, volume=volume,
                   flow_rate=flow_rate, liquid_height=liquid_height,
                   blow_out_air_volume=blow_out_air_volume,
                   liquids=liquids))
    use_channels = data["use_channels"]
  except ErrorResponse as e:
    return jsonify(e.data), e.status_code

  return add_and_run_task(Task(current_app.lh.aspirate(
    resources=[a.resource for a in aspirations],
    vols=[a.volume for a in aspirations],
    offsets=[a.offset for a in aspirations],
    flow_rates=[a.flow_rate for a in aspirations],
    use_channels=use_channels
  )))


@lh_api.route("/dispense", methods=["POST"])
async def dispense():
  try:
    data = request.get_json()
    dispenses = []
    for sc in data["channels"]:
      try:
        resource = current_app.lh.deck.get_resource(sc["resource_name"])
      except ValueError as exc:
        raise ErrorResponse(
          {"error": f"resource with name '{sc['resource_name']}' not found"},
          404) from exc
      if not "tip" in sc:
        raise ErrorResponse({"error": "missing key in json data: tip"}, 400)
      tip = cast(Tip, deserialize(sc["tip"]))
      if not "offset" in sc:
        raise ErrorResponse({"error": "missing key in json data: offset"}, 400)
      offset = cast(Coordinate, deserialize(sc["offset"]))
      volume = sc["volume"]
      flow_rate = sc["flow_rate"]
      liquid_height = sc["liquid_height"]
      blow_out_air_volume = sc["blow_out_air_volume"]
      liquids = cast(List[Tuple[Optional[Liquid], float]],
                     deserialize(sc["liquids"]))
      dispenses.append(
        Dispense(resource=resource, tip=tip, offset=offset, volume=volume,
                 flow_rate=flow_rate, liquid_height=liquid_height,
                 blow_out_air_volume=blow_out_air_volume,
                 liquids=liquids))
    use_channels = data["use_channels"]
  except ErrorResponse as e:
    return jsonify(e.data), e.status_code

  return add_and_run_task(Task(current_app.lh.dispense(
    resources=[d.resource for d in dispenses],
    vols=[d.volume for d in dispenses],
    offsets=[d.offset for d in dispenses],
    flow_rates=[d.flow_rate for d in dispenses],
    use_channels=use_channels
  )))


class HttpReader(ConfigReader):
  def read(self, r: Request) -> Config:
    return self.format_loader.load(r.stream)


CONFIG_READER = HttpReader(format_loader=JsonLoader())


@lh_api.route("/config", methods=["POST"])
async def config():
  cfg = CONFIG_READER.read(request)
  configure(cfg)
  return jsonify(cfg.as_dict)


def create_app(lh: LiquidHandler):
  """ Create a Flask app with the given LiquidHandler """
  app = Flask(__name__)
  app.lh = lh
  app.register_blueprint(lh_api)
  return app


def main():
  backend_file = os.environ.get("BACKEND_FILE", "backend.json")
  with open(backend_file, "r", encoding="utf-8") as f:
    data = json.load(f)
    backend = LiquidHandlerBackend.deserialize(data)

  deck_file = os.environ.get("DECK_FILE", "deck.json")
  with open(deck_file, "r", encoding="utf-8") as f:
    data = json.load(f)
    deck = Deck.deserialize(data)

  lh = LiquidHandler(backend=backend, deck=deck)

  app = create_app(lh)
  host = os.environ.get("HOST", "0.0.0.0")
  port = int(os.environ.get("PORT", 5001))
  app.run(debug=True, host=host, port=port)


if __name__ == "__main__":
  main()
>>>>>>> e63b80f6
<|MERGE_RESOLUTION|>--- conflicted
+++ resolved
@@ -1,281 +1,3 @@
-<<<<<<< HEAD
-""" Needs some refactoring. """
-# mypy: disable-error-code = attr-defined
-
-import asyncio
-import json
-import os
-import threading
-from typing import Any, Coroutine, List, Tuple, Type, Optional, cast
-
-from flask import Blueprint, Flask, request, jsonify, current_app
-import werkzeug
-
-from pylabrobot.liquid_handling import LiquidHandler
-from pylabrobot.liquid_handling.backends.backend import LiquidHandlerBackend
-from pylabrobot.liquid_handling.standard import Pickup, Aspiration, Dispense, Drop
-from pylabrobot.resources import Coordinate, Deck, Tip, Liquid
-from pylabrobot.serializer import deserialize
-
-
-lh_api = Blueprint("liquid handling", __name__)
-
-
-class Task:
-  """ A task is a coroutine that runs in a separate thread. Maintains its own event loop and
-  status. """
-
-  def __init__(self, co: Coroutine[Any, Any, None]):
-    self.status = "queued"
-    self.co = co
-    self.error: Optional[str] = None
-
-  def run_in_thread(self) -> None:
-    """ Run the coroutine in a new thread. """
-    def runner():
-      self.status = "running"
-      loop = asyncio.new_event_loop()
-      asyncio.set_event_loop(loop)
-      try:
-        loop.run_until_complete(self.co)
-      except Exception as e: # pylint: disable=broad-except
-        self.error = str(e)
-        self.status = "error"
-      else:
-        self.status = "succeeded"
-
-    t = threading.Thread(target=runner)
-    t.start()
-
-  def serialize(self, id_: int) -> dict:
-    d = {"id": id_, "status": self.status}
-    if self.error is not None:
-      d["error"] = self.error
-    return d
-
-tasks: List[Task] = []
-
-def add_and_run_task(task: Task):
-  id_ = len(tasks)
-  tasks.append(task)
-  task.run_in_thread()
-  return task.serialize(id_)
-
-
-@lh_api.route("/")
-def index():
-  return "PLR Liquid Handling API"
-
-
-@lh_api.route("/tasks", methods=["GET"])
-def get_tasks():
-  return jsonify([{"id": i, "status": t.status} for i, t in enumerate(tasks)])
-
-@lh_api.route("/tasks/<int:id_>", methods=["GET"])
-def get_task(id_: int):
-  if id_ >= len(tasks):
-    return jsonify({"error": "task not found"}), 404
-  return tasks[id_].serialize(id_)
-
-
-@lh_api.route("/setup", methods=["POST"])
-async def setup():
-  return add_and_run_task(Task(current_app.lh.setup()))
-
-@lh_api.route("/stop", methods=["POST"])
-async def stop():
-  return add_and_run_task(Task(current_app.lh.stop()))
-
-@lh_api.route("/status", methods=["GET"])
-def get_status():
-  status = "running" if current_app.lh.setup_finished else "stopped"
-  return jsonify({"status": status})
-
-
-@lh_api.route("/labware", methods=["POST"])
-def define_labware():
-  try:
-    data = request.get_json()
-    if not isinstance(data, dict):
-      raise werkzeug.exceptions.BadRequest
-  except werkzeug.exceptions.BadRequest:
-    return jsonify({"error": "json data must be a dict"}), 400
-
-  try:
-    deck = Deck.deserialize(data=data["deck"])
-    current_app.lh.deck = deck
-  except KeyError as e:
-    return jsonify({"error": "missing key in json data: " + str(e)}), 400
-
-  return jsonify({"status": "ok"})
-
-class ErrorResponse(Exception):
-  def __init__(self, data: dict, status_code: int):
-    self.data = data
-    self.status_code = status_code
-
-
-@lh_api.route("/pick-up-tips", methods=["POST"])
-async def pick_up_tips():
-  try:
-    data = request.get_json()
-    pickups = []
-    for sc in data["channels"]:
-      try:
-        resource = current_app.lh.deck.get_resource(sc["resource_name"])
-      except ValueError as exc:
-        raise ErrorResponse({"error": f"resource with name '{sc['resource_name']}' not found"},
-                            404) from exc
-      if not "tip" in sc:
-        raise ErrorResponse({"error": "missing key in json data: tip"}, 400)
-      tip = cast(Tip, deserialize(sc["tip"]))
-      if not "offset" in sc:
-        raise ErrorResponse({"error": "missing key in json data: offset"}, 400)
-      offset = cast(Coordinate, deserialize(sc["offset"]))
-      pickups.append(Pickup(resource=resource, tip=tip, offset=offset))
-    use_channels = data["use_channels"]
-  except ErrorResponse as e:
-    return jsonify(e.data), e.status_code
-
-  return add_and_run_task(Task(current_app.lh.pick_up_tips(
-    tip_spots=[p.resource for p in pickups],
-    offsets=[p.offset for p in pickups],
-    use_channels=use_channels
-  )))
-
-@lh_api.route("/drop-tips", methods=["POST"])
-async def drop_tips():
-  try:
-    data = request.get_json()
-    drops = []
-    for sc in data["channels"]:
-      try:
-        resource = current_app.lh.deck.get_resource(sc["resource_name"])
-      except ValueError as exc:
-        raise ErrorResponse({"error": f"resource with name '{sc['resource_name']}' not found"},
-                            404) from exc
-      if not "tip" in sc:
-        raise ErrorResponse({"error": "missing key in json data: tip"}, 400)
-      tip = cast(Tip, deserialize(sc["tip"]))
-      if not "offset" in sc:
-        raise ErrorResponse({"error": "missing key in json data: offset"}, 400)
-      offset = cast(Coordinate, deserialize(sc["offset"]))
-      drops.append(Drop(resource=resource, tip=tip, offset=offset))
-    use_channels = data["use_channels"]
-  except ErrorResponse as e:
-    return jsonify(e.data), e.status_code
-
-  return add_and_run_task(Task(current_app.lh.drop_tips(
-    tip_spots=[d.resource for d in drops],
-    offsets=[d.offset for d in drops],
-    use_channels=use_channels
-  )))
-
-@lh_api.route("/aspirate", methods=["POST"])
-async def aspirate():
-  try:
-    data = request.get_json()
-    aspirations = []
-    for sc in data["channels"]:
-      try:
-        resource = current_app.lh.deck.get_resource(sc["resource_name"])
-      except ValueError as exc:
-        raise ErrorResponse({"error": f"resource with name '{sc['resource_name']}' not found"},
-                            404) from exc
-      if not "tip" in sc:
-        raise ErrorResponse({"error": "missing key in json data: tip"}, 400)
-      tip = cast(Tip, deserialize(sc["tip"]))
-      if not "offset" in sc:
-        raise ErrorResponse({"error": "missing key in json data: offset"}, 400)
-      offset = cast(Coordinate, deserialize(sc["offset"]))
-      volume = sc["volume"]
-      flow_rate = sc["flow_rate"]
-      liquid_height = sc["liquid_height"]
-      blow_out_air_volume = sc["blow_out_air_volume"]
-      liquids = cast(List[Tuple[Optional[Liquid], float]], deserialize(sc["liquids"]))
-      aspirations.append(Aspiration(resource=resource, tip=tip, offset=offset, volume=volume,
-        flow_rate=flow_rate, liquid_height=liquid_height, blow_out_air_volume=blow_out_air_volume,
-        liquids=liquids))
-    use_channels = data["use_channels"]
-  except ErrorResponse as e:
-    return jsonify(e.data), e.status_code
-
-  return add_and_run_task(Task(current_app.lh.aspirate(
-    resources=[a.resource for a in aspirations],
-    vols=[a.volume for a in aspirations],
-    offsets=[a.offset for a in aspirations],
-    flow_rates=[a.flow_rate for a in aspirations],
-    use_channels=use_channels
-  )))
-
-@lh_api.route("/dispense", methods=["POST"])
-async def dispense():
-  try:
-    data = request.get_json()
-    dispenses = []
-    for sc in data["channels"]:
-      try:
-        resource = current_app.lh.deck.get_resource(sc["resource_name"])
-      except ValueError as exc:
-        raise ErrorResponse({"error": f"resource with name '{sc['resource_name']}' not found"},
-                            404) from exc
-      if not "tip" in sc:
-        raise ErrorResponse({"error": "missing key in json data: tip"}, 400)
-      tip = cast(Tip, deserialize(sc["tip"]))
-      if not "offset" in sc:
-        raise ErrorResponse({"error": "missing key in json data: offset"}, 400)
-      offset = cast(Coordinate, deserialize(sc["offset"]))
-      volume = sc["volume"]
-      flow_rate = sc["flow_rate"]
-      liquid_height = sc["liquid_height"]
-      blow_out_air_volume = sc["blow_out_air_volume"]
-      liquids = cast(List[Tuple[Optional[Liquid], float]], deserialize(sc["liquids"]))
-      dispenses.append(Dispense(resource=resource, tip=tip, offset=offset, volume=volume,
-        flow_rate=flow_rate, liquid_height=liquid_height, blow_out_air_volume=blow_out_air_volume,
-        liquids=liquids))
-    use_channels = data["use_channels"]
-  except ErrorResponse as e:
-    return jsonify(e.data), e.status_code
-
-  return add_and_run_task(Task(current_app.lh.dispense(
-    resources=[d.resource for d in dispenses],
-    vols=[d.volume for d in dispenses],
-    offsets=[d.offset for d in dispenses],
-    flow_rates=[d.flow_rate for d in dispenses],
-    use_channels=use_channels
-  )))
-
-
-def create_app(lh: LiquidHandler):
-  """ Create a Flask app with the given LiquidHandler """
-  app = Flask(__name__)
-  app.lh = lh
-  app.register_blueprint(lh_api)
-  return app
-
-
-def main():
-  backend_file = os.environ.get("BACKEND_FILE", "backend.json")
-  with open(backend_file, "r", encoding="utf-8") as f:
-    data = json.load(f)
-    backend = LiquidHandlerBackend.deserialize(data)
-
-  deck_file = os.environ.get("DECK_FILE", "deck.json")
-  with open(deck_file, "r", encoding="utf-8") as f:
-    data = json.load(f)
-    deck = Deck.deserialize(data)
-
-  lh = LiquidHandler(backend=backend, deck=deck)
-
-  app = create_app(lh)
-  host = os.environ.get("HOST", "0.0.0.0")
-  port = int(os.environ.get("PORT", 5001))
-  app.run(debug=True, host=host, port=port)
-
-
-if __name__ == "__main__":
-  main()
-=======
 """ Needs some refactoring. """
 # mypy: disable-error-code = attr-defined
 
@@ -589,5 +311,4 @@
 
 
 if __name__ == "__main__":
-  main()
->>>>>>> e63b80f6
+  main()