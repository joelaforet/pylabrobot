<<<<<<< HEAD
import time
from typing import cast
import unittest

from pylabrobot.liquid_handling import LiquidHandler
from pylabrobot.liquid_handling.backends import SerializingSavingBackend
from pylabrobot.resources import (
  Plate,
  TipRack,
  HTF_L,
  Cos_96_EZWash,
  TIP_CAR_480_A00,
  PLT_CAR_L5AC_A00,
  no_tip_tracking,
)
from pylabrobot.resources.hamilton import HamiltonDeck, STARLetDeck
from pylabrobot.serializer import serialize
from pylabrobot.server.liquid_handling_server import create_app


def build_layout() -> HamiltonDeck:
  # copied from liquid_handler_tests.py, can we make this shared?
  tip_car = TIP_CAR_480_A00(name="tip_carrier")
  tip_car[0] = HTF_L(name="tip_rack_01")

  plt_car = PLT_CAR_L5AC_A00(name="plate_carrier")
  plt_car[0] = plate = Cos_96_EZWash(name="aspiration plate")
  plate.get_item("A1").tracker.set_liquids([(None, 400)])

  deck = STARLetDeck()
  deck.assign_child_resource(tip_car, rails=1)
  deck.assign_child_resource(plt_car, rails=21)
  return deck


class LiquidHandlingApiGeneralTests(unittest.IsolatedAsyncioTestCase):
  def setUp(self):
    self.backend = SerializingSavingBackend(num_channels=8)
    self.deck = STARLetDeck()
    self.lh = LiquidHandler(backend=self.backend, deck=self.deck)
    self.app = create_app(lh=self.lh)
    self.base_url = ""

  def test_get_index(self):
    with self.app.test_client() as client:
      response = client.get(self.base_url + "/")
      self.assertEqual(response.status_code, 200)
      self.assertEqual(response.data, b"PLR Liquid Handling API")

  def test_setup(self): # TODO: Figure out how we can configure LH
    with self.app.test_client() as client:
      response = client.post(self.base_url + "/setup")
      self.assertEqual(response.status_code, 200)

      self.assertIn(response.json.get("status"), {"running", "succeeded"})

      time.sleep(0.1)
      assert self.lh.setup_finished

  def test_stop(self):
    with self.app.test_client() as client:
      response = client.post(self.base_url + "/stop")
      self.assertEqual(response.status_code, 200)
      self.assertIn(response.json.get("status"), {"running", "succeeded"})

      assert not self.lh.setup_finished

  async def test_status(self):
    with self.app.test_client() as client:
      response = client.get(self.base_url + "/status")
      self.assertEqual(response.status_code, 200)
      self.assertEqual(response.json, {"status": "stopped"})

      await self.lh.setup()
      response = client.get(self.base_url + "/status")
      self.assertEqual(response.status_code, 200)
      self.assertIn(response.json.get("status"), {"running", "succeeded"})

  def test_load_labware(self):
    with self.app.test_client() as client:
      # Post with no data
      response = client.post(self.base_url + "/labware",
                             headers={"Content-Type": "application/json"})
      self.assertEqual(response.status_code, 400)
      self.assertEqual(response.json, {"error": "json data must be a dict"})

      # Post with invalid data
      response = client.post(self.base_url + "/labware", json={"foo": "bar"})
      self.assertEqual(response.status_code, 400)
      self.assertEqual(response.json, {"error": "missing key in json data: 'deck'"})

      # Post with valid data
      deck = build_layout()
      response = client.post(self.base_url + "/labware", json={"deck": deck.serialize()})
      self.assertEqual(response.json, {"status": "ok"})
      self.assertEqual(response.status_code, 200)
      self.assertEqual(self.lh.deck, deck)


class LiquidHandlingApiOpsTests(unittest.TestCase):
  def setUp(self) -> None:
    self.backend = SerializingSavingBackend(num_channels=8)
    self.deck = STARLetDeck()
    self.lh = LiquidHandler(backend=self.backend, deck=self.deck)
    self.app = create_app(lh=self.lh)
    self.base_url = ""

    deck = build_layout()
    with self.app.test_client() as client:
      response = client.post(self.base_url + "/labware", json={"deck": deck.serialize()})
      assert response.status_code == 200
      assert self.lh.deck == deck
      assert self.lh.deck.resources == deck.resources

    client.post(self.base_url + "/setup")
    time.sleep(0.5)

  def test_tip_pickup(self):
    with self.app.test_client() as client:
      tip_rack = cast(TipRack, self.lh.deck.get_resource("tip_rack_01"))
      tip_spot = tip_rack.get_item("A1")
      with no_tip_tracking():
        tip = tip_spot.get_tip()
      response = client.post(
        self.base_url + "/pick-up-tips",
        json={"channels": [{
          "resource_name": tip_spot.name,
          "tip": serialize(tip),
          "offset": None,
        }], "use_channels": [0]})
      self.assertIn(response.json.get("status"), {"running", "succeeded"})
      self.assertEqual(response.status_code, 200)

  def test_drop_tip(self):
    with self.app.test_client() as client:
      tip_rack = cast(TipRack, self.lh.deck.get_resource("tip_rack_01"))
      tip_spot = tip_rack.get_item("A1")
      with no_tip_tracking():
        tip = tip_spot.get_tip()

      self.test_tip_pickup() # Pick up a tip first

      response = client.post(
        self.base_url + "/drop-tips",
        json={"channels": [{
          "resource_name": tip_spot.name,
          "tip": serialize(tip),
          "offset": None,
        }], "use_channels": [0]})
      self.assertIn(response.json.get("status"), {"running", "succeeded"})
      self.assertEqual(response.status_code, 200)

  def test_aspirate(self):
    with no_tip_tracking():
      tip = cast(TipRack, self.lh.deck.get_resource("tip_rack_01")).get_tip("A1")
    self.test_tip_pickup() # pick up a tip first
    with self.app.test_client() as client:
      well = cast(Plate, self.lh.deck.get_resource("aspiration plate")).get_item("A1")
      response = client.post(
        self.base_url + "/aspirate",
        json={"channels": [{
          "resource_name": well.name,
          "volume": 10,
          "tip": serialize(tip),
          "offset": None,
          "liquids": [[None, 10]],
          "flow_rate": None,
          "liquid_height": None,
          "blow_out_air_volume": 0,
        }], "use_channels": [0]})
      self.assertIn(response.json.get("status"), {"running", "succeeded"})
      self.assertEqual(response.status_code, 200)

  def test_dispense(self):
    with no_tip_tracking():
      tip = cast(TipRack, self.lh.deck.get_resource("tip_rack_01")).get_tip("A1")
    self.test_aspirate() # aspirate first
    with self.app.test_client() as client:
      well = cast(Plate, self.lh.deck.get_resource("aspiration plate")).get_item("A1")
      response = client.post(
        self.base_url + "/dispense",
        json={"channels": [{
          "resource_name": well.name,
          "volume": 10,
          "tip": serialize(tip),
          "offset": None,
          "liquids": [[None, 10]],
          "flow_rate": None,
          "liquid_height": None,
          "blow_out_air_volume": 0,
        }], "use_channels": [0]})
      self.assertIn(response.json.get("status"), {"running", "succeeded"})
      self.assertEqual(response.status_code, 200)
=======
import logging
from pathlib import Path
import time
from typing import cast
import unittest

from pylabrobot import Config
from pylabrobot.liquid_handling import LiquidHandler
from pylabrobot.liquid_handling.backends import SerializingSavingBackend
from pylabrobot.resources import (
  Plate,
  TipRack,
  HTF_L,
  Cos_96_EZWash,
  TIP_CAR_480_A00,
  PLT_CAR_L5AC_A00,
  no_tip_tracking,
)
from pylabrobot.resources.hamilton import HamiltonDeck, STARLetDeck
from pylabrobot.serializer import serialize
from pylabrobot.server.liquid_handling_server import create_app


def build_layout() -> HamiltonDeck:
  # copied from liquid_handler_tests.py, can we make this shared?
  tip_car = TIP_CAR_480_A00(name="tip_carrier")
  tip_car[0] = HTF_L(name="tip_rack_01")

  plt_car = PLT_CAR_L5AC_A00(name="plate_carrier")
  plt_car[0] = plate = Cos_96_EZWash(name="aspiration plate")
  plate.get_item("A1").tracker.set_liquids([(None, 400)])

  deck = STARLetDeck()
  deck.assign_child_resource(tip_car, rails=1)
  deck.assign_child_resource(plt_car, rails=21)
  return deck


class LiquidHandlingApiGeneralTests(unittest.IsolatedAsyncioTestCase):
  def setUp(self):
    self.backend = SerializingSavingBackend(num_channels=8)
    self.deck = STARLetDeck()
    self.lh = LiquidHandler(backend=self.backend, deck=self.deck)
    self.app = create_app(lh=self.lh)
    self.base_url = ""

  def test_get_index(self):
    with self.app.test_client() as client:
      response = client.get(self.base_url + "/")
      self.assertEqual(response.status_code, 200)
      self.assertEqual(response.data, b"PLR Liquid Handling API")

  def test_setup(self): # TODO: Figure out how we can configure LH
    with self.app.test_client() as client:
      response = client.post(self.base_url + "/setup")
      self.assertEqual(response.status_code, 200)

      self.assertIn(response.json.get("status"), {"running", "succeeded"})

      time.sleep(0.1)
      assert self.lh.setup_finished

  def test_stop(self):
    with self.app.test_client() as client:
      response = client.post(self.base_url + "/stop")
      self.assertEqual(response.status_code, 200)
      self.assertIn(response.json.get("status"), {"running", "succeeded"})

      assert not self.lh.setup_finished

  async def test_status(self):
    with self.app.test_client() as client:
      response = client.get(self.base_url + "/status")
      self.assertEqual(response.status_code, 200)
      self.assertEqual(response.json, {"status": "stopped"})

      await self.lh.setup()
      response = client.get(self.base_url + "/status")
      self.assertEqual(response.status_code, 200)
      self.assertIn(response.json.get("status"), {"running", "succeeded"})

  def test_load_labware(self):
    with self.app.test_client() as client:
      # Post with no data
      response = client.post(self.base_url + "/labware",
                             headers={"Content-Type": "application/json"})
      self.assertEqual(response.status_code, 400)
      self.assertEqual(response.json, {"error": "json data must be a dict"})

      # Post with invalid data
      response = client.post(self.base_url + "/labware", json={"foo": "bar"})
      self.assertEqual(response.status_code, 400)
      self.assertEqual(response.json, {"error": "missing key in json data: 'deck'"})

      # Post with valid data
      deck = build_layout()
      response = client.post(self.base_url + "/labware", json={"deck": deck.serialize()})
      self.assertEqual(response.json, {"status": "ok"})
      self.assertEqual(response.status_code, 200)
      self.assertEqual(self.lh.deck, deck)


class LiquidHandlingApiOpsTests(unittest.TestCase):
  def setUp(self) -> None:
    self.backend = SerializingSavingBackend(num_channels=8)
    self.deck = STARLetDeck()
    self.lh = LiquidHandler(backend=self.backend, deck=self.deck)
    self.app = create_app(lh=self.lh)
    self.base_url = ""

    deck = build_layout()
    with self.app.test_client() as client:
      response = client.post(self.base_url + "/labware", json={"deck": deck.serialize()})
      assert response.status_code == 200
      assert self.lh.deck == deck
      assert self.lh.deck.resources == deck.resources

    client.post(self.base_url + "/setup")
    time.sleep(0.5)

  def test_tip_pickup(self):
    with self.app.test_client() as client:
      tip_rack = cast(TipRack, self.lh.deck.get_resource("tip_rack_01"))
      tip_spot = tip_rack.get_item("A1")
      with no_tip_tracking():
        tip = tip_spot.get_tip()
      response = client.post(
        self.base_url + "/pick-up-tips",
        json={"channels": [{
          "resource_name": tip_spot.name,
          "tip": serialize(tip),
          "offset": None,
        }], "use_channels": [0]})
      self.assertIn(response.json.get("status"), {"running", "succeeded"})
      self.assertEqual(response.status_code, 200)

  def test_drop_tip(self):
    with self.app.test_client() as client:
      tip_rack = cast(TipRack, self.lh.deck.get_resource("tip_rack_01"))
      tip_spot = tip_rack.get_item("A1")
      with no_tip_tracking():
        tip = tip_spot.get_tip()

      self.test_tip_pickup() # Pick up a tip first

      response = client.post(
        self.base_url + "/drop-tips",
        json={"channels": [{
          "resource_name": tip_spot.name,
          "tip": serialize(tip),
          "offset": None,
        }], "use_channels": [0]})
      self.assertIn(response.json.get("status"), {"running", "succeeded"})
      self.assertEqual(response.status_code, 200)

  def test_aspirate(self):
    with no_tip_tracking():
      tip = cast(TipRack, self.lh.deck.get_resource("tip_rack_01")).get_tip("A1")
    self.test_tip_pickup() # pick up a tip first
    with self.app.test_client() as client:
      well = cast(Plate, self.lh.deck.get_resource("aspiration plate")).get_item("A1")
      response = client.post(
        self.base_url + "/aspirate",
        json={"channels": [{
          "resource_name": well.name,
          "volume": 10,
          "tip": serialize(tip),
          "offset": None,
          "liquids": [[None, 10]],
          "flow_rate": None,
          "liquid_height": None,
          "blow_out_air_volume": 0,
        }], "use_channels": [0]})
      self.assertIn(response.json.get("status"), {"running", "succeeded"})
      self.assertEqual(response.status_code, 200)

  def test_dispense(self):
    with no_tip_tracking():
      tip = cast(TipRack, self.lh.deck.get_resource("tip_rack_01")).get_tip("A1")
    self.test_aspirate() # aspirate first
    with self.app.test_client() as client:
      well = cast(Plate, self.lh.deck.get_resource("aspiration plate")).get_item("A1")
      response = client.post(
        self.base_url + "/dispense",
        json={"channels": [{
          "resource_name": well.name,
          "volume": 10,
          "tip": serialize(tip),
          "offset": None,
          "liquids": [[None, 10]],
          "flow_rate": None,
          "liquid_height": None,
          "blow_out_air_volume": 0,
        }], "use_channels": [0]})
      self.assertIn(response.json.get("status"), {"running", "succeeded"})
      self.assertEqual(response.status_code, 200)

  def test_config(self):
    cfg = Config(
      logging=Config.Logging(
        log_dir=Path("logs"),
        level=logging.CRITICAL
      )
    )
    with self.app.test_client() as client:
      logger = logging.getLogger("pylabrobot")
      cur_level = logger.level
      response = client.post(
        self.base_url + "/config",
        json=cfg.as_dict)
      new_level = logging.getLogger("pylabrobot").level
      self.assertEqual(response.json, cfg.as_dict)
      self.assertEqual(response.status_code, 200)
      self.assertEqual(new_level, logging.CRITICAL)
      self.assertNotEqual(cur_level, new_level)
>>>>>>> e63b80f6
<|MERGE_RESOLUTION|>--- conflicted
+++ resolved
@@ -1,198 +1,3 @@
-<<<<<<< HEAD
-import time
-from typing import cast
-import unittest
-
-from pylabrobot.liquid_handling import LiquidHandler
-from pylabrobot.liquid_handling.backends import SerializingSavingBackend
-from pylabrobot.resources import (
-  Plate,
-  TipRack,
-  HTF_L,
-  Cos_96_EZWash,
-  TIP_CAR_480_A00,
-  PLT_CAR_L5AC_A00,
-  no_tip_tracking,
-)
-from pylabrobot.resources.hamilton import HamiltonDeck, STARLetDeck
-from pylabrobot.serializer import serialize
-from pylabrobot.server.liquid_handling_server import create_app
-
-
-def build_layout() -> HamiltonDeck:
-  # copied from liquid_handler_tests.py, can we make this shared?
-  tip_car = TIP_CAR_480_A00(name="tip_carrier")
-  tip_car[0] = HTF_L(name="tip_rack_01")
-
-  plt_car = PLT_CAR_L5AC_A00(name="plate_carrier")
-  plt_car[0] = plate = Cos_96_EZWash(name="aspiration plate")
-  plate.get_item("A1").tracker.set_liquids([(None, 400)])
-
-  deck = STARLetDeck()
-  deck.assign_child_resource(tip_car, rails=1)
-  deck.assign_child_resource(plt_car, rails=21)
-  return deck
-
-
-class LiquidHandlingApiGeneralTests(unittest.IsolatedAsyncioTestCase):
-  def setUp(self):
-    self.backend = SerializingSavingBackend(num_channels=8)
-    self.deck = STARLetDeck()
-    self.lh = LiquidHandler(backend=self.backend, deck=self.deck)
-    self.app = create_app(lh=self.lh)
-    self.base_url = ""
-
-  def test_get_index(self):
-    with self.app.test_client() as client:
-      response = client.get(self.base_url + "/")
-      self.assertEqual(response.status_code, 200)
-      self.assertEqual(response.data, b"PLR Liquid Handling API")
-
-  def test_setup(self): # TODO: Figure out how we can configure LH
-    with self.app.test_client() as client:
-      response = client.post(self.base_url + "/setup")
-      self.assertEqual(response.status_code, 200)
-
-      self.assertIn(response.json.get("status"), {"running", "succeeded"})
-
-      time.sleep(0.1)
-      assert self.lh.setup_finished
-
-  def test_stop(self):
-    with self.app.test_client() as client:
-      response = client.post(self.base_url + "/stop")
-      self.assertEqual(response.status_code, 200)
-      self.assertIn(response.json.get("status"), {"running", "succeeded"})
-
-      assert not self.lh.setup_finished
-
-  async def test_status(self):
-    with self.app.test_client() as client:
-      response = client.get(self.base_url + "/status")
-      self.assertEqual(response.status_code, 200)
-      self.assertEqual(response.json, {"status": "stopped"})
-
-      await self.lh.setup()
-      response = client.get(self.base_url + "/status")
-      self.assertEqual(response.status_code, 200)
-      self.assertIn(response.json.get("status"), {"running", "succeeded"})
-
-  def test_load_labware(self):
-    with self.app.test_client() as client:
-      # Post with no data
-      response = client.post(self.base_url + "/labware",
-                             headers={"Content-Type": "application/json"})
-      self.assertEqual(response.status_code, 400)
-      self.assertEqual(response.json, {"error": "json data must be a dict"})
-
-      # Post with invalid data
-      response = client.post(self.base_url + "/labware", json={"foo": "bar"})
-      self.assertEqual(response.status_code, 400)
-      self.assertEqual(response.json, {"error": "missing key in json data: 'deck'"})
-
-      # Post with valid data
-      deck = build_layout()
-      response = client.post(self.base_url + "/labware", json={"deck": deck.serialize()})
-      self.assertEqual(response.json, {"status": "ok"})
-      self.assertEqual(response.status_code, 200)
-      self.assertEqual(self.lh.deck, deck)
-
-
-class LiquidHandlingApiOpsTests(unittest.TestCase):
-  def setUp(self) -> None:
-    self.backend = SerializingSavingBackend(num_channels=8)
-    self.deck = STARLetDeck()
-    self.lh = LiquidHandler(backend=self.backend, deck=self.deck)
-    self.app = create_app(lh=self.lh)
-    self.base_url = ""
-
-    deck = build_layout()
-    with self.app.test_client() as client:
-      response = client.post(self.base_url + "/labware", json={"deck": deck.serialize()})
-      assert response.status_code == 200
-      assert self.lh.deck == deck
-      assert self.lh.deck.resources == deck.resources
-
-    client.post(self.base_url + "/setup")
-    time.sleep(0.5)
-
-  def test_tip_pickup(self):
-    with self.app.test_client() as client:
-      tip_rack = cast(TipRack, self.lh.deck.get_resource("tip_rack_01"))
-      tip_spot = tip_rack.get_item("A1")
-      with no_tip_tracking():
-        tip = tip_spot.get_tip()
-      response = client.post(
-        self.base_url + "/pick-up-tips",
-        json={"channels": [{
-          "resource_name": tip_spot.name,
-          "tip": serialize(tip),
-          "offset": None,
-        }], "use_channels": [0]})
-      self.assertIn(response.json.get("status"), {"running", "succeeded"})
-      self.assertEqual(response.status_code, 200)
-
-  def test_drop_tip(self):
-    with self.app.test_client() as client:
-      tip_rack = cast(TipRack, self.lh.deck.get_resource("tip_rack_01"))
-      tip_spot = tip_rack.get_item("A1")
-      with no_tip_tracking():
-        tip = tip_spot.get_tip()
-
-      self.test_tip_pickup() # Pick up a tip first
-
-      response = client.post(
-        self.base_url + "/drop-tips",
-        json={"channels": [{
-          "resource_name": tip_spot.name,
-          "tip": serialize(tip),
-          "offset": None,
-        }], "use_channels": [0]})
-      self.assertIn(response.json.get("status"), {"running", "succeeded"})
-      self.assertEqual(response.status_code, 200)
-
-  def test_aspirate(self):
-    with no_tip_tracking():
-      tip = cast(TipRack, self.lh.deck.get_resource("tip_rack_01")).get_tip("A1")
-    self.test_tip_pickup() # pick up a tip first
-    with self.app.test_client() as client:
-      well = cast(Plate, self.lh.deck.get_resource("aspiration plate")).get_item("A1")
-      response = client.post(
-        self.base_url + "/aspirate",
-        json={"channels": [{
-          "resource_name": well.name,
-          "volume": 10,
-          "tip": serialize(tip),
-          "offset": None,
-          "liquids": [[None, 10]],
-          "flow_rate": None,
-          "liquid_height": None,
-          "blow_out_air_volume": 0,
-        }], "use_channels": [0]})
-      self.assertIn(response.json.get("status"), {"running", "succeeded"})
-      self.assertEqual(response.status_code, 200)
-
-  def test_dispense(self):
-    with no_tip_tracking():
-      tip = cast(TipRack, self.lh.deck.get_resource("tip_rack_01")).get_tip("A1")
-    self.test_aspirate() # aspirate first
-    with self.app.test_client() as client:
-      well = cast(Plate, self.lh.deck.get_resource("aspiration plate")).get_item("A1")
-      response = client.post(
-        self.base_url + "/dispense",
-        json={"channels": [{
-          "resource_name": well.name,
-          "volume": 10,
-          "tip": serialize(tip),
-          "offset": None,
-          "liquids": [[None, 10]],
-          "flow_rate": None,
-          "liquid_height": None,
-          "blow_out_air_volume": 0,
-        }], "use_channels": [0]})
-      self.assertIn(response.json.get("status"), {"running", "succeeded"})
-      self.assertEqual(response.status_code, 200)
-=======
 import logging
 from pathlib import Path
 import time
@@ -407,5 +212,4 @@
       self.assertEqual(response.json, cfg.as_dict)
       self.assertEqual(response.status_code, 200)
       self.assertEqual(new_level, logging.CRITICAL)
-      self.assertNotEqual(cur_level, new_level)
->>>>>>> e63b80f6
+      self.assertNotEqual(cur_level, new_level)