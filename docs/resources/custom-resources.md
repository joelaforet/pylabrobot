--- conflicted
+++ resolved
@@ -1,166 +1,3 @@
-<<<<<<< HEAD
-# Defining custom resources
-
-This document describes how to define custom resources in PyLabRobot. We will build a custom liquid container (called "Blue Bucket") and a custom plate, consisting of tubes stuck on top of a plate.
-
-## Defining a custom liquid container
-
-![Blue Bucket](../img/custom-resources/blue-bucket.jpg)
-
-Defining create a custom liquid container, like the blue bucket above, is as easy as instantiating a {class}`pylabrobot.resources.Resource` object:
-
-```python
-from pylabrobot.resources import Coordinate, Resource
-
-blue_bucket = Resource(
-  name='Blue Bucket',
-  size_x=123, # in mm
-  size_y=86,
-  size_z=75,
-)
-```
-
-If you want to instantiate many resources sharing the same properties, you can create a subclass of {class}`pylabrobot.resources.Resource` and override the class attributes:
-
-```python
-class BlueBucket(Resource):
-  def __init__(self, name: str):
-    super().__init__(
-      name=name,
-      size_x=123,
-      size_y=86,
-      size_z=75,
-    )
-```
-
-This will allow you to creates instances like so:
-
-```python
-blue_bucket = BlueBucket(name="my blue bucket")
-```
-
-Because a blue bucket cannot have children, we override the {meth}`pylabrobot.resources.Resource.assign_child_resource` method to raise an exception:
-
-```python
-class BlueBucket(Resource):
-  ...
-
-  def assign_child_resource(self, child_resource: Resource, location: Coordinate) -> None:
-    raise RuntimeError("BlueBuckets cannot have children")
-```
-
-### Aspirating from the custom resource
-
-To help PLR track liquids in a container, all liquid-containing resources are subclasses of `Container`. Let's modify the class definition of BlueBucket to be a subclass of `Container`:
-
-```python
-class BlueBucket(Container):
-```
-
-The default behavior when aspirating from a resource is to aspirate from the bottom center:
-
-```python
-lh.aspirate(blue_bucket, vols=10)
-```
-
-![Aspirating from the blue bucket](../img/custom-resources/aspirate-blue-bucket.jpg)
-
-With multiple channels, the channels will be spread evenly across the bottom of the resource:
-
-```python
-await lh.aspirate(blue_bucket, vols=[10, 10, 10], use_channels=[0, 1, 2])
-```
-
-![Aspirating from the blue bucket with multiple channels](../img/custom-resources/aspirate-blue-bucket-multiple-channels.jpg)
-
-What happens when aspirating resources is that PLR creates a list of offsets that equally space the channels across the y-axis in the middle of the resource. These offsets are computed using {meth}`pylabrobot.resources.Resource.get_2d_center_offsets`. We can use this list and modify it to aspirate from a different location. In the example below, we will aspirate 10 mm from the left edge of the resource:
-
-```python
-offsets = blue_bucket.get_2d_center_offsets(n=2) # n=2, because we are using 2 channels
-offsets = [Coordinate(x=10, y=c.y, z=c.z) for c in offsets] # set x coordinate of offsets to 10 mm
-await lh.aspirate(blue_bucket, vols=[10, 10], offsets=offsets) # pass the offsets to the aspirate
-```
-
-![Aspirating from the blue bucket with multiple channels and custom offsets](../img/custom-resources/aspirate-blue-bucket-multiple-channels-custom-offsets.jpg)
-
-### Serializing data
-
-Resources in PyLabRobot should be able to serialize and deserialize themselves, to allow them to be saved to disk and transmitted over a network.
-
-On a high level, the `serialize` method creates a dictionary containing all data necessary to reconstruct a resource. This dictionary is passed to a resource's initializer as kwargs, meaning keys in the dictionary must correspond to initializer arguments.
-
-The default Resource serializer encodes information for all resource properties, including the `size_x`, `size_y` and `size_z` attributes. Since we have these fixed for the `BlueBucket` class, we only have to serialize the name (the rest of the data is inferred by the type). So let's override the `serialize` method:
-
-```python
-class BlueBucket(Resource):
-  ...
-
-  def serialize(self) -> dict:
-    return {
-      "name": self.name,
-      "type": self.__class__.__name__,
-    }
-```
-
-## Defining a custom plate
-
-![Custom Plate](../img/custom-resources/tube-plate.jpg)
-
-The resource pictured above is a custom plate, consisting of tubes in a rack.
-
-To define the custom "tube plate", we will create a subclass of {class}`pylabrobot.resources.itemized_resource.ItemizedResource`. This class handles item indexing (think `plate["A1"]` and `plate.get_item(0)`).
-
-{class}`pylabrobot.resources.itemized_resource.ItemizedResource` is a [generic class](https://mypy.readthedocs.io/en/stable/generics.html) that expects another class, of which the child resources will be instances. In this case, that class will be a custom `Tube` class. Let's define that first:
-
-```python
-class Tube(Container):
-  def __init__(self, name: str):
-    super().__init__(
-      name=name,
-      size_x=9,
-      size_y=9,
-      size_z=45,
-    )
-```
-
-Next, let's define the custom plate. The `Tube` class is passed as a type argument to the `ItemizedResource` class with `[Tube]`:
-
-```python
-from pylabrobot.resources import ItemizedResource, create_equally_spaced
-
-class TubePlate(ItemizedResource[Tube]):
-  def __init__(self, name: str):
-    super().__init__(
-      name=name,
-      size_x=127.0,
-      size_y=86.0,
-      size_z=45.0,
-      items=create_equally_spaced(Tube,
-        num_items_x=12,
-        num_items_y=8,
-        dx=9.5,
-        dy=7.0,
-        dz=1.0,
-        item_dx=9.0,
-        item_dy=9.0,
-      )
-    )
-```
-
-The {meth}`pylabrobot.resources.create_equally_spaced` function creates a list of items, equally spaced in a grid.
-
-This resource is automatically compatible with the rest of PyLabRobot. For example, we can aspirate from the plate:
-
-```python
-tube_plate = TubePlate(name="tube_plate")
-lh.deck.assign_child_resource(tube_plate, location=location)
-
-lh.aspirate(tube_plate["A1":"C1"], vols=10)
-lh.dispense(tube_plate["A2":"C2"], vols=10)
-```
-
-![Aspirating from the tube plate](../img/custom-resources/aspirate-tube-plate.jpg)
-=======
 # Defining custom resources
 
 This document describes how to define custom resources in PyLabRobot. We will build a custom liquid container (called "Blue Bucket") and a custom plate, consisting of tubes stuck on top of a plate.
@@ -321,5 +158,4 @@
 lh.dispense(tube_plate["A2":"C2"], vols=10)
 ```
 
-![Aspirating from the tube plate](../img/custom-resources/aspirate-tube-plate.jpg)
->>>>>>> e63b80f6
+![Aspirating from the tube plate](../img/custom-resources/aspirate-tube-plate.jpg)