<<<<<<< HEAD
# Resources Introduction

This document introduces PyLabRobot Resources (labware and deck definitions) and general subclasses. You can find more information on creating custom resources in the {doc}`custom-resources` section.

In PyLabRobot, a {class}`pylabrobot.resources.Resource` is a piece of labware or equipment used in a protocol or program, a part of a labware item (such as a Well) or a container of labware items (such as a Deck). All resources inherit from a single base class {class}`pylabrobot.resources.Resource` that provides most of the functionality, such as the name, sizing, type, model, as well as methods for dealing with state. The name and sizing are required for all resources, with the name being a unique identifier for the resource and the sizing being the x, y and z-dimensions of the resource in millimeters when conceptualized as a cuboid.

While you can instantiate a `Resource` directly, several subclasses of methods exist to provide additional functionality and model specific resource attributes. For example, a {class}`pylabrobot.resources.plate.Plate` has methods for easily accessing {class}`pylabrobot.resources.Well`s.

The relation between resources is modelled by a tree, specifically an [_arborescence_](<https://en.wikipedia.org/wiki/Arborescence_(graph_theory)>) (a directed, rooted tree). The location of a resource in the tree is a Cartesian coordinate and always relative to the bottom front left corner of its immediate parent. The absolute location can be computed using {func}`pylabrobot.resources.Resource.get_absolute_location`. The x-axis is left (smaller) and right (larger); the y-axis is front (small) and back (larger); the z-axis is down (smaller) and up (higher). Each resource has `children` and `parent` attributes that allow you to navigate the tree.

{class}`pylabrobot.machine.Machine` is a special type of resource that represents a physical machine, such as a liquid handling robot ({class}`pylabrobot.liquid_handling.liquid_handler.LiquidHandler`) or a plate reader ({class}`pylabrobot.plate_reading.plate_reader.PlateReader`). Machines have a `backend` attribute linking to the backend that is responsible for converting PyLabRobot commands into commands that a specific machine can understand. Other than that, Machines, including {class}`pylabrobot.liquid_handling.liquid_handler.LiquidHandler`, are just like any other Resource.

## Defining a simple resource

The simplest way to define a resource is to subclass {class}`pylabrobot.resources.Resource` and define the `name` and `size_x`, `size_y` and `size_z` attributes. Here's an example of a simple resource:

```python
from pylabrobot.resources import Resource
resource = Resource(name="resource", size_x=10, size_y=10, size_z=10)
```

To assign a child resource, you can use the `assign_child_resource` method:

```python
from pylabrobot.resources import Resource, Coordinate
child = Resource(name="child", size_x=5, size_y=5, size_z=5)
# assign to bottom front left corner of parent
resource.assign_child_resource(child, Coordinate(x=0, y=0, z=0))
```

## Some common subclasses of `Resource`

### `Container`: Resources that contain liquid

Resources that contain liquid are subclasses of {class}`pylabrobot.resources.container.Container`. This class provides a {class}`pylabrobot.resources.volume_tracker.VolumeTracker` that helps {class}`pylabrobot.liquid_handling.liquid_handler.LiquidHandler` keep track of the liquid in the resource. (For more information on trackers, check out {doc}`/using-trackers`). Examples of subclasses of `Container` are {class}`pylabrobot.resources.Well` and {class}`pylabrobot.resources.trough.Trough`.

It is possible to instantiate a `Container` directly:

```python
from pylabrobot.resources import Container
container = Container(name="container", size_x=10, size_y=10, size_z=10)
# volume is computed by assuming the container is a cuboid, and can be adjusted with the max_volume
# parameter
```

### `ItemizedResource`: Resources that contain items in a grid

Resources that contain items in a grid are subclasses of {class}`pylabrobot.resources.itemized_resource.ItemizedResource`. This class provides convenient methods for accessing the child-resources, such as by integer or SBS "A1" style-notation, as well as for traversing items in an `ItemizedResource`. Examples of subclasses of `ItemizedResource`s are {class}`pylabrobot.resources.plate.Plate` and {class}`pylabrobot.resources.tip_rack.TipRack`.

To instantiate an `ItemizedResource`, it is convenient to use the `pylabrobot.resources.itemized_resource.create_equally_spaced` method to quickly initialize a grid of child-resources in a grid. Here's an example of a simple `ItemizedResource`:

```python
from pylabrobot.resources import ItemizedResource
from pylabrobot.resources.itemized_resource import create_equally_spaced
from pylabrobot.resources.well import Well, WellBottomType

plate = ItemizedResource(
  name="plate",
  size_x=127,
  size_y=86,
  size_z=10,
  items=create_equally_spaced(
    Well,                            # the class of the items
    num_items_x=12,
    num_items_y=8,
    dx=12,                           # distance between the first well and the border in the x-axis
    dy=12,                           # distance between the first well and the border in the y-axis
    dz=0,                            # distance between the first well and the border in the z-axis
    item_dx=9,                       # distance between the wells in the x-axis
    item_dy=9,                       # distance between the wells in the y-axis

    bottom_type=WellBottomType.FLAT, # a custom keyword argument passed to the Well initializer
  )
)
```

## Saving and loading resources

PyLabRobot provide utilities to save and load resources and their states to and from files, as well as to serialize and deserialize resources and their states to and from Python dictionaries.

### Definitions

#### Saving to and loading from a file

Resource definitions, that includes deck definitions, can be saved to and loaded from a file using the `pylabrobot.resources.Resource.save` and `pylabrobot.resources.Resource.load` methods. The file format is JSON.

To save a resource to a file:

```python
resource.save("resource.json")
```

This will create a file `resource.json` with the resource definition.

```json
{
  "name": "resource",
  "type": "Resource",
  "size_x": 10,
  "size_y": 10,
  "size_z": 10,
  "location": null,
  "category": null,
  "model": null,
  "children": [],
  "parent_name": null
}
```

To load the resource from the file:

```python
resource = Resource.load_from_json_file("resource.json")
```

#### Serialization and deserialization

To simply serialize a resource to a Python dictionary:

```python
resource_dict = resource.serialize()
```

To load a resource from a Python dictionary:

```python
resource = Resource.deserialize(resource_dict)
```

### State

Each Resource is responsible for managing its own state, as deep down in the arborescence as possible (eg a Well instead of a Plate). The state of a resource is a Python dictionary that contains all the information necessary to restore the resource to a given state as far as PyLabRobot is concerned. This includes the liquids in a container, the presence of tips in a tip rack, and so on.

#### Serializing and deserializing state

The state of a single resource, that includes the volume of a container, can be serialized to and deserialized from a Python dictionary using the `pylabrobot.resources.Resource.serialize_state` and `pylabrobot.resources.Resource.deserialize_state` methods.

To serialize the state of a resource:

```python
from pylabrobot.resources import Container
c = Container(name="container", size_x=10, size_y=10, size_z=10)
c.serialize_state()
```

This will return a dictionary with the state of the resource:

```json
{ "liquids": [], "pending_liquids": [] }
```

To deserialize the state of a resource:

```python
c = Container(name="container", size_x=10, size_y=10, size_z=10)
c.load_state({ "liquids": [], "pending_liquids": [] })
```

This is convenient if you want to use PLR state in your own state management system, or save to a database.

Note that above, only the state of a single resource is serialized. If you want to serialize the state of a resource and all its children, you can use the {func}`pylabrobot.resources.Resource.serialize_all_state` and {func}`pylabrobot.resources.Resource.load_all_state` methods. These methods are used internally by the `save_state_to_file` and `load_state_from_file` methods.

#### Saving and loading state to and from a file

The state of a resource, that includes the volume of a container, can be saved to and loaded from a file using the `pylabrobot.resources.Resource.save_state_to_file` and `pylabrobot.resources.Resource.load_state_from_file` methods. The file format is JSON.

To save the state of a resource to a file:

```python
resource.save_state_to_file("resource_state.json")
```

By default, a Resource will not have a state:

```json
{}
```

If you had serialized a {class}`pylabrobot.resources.Container` with a volume of 1000 uL, the file would look like this:

```json
{ "liquids": [], "pending_liquids": [] }
```

To load the state of a resource from a file:

```python
resource.load_state_from_file("resource_state.json")
```
=======
# Resources Introduction

This document introduces PyLabRobot Resources (labware and deck definitions) and general subclasses. You can find more information on creating custom resources in the {doc}`custom-resources` section.

In PyLabRobot, a {class}`pylabrobot.resources.Resource` is a piece of labware or equipment used in a protocol or program, a part of a labware item (such as a Well) or a container of labware items (such as a Deck). All resources inherit from a single base class {class}`pylabrobot.resources.Resource` that provides most of the functionality, such as the name, sizing, type, model, as well as methods for dealing with state. The name and sizing are required for all resources, with the name being a unique identifier for the resource and the sizing being the x, y and z-dimensions of the resource in millimeters when conceptualized as a cuboid.

While you can instantiate a `Resource` directly, several subclasses of methods exist to provide additional functionality and model specific resource attributes. For example, a {class}`pylabrobot.resources.plate.Plate` has methods for easily accessing {class}`pylabrobot.resources.Well`s.

The relation between resources is modelled by a tree, specifically an [_arborescence_](<https://en.wikipedia.org/wiki/Arborescence_(graph_theory)>) (a directed, rooted tree). The location of a resource in the tree is a Cartesian coordinate and always relative to the bottom front left corner of its immediate parent. The absolute location can be computed using {func}`pylabrobot.resources.Resource.get_absolute_location`. The x-axis is left (smaller) and right (larger); the y-axis is front (small) and back (larger); the z-axis is down (smaller) and up (higher). Each resource has `children` and `parent` attributes that allow you to navigate the tree.

{class}`pylabrobot.machine.Machine` is a special type of resource that represents a physical machine, such as a liquid handling robot ({class}`pylabrobot.liquid_handling.liquid_handler.LiquidHandler`) or a plate reader ({class}`pylabrobot.plate_reading.plate_reader.PlateReader`). Machines have a `backend` attribute linking to the backend that is responsible for converting PyLabRobot commands into commands that a specific machine can understand. Other than that, Machines, including {class}`pylabrobot.liquid_handling.liquid_handler.LiquidHandler`, are just like any other Resource.

## Defining a simple resource

The simplest way to define a resource is to subclass {class}`pylabrobot.resources.Resource` and define the `name` and `size_x`, `size_y` and `size_z` attributes. Here's an example of a simple resource:

```python
from pylabrobot.resources import Resource
resource = Resource(name="resource", size_x=10, size_y=10, size_z=10)
```

To assign a child resource, you can use the `assign_child_resource` method:

```python
from pylabrobot.resources import Resource, Coordinate
child = Resource(name="child", size_x=5, size_y=5, size_z=5)
# assign to bottom front left corner of parent
resource.assign_child_resource(child, Coordinate(x=0, y=0, z=0))
```

## Some common subclasses of `Resource`

### `Container`: Resources that contain liquid

Resources that contain liquid are subclasses of {class}`pylabrobot.resources.container.Container`. This class provides a {class}`pylabrobot.resources.volume_tracker.VolumeTracker` that helps {class}`pylabrobot.liquid_handling.liquid_handler.LiquidHandler` keep track of the liquid in the resource. (For more information on trackers, check out {doc}`/using-trackers`). Examples of subclasses of `Container` are {class}`pylabrobot.resources.Well` and {class}`pylabrobot.resources.trough.Trough`.

It is possible to instantiate a `Container` directly:

```python
from pylabrobot.resources import Container
container = Container(name="container", size_x=10, size_y=10, size_z=10)
# volume is computed by assuming the container is a cuboid, and can be adjusted with the max_volume
# parameter
```

### `ItemizedResource`: Resources that contain items in a grid

Resources that contain items in a grid are subclasses of {class}`pylabrobot.resources.itemized_resource.ItemizedResource`. This class provides convenient methods for accessing the child-resources, such as by integer or SBS "A1" style-notation, as well as for traversing items in an `ItemizedResource`. Examples of subclasses of `ItemizedResource`s are {class}`pylabrobot.resources.plate.Plate` and {class}`pylabrobot.resources.tip_rack.TipRack`.

To instantiate an `ItemizedResource`, it is convenient to use the `pylabrobot.resources.utils.create_equally_spaced_2d` method to quickly initialize a grid of child-resources in a grid. Here's an example of a simple `ItemizedResource`:

```python
from pylabrobot.resources import ItemizedResource
from pylabrobot.resources.utils import create_equally_spaced_2d
from pylabrobot.resources.well import Well, WellBottomType

plate = ItemizedResource(
  name="plate",
  size_x=127,
  size_y=86,
  size_z=10,
  items=create_equally_spaced_2d(
    Well,                            # the class of the items
    num_items_x=12,
    num_items_y=8,
    dx=12,                           # distance between the first well and the border in the x-axis
    dy=12,                           # distance between the first well and the border in the y-axis
    dz=0,                            # distance between the first well and the border in the z-axis
    item_dx=9,                       # distance between the wells in the x-axis
    item_dy=9,                       # distance between the wells in the y-axis

    bottom_type=WellBottomType.FLAT, # a custom keyword argument passed to the Well initializer
  )
)
```

## Saving and loading resources

PyLabRobot provide utilities to save and load resources and their states to and from files, as well as to serialize and deserialize resources and their states to and from Python dictionaries.

### Definitions

#### Saving to and loading from a file

Resource definitions, that includes deck definitions, can be saved to and loaded from a file using the `pylabrobot.resources.Resource.save` and `pylabrobot.resources.Resource.load` methods. The file format is JSON.

To save a resource to a file:

```python
resource.save("resource.json")
```

This will create a file `resource.json` with the resource definition.

```json
{
  "name": "resource",
  "type": "Resource",
  "size_x": 10,
  "size_y": 10,
  "size_z": 10,
  "location": null,
  "category": null,
  "model": null,
  "children": [],
  "parent_name": null
}
```

To load the resource from the file:

```python
resource = Resource.load_from_json_file("resource.json")
```

#### Serialization and deserialization

To simply serialize a resource to a Python dictionary:

```python
resource_dict = resource.serialize()
```

To load a resource from a Python dictionary:

```python
resource = Resource.deserialize(resource_dict)
```

### State

Each Resource is responsible for managing its own state, as deep down in the arborescence as possible (eg a Well instead of a Plate). The state of a resource is a Python dictionary that contains all the information necessary to restore the resource to a given state as far as PyLabRobot is concerned. This includes the liquids in a container, the presence of tips in a tip rack, and so on.

#### Serializing and deserializing state

The state of a single resource, that includes the volume of a container, can be serialized to and deserialized from a Python dictionary using the `pylabrobot.resources.Resource.serialize_state` and `pylabrobot.resources.Resource.deserialize_state` methods.

To serialize the state of a resource:

```python
from pylabrobot.resources import Container
c = Container(name="container", size_x=10, size_y=10, size_z=10)
c.serialize_state()
```

This will return a dictionary with the state of the resource:

```json
{ "liquids": [], "pending_liquids": [] }
```

To deserialize the state of a resource:

```python
c = Container(name="container", size_x=10, size_y=10, size_z=10)
c.load_state({ "liquids": [], "pending_liquids": [] })
```

This is convenient if you want to use PLR state in your own state management system, or save to a database.

Note that above, only the state of a single resource is serialized. If you want to serialize the state of a resource and all its children, you can use the {func}`pylabrobot.resources.Resource.serialize_all_state` and {func}`pylabrobot.resources.Resource.load_all_state` methods. These methods are used internally by the `save_state_to_file` and `load_state_from_file` methods.

#### Saving and loading state to and from a file

The state of a resource, that includes the volume of a container, can be saved to and loaded from a file using the `pylabrobot.resources.Resource.save_state_to_file` and `pylabrobot.resources.Resource.load_state_from_file` methods. The file format is JSON.

To save the state of a resource to a file:

```python
resource.save_state_to_file("resource_state.json")
```

By default, a Resource will not have a state:

```json
{}
```

If you had serialized a {class}`pylabrobot.resources.Container` with a volume of 1000 uL, the file would look like this:

```json
{ "liquids": [], "pending_liquids": [] }
```

To load the state of a resource from a file:

```python
resource.load_state_from_file("resource_state.json")
```
>>>>>>> e63b80f6
<|MERGE_RESOLUTION|>--- conflicted
+++ resolved
@@ -1,194 +1,3 @@
-<<<<<<< HEAD
-# Resources Introduction
-
-This document introduces PyLabRobot Resources (labware and deck definitions) and general subclasses. You can find more information on creating custom resources in the {doc}`custom-resources` section.
-
-In PyLabRobot, a {class}`pylabrobot.resources.Resource` is a piece of labware or equipment used in a protocol or program, a part of a labware item (such as a Well) or a container of labware items (such as a Deck). All resources inherit from a single base class {class}`pylabrobot.resources.Resource` that provides most of the functionality, such as the name, sizing, type, model, as well as methods for dealing with state. The name and sizing are required for all resources, with the name being a unique identifier for the resource and the sizing being the x, y and z-dimensions of the resource in millimeters when conceptualized as a cuboid.
-
-While you can instantiate a `Resource` directly, several subclasses of methods exist to provide additional functionality and model specific resource attributes. For example, a {class}`pylabrobot.resources.plate.Plate` has methods for easily accessing {class}`pylabrobot.resources.Well`s.
-
-The relation between resources is modelled by a tree, specifically an [_arborescence_](<https://en.wikipedia.org/wiki/Arborescence_(graph_theory)>) (a directed, rooted tree). The location of a resource in the tree is a Cartesian coordinate and always relative to the bottom front left corner of its immediate parent. The absolute location can be computed using {func}`pylabrobot.resources.Resource.get_absolute_location`. The x-axis is left (smaller) and right (larger); the y-axis is front (small) and back (larger); the z-axis is down (smaller) and up (higher). Each resource has `children` and `parent` attributes that allow you to navigate the tree.
-
-{class}`pylabrobot.machine.Machine` is a special type of resource that represents a physical machine, such as a liquid handling robot ({class}`pylabrobot.liquid_handling.liquid_handler.LiquidHandler`) or a plate reader ({class}`pylabrobot.plate_reading.plate_reader.PlateReader`). Machines have a `backend` attribute linking to the backend that is responsible for converting PyLabRobot commands into commands that a specific machine can understand. Other than that, Machines, including {class}`pylabrobot.liquid_handling.liquid_handler.LiquidHandler`, are just like any other Resource.
-
-## Defining a simple resource
-
-The simplest way to define a resource is to subclass {class}`pylabrobot.resources.Resource` and define the `name` and `size_x`, `size_y` and `size_z` attributes. Here's an example of a simple resource:
-
-```python
-from pylabrobot.resources import Resource
-resource = Resource(name="resource", size_x=10, size_y=10, size_z=10)
-```
-
-To assign a child resource, you can use the `assign_child_resource` method:
-
-```python
-from pylabrobot.resources import Resource, Coordinate
-child = Resource(name="child", size_x=5, size_y=5, size_z=5)
-# assign to bottom front left corner of parent
-resource.assign_child_resource(child, Coordinate(x=0, y=0, z=0))
-```
-
-## Some common subclasses of `Resource`
-
-### `Container`: Resources that contain liquid
-
-Resources that contain liquid are subclasses of {class}`pylabrobot.resources.container.Container`. This class provides a {class}`pylabrobot.resources.volume_tracker.VolumeTracker` that helps {class}`pylabrobot.liquid_handling.liquid_handler.LiquidHandler` keep track of the liquid in the resource. (For more information on trackers, check out {doc}`/using-trackers`). Examples of subclasses of `Container` are {class}`pylabrobot.resources.Well` and {class}`pylabrobot.resources.trough.Trough`.
-
-It is possible to instantiate a `Container` directly:
-
-```python
-from pylabrobot.resources import Container
-container = Container(name="container", size_x=10, size_y=10, size_z=10)
-# volume is computed by assuming the container is a cuboid, and can be adjusted with the max_volume
-# parameter
-```
-
-### `ItemizedResource`: Resources that contain items in a grid
-
-Resources that contain items in a grid are subclasses of {class}`pylabrobot.resources.itemized_resource.ItemizedResource`. This class provides convenient methods for accessing the child-resources, such as by integer or SBS "A1" style-notation, as well as for traversing items in an `ItemizedResource`. Examples of subclasses of `ItemizedResource`s are {class}`pylabrobot.resources.plate.Plate` and {class}`pylabrobot.resources.tip_rack.TipRack`.
-
-To instantiate an `ItemizedResource`, it is convenient to use the `pylabrobot.resources.itemized_resource.create_equally_spaced` method to quickly initialize a grid of child-resources in a grid. Here's an example of a simple `ItemizedResource`:
-
-```python
-from pylabrobot.resources import ItemizedResource
-from pylabrobot.resources.itemized_resource import create_equally_spaced
-from pylabrobot.resources.well import Well, WellBottomType
-
-plate = ItemizedResource(
-  name="plate",
-  size_x=127,
-  size_y=86,
-  size_z=10,
-  items=create_equally_spaced(
-    Well,                            # the class of the items
-    num_items_x=12,
-    num_items_y=8,
-    dx=12,                           # distance between the first well and the border in the x-axis
-    dy=12,                           # distance between the first well and the border in the y-axis
-    dz=0,                            # distance between the first well and the border in the z-axis
-    item_dx=9,                       # distance between the wells in the x-axis
-    item_dy=9,                       # distance between the wells in the y-axis
-
-    bottom_type=WellBottomType.FLAT, # a custom keyword argument passed to the Well initializer
-  )
-)
-```
-
-## Saving and loading resources
-
-PyLabRobot provide utilities to save and load resources and their states to and from files, as well as to serialize and deserialize resources and their states to and from Python dictionaries.
-
-### Definitions
-
-#### Saving to and loading from a file
-
-Resource definitions, that includes deck definitions, can be saved to and loaded from a file using the `pylabrobot.resources.Resource.save` and `pylabrobot.resources.Resource.load` methods. The file format is JSON.
-
-To save a resource to a file:
-
-```python
-resource.save("resource.json")
-```
-
-This will create a file `resource.json` with the resource definition.
-
-```json
-{
-  "name": "resource",
-  "type": "Resource",
-  "size_x": 10,
-  "size_y": 10,
-  "size_z": 10,
-  "location": null,
-  "category": null,
-  "model": null,
-  "children": [],
-  "parent_name": null
-}
-```
-
-To load the resource from the file:
-
-```python
-resource = Resource.load_from_json_file("resource.json")
-```
-
-#### Serialization and deserialization
-
-To simply serialize a resource to a Python dictionary:
-
-```python
-resource_dict = resource.serialize()
-```
-
-To load a resource from a Python dictionary:
-
-```python
-resource = Resource.deserialize(resource_dict)
-```
-
-### State
-
-Each Resource is responsible for managing its own state, as deep down in the arborescence as possible (eg a Well instead of a Plate). The state of a resource is a Python dictionary that contains all the information necessary to restore the resource to a given state as far as PyLabRobot is concerned. This includes the liquids in a container, the presence of tips in a tip rack, and so on.
-
-#### Serializing and deserializing state
-
-The state of a single resource, that includes the volume of a container, can be serialized to and deserialized from a Python dictionary using the `pylabrobot.resources.Resource.serialize_state` and `pylabrobot.resources.Resource.deserialize_state` methods.
-
-To serialize the state of a resource:
-
-```python
-from pylabrobot.resources import Container
-c = Container(name="container", size_x=10, size_y=10, size_z=10)
-c.serialize_state()
-```
-
-This will return a dictionary with the state of the resource:
-
-```json
-{ "liquids": [], "pending_liquids": [] }
-```
-
-To deserialize the state of a resource:
-
-```python
-c = Container(name="container", size_x=10, size_y=10, size_z=10)
-c.load_state({ "liquids": [], "pending_liquids": [] })
-```
-
-This is convenient if you want to use PLR state in your own state management system, or save to a database.
-
-Note that above, only the state of a single resource is serialized. If you want to serialize the state of a resource and all its children, you can use the {func}`pylabrobot.resources.Resource.serialize_all_state` and {func}`pylabrobot.resources.Resource.load_all_state` methods. These methods are used internally by the `save_state_to_file` and `load_state_from_file` methods.
-
-#### Saving and loading state to and from a file
-
-The state of a resource, that includes the volume of a container, can be saved to and loaded from a file using the `pylabrobot.resources.Resource.save_state_to_file` and `pylabrobot.resources.Resource.load_state_from_file` methods. The file format is JSON.
-
-To save the state of a resource to a file:
-
-```python
-resource.save_state_to_file("resource_state.json")
-```
-
-By default, a Resource will not have a state:
-
-```json
-{}
-```
-
-If you had serialized a {class}`pylabrobot.resources.Container` with a volume of 1000 uL, the file would look like this:
-
-```json
-{ "liquids": [], "pending_liquids": [] }
-```
-
-To load the state of a resource from a file:
-
-```python
-resource.load_state_from_file("resource_state.json")
-```
-=======
 # Resources Introduction
 
 This document introduces PyLabRobot Resources (labware and deck definitions) and general subclasses. You can find more information on creating custom resources in the {doc}`custom-resources` section.
@@ -377,5 +186,4 @@
 
 ```python
 resource.load_state_from_file("resource_state.json")
-```
->>>>>>> e63b80f6
+```