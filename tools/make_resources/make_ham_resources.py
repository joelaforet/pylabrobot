--- conflicted
+++ resolved
@@ -1,4 +1,3 @@
-<<<<<<< HEAD
 import argparse
 import sys
 import os
@@ -59,7 +58,7 @@
   out_file.write( "    with_lid=with_lid,\n")
   out_file.write(f"    model=\"{plate.model}\",\n")
   out_file.write(f"    lid_height={plate.lid_height},\n")
-  out_file.write( "    items=create_equally_spaced(Well,\n")
+  out_file.write( "    items=create_equally_spaced_2d(Well,\n")
   out_file.write(f"      num_items_x={plate.num_items_x},\n")
   out_file.write(f"      num_items_y={plate.num_items_y},\n")
   out_file.write(f"      dx={well_a1.location.x},\n")
@@ -119,7 +118,7 @@
   out_file.write(f"    size_y={tip_rack._size_y},\n")
   out_file.write(f"    size_z={tip_rack._size_z},\n")
   out_file.write(f"    model=\"{tip_rack.model}\",\n")
-  out_file.write( "    items=create_equally_spaced(TipSpot,\n")
+  out_file.write( "    items=create_equally_spaced_2d(TipSpot,\n")
   out_file.write(f"      num_items_x={tip_rack.num_items_x},\n")
   out_file.write(f"      num_items_y={tip_rack.num_items_y},\n")
   out_file.write(f"      dx={tip_spot_a1.location.x},\n")
@@ -154,7 +153,8 @@
   out_file.write(f"    size_x={plate_carrier._size_x},\n")
   out_file.write(f"    size_y={plate_carrier._size_y},\n")
   out_file.write(f"    size_z={plate_carrier._size_z},\n")
-  out_file.write( "    sites=create_homogeneous_carrier_sites([\n")
+  out_file.write( "    sites=create_homogeneous_carrier_sites(klass=PlateCarrierSite, locations=[")
+  out_file.write( "\n")
   for site in plate_carrier.sites:
     out_file.write(f"        Coordinate({site.location.x}, {site.location.y}, {site.location.z})" +
                     ",\n")
@@ -185,7 +185,7 @@
   out_file.write(f"    size_x={tip_carrier._size_x},\n")
   out_file.write(f"    size_y={tip_carrier._size_y},\n")
   out_file.write(f"    size_z={tip_carrier._size_z},\n")
-  out_file.write( "    sites=create_homogeneous_carrier_sites([\n")
+  out_file.write( "    sites=create_homogeneous_carrier_sites(klass=CarrierSite, locations=[\n")
   for site in tip_carrier.sites:
     out_file.write(f"        Coordinate({site.location.x}, {site.location.y}, {site.location.z})" +
                     ",\n")
@@ -216,7 +216,7 @@
   out_file.write(f"    size_x={flex_carrier._size_x},\n")
   out_file.write(f"    size_y={flex_carrier._size_y},\n")
   out_file.write(f"    size_z={flex_carrier._size_z},\n")
-  out_file.write( "    sites=create_homogeneous_carrier_sites([\n")
+  out_file.write( "    sites=create_homogeneous_carrier_sites(klass=CarrierSite, locations=[\n")
   for site in flex_carrier.sites:
     out_file.write(f"        Coordinate({site.location.x}, {site.location.y}, {site.location.z})" +
                     ",\n")
@@ -325,334 +325,4 @@
 
 
 if __name__ == "__main__":
-  main()
-=======
-import argparse
-import sys
-import os
-import traceback
-
-from pylabrobot.resources import MFXCarrier, Plate, PlateCarrier, TipCarrier, TipRack
-from pylabrobot.resources.hamilton_parse import (
-  get_resource_type,
-  create_plate_for_writing,
-  create_tip_rack_for_writing,
-  create_plate_carrier_for_writing,
-  create_tip_carrier_for_writing,
-  create_flex_carrier_for_writing
-)
-
-
-FILE_EXTENSIONS = [
-  ".rck",  # tip racks and plates
-  ".tml",  # carriers (plate, tip rack, flex, sample, etc.)
-]
-
-
-def write_plate_definition(out_file, plate: Plate, description: str = None, eqn: str = None):
-  """ Write a Python plate definition to the given file.
-
-  Args:
-    out_file: The file to write the definition to. Must be open for writing.
-    plate: The plate to write the definition for.
-    description: The description of the plate.
-    eqn: The equation code for computing the volume from the height of the liquid in the well.
-  """
-
-  # pylint: disable=protected-access
-
-  well_a1 = plate.get_item("A1")
-  dy = plate.get_item(plate.num_items_y - 1).location.y
-
-  method_name = None
-  if eqn is not None:
-    out_file.write("\n")
-    method_name = f"_compute_volume_from_height_{plate.model}"
-    out_file.write(f"def {method_name}(h: float) -> float:\n")
-    for line in eqn.split("\n"):
-      out_file.write(f"  {line}\n")
-    out_file.write("\n\n")
-
-  item_dx = round(plate.get_item("A2").location.x - well_a1.location.x, 4)
-  item_dy = round(well_a1.location.y - plate.get_item("B1").location.y, 4)
-
-  out_file.write(f"def {plate.model}(name: str, with_lid: bool = False) -> Plate:\n")
-  if description is not None:
-    out_file.write(f"  \"\"\" {description} \"\"\"\n")
-  out_file.write( "  return Plate(\n")
-  out_file.write( "    name=name,\n")
-  out_file.write(f"    size_x={plate._size_x},\n")
-  out_file.write(f"    size_y={plate._size_y},\n")
-  out_file.write(f"    size_z={plate._size_z},\n")
-  out_file.write( "    with_lid=with_lid,\n")
-  out_file.write(f"    model=\"{plate.model}\",\n")
-  out_file.write(f"    lid_height={plate.lid_height},\n")
-  out_file.write( "    items=create_equally_spaced_2d(Well,\n")
-  out_file.write(f"      num_items_x={plate.num_items_x},\n")
-  out_file.write(f"      num_items_y={plate.num_items_y},\n")
-  out_file.write(f"      dx={well_a1.location.x},\n")
-  out_file.write(f"      dy={dy},\n")
-  out_file.write(f"      dz={well_a1.location.z},\n")
-  out_file.write(f"      item_dx={item_dx},\n")
-  out_file.write(f"      item_dy={item_dy},\n")
-  out_file.write(f"      size_x={well_a1._size_x},\n")
-  out_file.write(f"      size_y={well_a1._size_y},\n")
-  out_file.write(f"      size_z={well_a1._size_z},\n")
-  out_file.write(f"      bottom_type={well_a1.bottom_type},\n")
-  out_file.write(f"      cross_section_type={well_a1.cross_section_type},\n")
-  if method_name is not None:
-    out_file.write(f"      compute_volume_from_height={method_name},\n")
-  out_file.write( "    ),\n")
-  out_file.write( "  )\n")
-
-
-def write_plate_landscape_variant(out_file, plate: Plate, description: str = None):
-  """ Write the landscape variant of a Python plate definition to the given file. """
-
-  out_file.write(f"def {plate.model}_L(name: str, with_lid: bool = False) -> Plate:\n")
-  if description is not None:
-    out_file.write(f"  \"\"\" {description} \"\"\"\n")
-  out_file.write(f"  return {plate.model}(name=name, with_lid=with_lid)\n")
-
-
-def write_plate_portrait_variant(out_file, plate: Plate, description: str = None):
-  """ Write the portrait variant of a Python plate definition to the given file. """
-
-  out_file.write(f"def {plate.model}_P(name: str, with_lid: bool = False) -> Plate:\n")
-  if description is not None:
-    out_file.write(f"  \"\"\" {description} \"\"\"\n")
-  out_file.write(f"  return {plate.model}(name=name, with_lid=with_lid).rotated(90)\n")
-
-
-def write_tip_rack_definition(out_file, tip_rack: TipRack, description: str = None):
-  """ Write a Python tip rack definition to the given file.
-
-  Args:
-    out_file: The file to write the definition to. Must be open for writing.
-    tip_rack: The tip rack to write the definition for.
-    description: The description of the tip rack.
-  """
-
-  # pylint: disable=protected-access
-
-  tip_spot_a1 = tip_rack.get_item("A1")
-  dy = round(tip_rack._size_y - tip_spot_a1.location.y - tip_spot_a1._size_y, 4)
-
-  out_file.write(f"def {tip_rack.model}(name: str, with_tips: bool = True) -> TipRack:\n")
-  if description is not None:
-    out_file.write(f"  \"\"\" {description} \"\"\"\n")
-  out_file.write( "  return TipRack(\n")
-  out_file.write( "    name=name,\n")
-  out_file.write(f"    size_x={tip_rack._size_x},\n")
-  out_file.write(f"    size_y={tip_rack._size_y},\n")
-  out_file.write(f"    size_z={tip_rack._size_z},\n")
-  out_file.write(f"    model=\"{tip_rack.model}\",\n")
-  out_file.write( "    items=create_equally_spaced_2d(TipSpot,\n")
-  out_file.write(f"      num_items_x={tip_rack.num_items_x},\n")
-  out_file.write(f"      num_items_y={tip_rack.num_items_y},\n")
-  out_file.write(f"      dx={tip_spot_a1.location.x},\n")
-  out_file.write(f"      dy={dy},\n")
-  out_file.write(f"      dz={tip_spot_a1.location.z},\n")
-  out_file.write(f"      item_dx={tip_spot_a1._size_x},\n")
-  out_file.write(f"      item_dy={tip_spot_a1._size_y},\n")
-  out_file.write(f"      size_x={tip_spot_a1._size_x},\n")
-  out_file.write(f"      size_y={tip_spot_a1._size_y},\n")
-  out_file.write(f"      make_tip={tip_spot_a1.make_tip.__name__},\n")
-  out_file.write( "    ),\n")
-  out_file.write( "    with_tips=with_tips\n")
-  out_file.write( "  )\n")
-
-
-def write_plate_carrier_definition(out_file, plate_carrier: PlateCarrier, description: str = None):
-  """ Write a Python plate carrier definition to the given file.
-
-  Args:
-    out_file: The file to write the definition to. Must be open for writing.
-    plate_carrier: The plate carrier to write the definition for.
-    description: The description of the plate carrier.
-  """
-
-  # pylint: disable=protected-access
-
-  out_file.write(f"def {plate_carrier.model}(name: str) -> PlateCarrier:\n")
-  if description is not None:
-    out_file.write(f"  \"\"\" {description} \"\"\"\n")
-  out_file.write( "  return PlateCarrier(\n")
-  out_file.write( "    name=name,\n")
-  out_file.write(f"    size_x={plate_carrier._size_x},\n")
-  out_file.write(f"    size_y={plate_carrier._size_y},\n")
-  out_file.write(f"    size_z={plate_carrier._size_z},\n")
-  out_file.write( "    sites=create_homogeneous_carrier_sites(klass=PlateCarrierSite, locations=[")
-  out_file.write( "\n")
-  for site in plate_carrier.sites:
-    out_file.write(f"        Coordinate({site.location.x}, {site.location.y}, {site.location.z})" +
-                    ",\n")
-  out_file.write( "      ],\n")
-  out_file.write(f"      site_size_x={plate_carrier.sites[0]._size_x},\n")
-  out_file.write(f"      site_size_y={plate_carrier.sites[0]._size_y},\n")
-  out_file.write( "    ),\n")
-  out_file.write(f"    model=\"{plate_carrier.model}\"\n")
-  out_file.write( "  )\n")
-
-
-def write_tip_carrier_definition(out_file, tip_carrier: TipCarrier, description: str = None):
-  """ Write a Python tip carrier definition to the given file.
-
-  Args:
-    out_file: The file to write the definition to. Must be open for writing.
-    tip_carrier: The tip carrier to write the definition for.
-    description: The description of the tip carrier.
-  """
-
-  # pylint: disable=protected-access
-
-  out_file.write(f"def {tip_carrier.model}(name: str) -> TipCarrier:\n")
-  if description is not None:
-    out_file.write(f"  \"\"\" {description} \"\"\"\n")
-  out_file.write( "  return TipCarrier(\n")
-  out_file.write( "    name=name,\n")
-  out_file.write(f"    size_x={tip_carrier._size_x},\n")
-  out_file.write(f"    size_y={tip_carrier._size_y},\n")
-  out_file.write(f"    size_z={tip_carrier._size_z},\n")
-  out_file.write( "    sites=create_homogeneous_carrier_sites(klass=CarrierSite, locations=[\n")
-  for site in tip_carrier.sites:
-    out_file.write(f"        Coordinate({site.location.x}, {site.location.y}, {site.location.z})" +
-                    ",\n")
-  out_file.write( "      ],\n")
-  out_file.write(f"      site_size_x={tip_carrier.sites[0]._size_x},\n")
-  out_file.write(f"      site_size_y={tip_carrier.sites[0]._size_y},\n")
-  out_file.write( "    ),\n")
-  out_file.write(f"    model=\"{tip_carrier.model}\"\n")
-  out_file.write( "  )\n")
-
-
-def write_flex_carrier_definition(out_file, flex_carrier: MFXCarrier, description: str = None):
-  """ Write a Python flex carrier definition to the given file.
-
-  Args:
-    out_file: The file to write the definition to. Must be open for writing.
-    flex_carrier: The flex carrier to write the definition for.
-    description: The description of the flex carrier.
-  """
-
-  # pylint: disable=protected-access
-
-  out_file.write(f"def {flex_carrier.model}(name: str) -> MFXCarrier:\n")
-  if description is not None:
-    out_file.write(f"  \"\"\" {description} \"\"\"\n")
-  out_file.write( "  return MFXCarrier(\n")
-  out_file.write( "    name=name,\n")
-  out_file.write(f"    size_x={flex_carrier._size_x},\n")
-  out_file.write(f"    size_y={flex_carrier._size_y},\n")
-  out_file.write(f"    size_z={flex_carrier._size_z},\n")
-  out_file.write( "    sites=create_homogeneous_carrier_sites(klass=CarrierSite, locations=[\n")
-  for site in flex_carrier.sites:
-    out_file.write(f"        Coordinate({site.location.x}, {site.location.y}, {site.location.z})" +
-                    ",\n")
-  out_file.write( "      ],\n")
-  out_file.write(f"      site_size_x={flex_carrier.sites[0]._size_x},\n")
-  out_file.write(f"      site_size_y={flex_carrier.sites[0]._size_y},\n")
-  out_file.write( "    ),\n")
-  out_file.write(f"    model=\"{flex_carrier.model}\"\n")
-  out_file.write( "  )\n")
-
-
-def main():
-  parser = argparse.ArgumentParser(description="Create resources from TML files")
-
-  # either base_dir or filepath must be provided
-  group = parser.add_mutually_exclusive_group(required=True)
-  group.add_argument("--filepath", help="The file path to the source file")
-  group.add_argument("--base-dir", help="The base directory to search for source files")
-
-  parser.add_argument("-o", "--out_file", help="The output file. If not provided, output will be "
-                      "written to stdout")
-  parser.add_argument("--type", help="The type of resource to create (Plate, PlateCarrier, "
-                      "TipRack, TipCarrier, MFXCarrier). Resources found for other types will be "
-                      "ignored. If not provided, resources of all types will be created",
-                      choices=["Plate", "PlateCarrier", "TipRack", "TipCarrier", "MFXCarrier"])
-  parser.add_argument("--silence-errors", help="Don't print errors", action="store_true")
-  parser.add_argument("--traceback", help="Print traceback on error", action="store_true")
-
-  args = parser.parse_args()
-
-  if args.filepath is not None:
-    if os.path.isdir(args.filepath):
-      raise ValueError("filepath must be a file, not a directory")
-    extension = os.path.splitext(args.filepath)[1]
-    if extension not in FILE_EXTENSIONS:
-      raise ValueError(f"File extension {extension} not supported")
-    filepaths = [args.filepath]
-  else:
-    if not os.path.isdir(args.base_dir):
-      raise ValueError("base_dir must be a directory")
-
-    filepaths = []
-    for root, _, files in os.walk(args.base_dir):
-      for file in files:
-        extension = os.path.splitext(file)[1]
-        if extension in FILE_EXTENSIONS:
-          filepaths.append(os.path.join(root, file))
-
-  if args.out_file is None:
-    out = sys.stdout
-  else:
-    out = open(args.out_file, "w", encoding="utf-8") # pylint: disable=consider-using-with
-
-  for filepath in sorted(filepaths):
-    try:
-      resource_type = get_resource_type(filepath)
-      if args.type is not None and resource_type != args.type:
-        continue
-
-      if resource_type == "Plate":
-        # print(filepath)
-        if filepath.endswith("_L.rck"):
-          landscape = True
-          filepath = filepath.replace("_L.rck", ".rck")
-        elif filepath.endswith("_P.rck"):
-          landscape = False
-          filepath = filepath.replace("_P.rck", ".rck")
-        else:
-          landscape = None
-
-        plate, description, eqn = create_plate_for_writing(filepath)
-        if landscape is None:
-          write_plate_definition(out, plate=plate, description=description, eqn=eqn)
-
-        if landscape:
-          out.write("\n")
-          write_plate_landscape_variant(out, plate=plate, description=description)
-        elif landscape is False:
-          out.write("\n")
-          write_plate_portrait_variant(out, plate=plate, description=description)
-      elif resource_type == "PlateCarrier":
-        plate_carrier, description = create_plate_carrier_for_writing(filepath)
-        write_plate_carrier_definition(out, plate_carrier=plate_carrier, description=description)
-      elif resource_type == "TipRack":
-        tip_rack, description = create_tip_rack_for_writing(filepath)
-        write_tip_rack_definition(out, tip_rack=tip_rack, description=description)
-      elif resource_type == "TipCarrier":
-        tip_carrier, description = create_tip_carrier_for_writing(filepath)
-        write_tip_carrier_definition(out, tip_carrier=tip_carrier, description=description)
-      elif resource_type == "MFXCarrier":
-        flex_carrier, description = create_flex_carrier_for_writing(filepath)
-        write_flex_carrier_definition(out, flex_carrier=flex_carrier, description=description)
-      else:
-        raise ValueError(f"Unknown resource type {resource_type}")
-    except Exception as e:  # pylint: disable=broad-except
-      if not args.silence_errors:
-        print(f"{filepath}: error: {e}")
-      if args.traceback:
-        traceback.print_exc()
-    else:
-      if args.out_file is not None:
-        print(f"{filepath}: success")
-
-  if args.out_file is not None:
-    out.close()
-
-
-if __name__ == "__main__":
-  main()
->>>>>>> e63b80f6
+  main()