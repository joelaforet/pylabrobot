import argparse
import sys
import os
import traceback

from pylabrobot.resources import MFXCarrier, Plate, PlateCarrier, TipCarrier, TipRack
from pylabrobot.resources.hamilton_parse import (
  get_resource_type,
  create_plate_for_writing,
  create_tip_rack_for_writing,
  create_plate_carrier_for_writing,
  create_tip_carrier_for_writing,
  create_flex_carrier_for_writing
)


FILE_EXTENSIONS = [
  ".rck",  # tip racks and plates
  ".tml",  # carriers (plate, tip rack, flex, sample, etc.)
]


def write_plate_definition(out_file, plate: Plate, description: str = None, eqn: str = None):
  """ Write a Python plate definition to the given file.

  Args:
    out_file: The file to write the definition to. Must be open for writing.
    plate: The plate to write the definition for.
    description: The description of the plate.
    eqn: The equation code for computing the volume from the height of the liquid in the well.
  """

  # pylint: disable=protected-access

  well_a1 = plate.get_item("A1")
  dy = plate.get_item(plate.num_items_y - 1).location.y

  method_name = None
  if eqn is not None:
    out_file.write("\n")
    method_name = f"_compute_volume_from_height_{plate.model}"
    out_file.write(f"def {method_name}(h: float) -> float:\n")
    for line in eqn.split("\n"):
      out_file.write(f"  {line}\n")
    out_file.write("\n\n")

  item_dx = round(plate.get_item("A2").location.x - well_a1.location.x, 4)
  item_dy = round(well_a1.location.y - plate.get_item("B1").location.y, 4)

  out_file.write(f"def {plate.model}(name: str, with_lid: bool = False) -> Plate:\n")
  if description is not None:
    out_file.write(f"  \"\"\" {description} \"\"\"\n")
  out_file.write( "  return Plate(\n")
  out_file.write( "    name=name,\n")
  out_file.write(f"    size_x={plate._size_x},\n")
  out_file.write(f"    size_y={plate._size_y},\n")
  out_file.write(f"    size_z={plate._size_z},\n")
  out_file.write( "    with_lid=with_lid,\n")
  out_file.write(f"    model=\"{plate.model}\",\n")
  out_file.write(f"    lid_height={plate.lid_height},\n")
  out_file.write( "    items=create_equally_spaced_2d(Well,\n")
  out_file.write(f"      num_items_x={plate.num_items_x},\n")
  out_file.write(f"      num_items_y={plate.num_items_y},\n")
  out_file.write(f"      dx={well_a1.location.x},\n")
  out_file.write(f"      dy={dy},\n")
  out_file.write(f"      dz={well_a1.location.z},\n")
  out_file.write(f"      item_dx={item_dx},\n")
  out_file.write(f"      item_dy={item_dy},\n")
  out_file.write(f"      size_x={well_a1._size_x},\n")
  out_file.write(f"      size_y={well_a1._size_y},\n")
  out_file.write(f"      size_z={well_a1._size_z},\n")
  out_file.write(f"      bottom_type={well_a1.bottom_type},\n")
  out_file.write(f"      cross_section_type={well_a1.cross_section_type},\n")
  if method_name is not None:
    out_file.write(f"      compute_volume_from_height={method_name},\n")
  out_file.write( "    ),\n")
  out_file.write( "  )\n")


def write_plate_landscape_variant(out_file, plate: Plate, description: str = None):
  """ Write the landscape variant of a Python plate definition to the given file. """

  out_file.write(f"def {plate.model}_L(name: str, with_lid: bool = False) -> Plate:\n")
  if description is not None:
    out_file.write(f"  \"\"\" {description} \"\"\"\n")
  out_file.write(f"  return {plate.model}(name=name, with_lid=with_lid)\n")


def write_plate_portrait_variant(out_file, plate: Plate, description: str = None):
  """ Write the portrait variant of a Python plate definition to the given file. """

  out_file.write(f"def {plate.model}_P(name: str, with_lid: bool = False) -> Plate:\n")
  if description is not None:
    out_file.write(f"  \"\"\" {description} \"\"\"\n")
  out_file.write(f"  return {plate.model}(name=name, with_lid=with_lid).rotated(90)\n")


def write_tip_rack_definition(out_file, tip_rack: TipRack, description: str = None):
  """ Write a Python tip rack definition to the given file.

  Args:
    out_file: The file to write the definition to. Must be open for writing.
    tip_rack: The tip rack to write the definition for.
    description: The description of the tip rack.
  """

  # pylint: disable=protected-access

  tip_spot_a1 = tip_rack.get_item("A1")
  dy = round(tip_rack._size_y - tip_spot_a1.location.y - tip_spot_a1._size_y, 4)

  out_file.write(f"def {tip_rack.model}(name: str, with_tips: bool = True) -> TipRack:\n")
  if description is not None:
    out_file.write(f"  \"\"\" {description} \"\"\"\n")
  out_file.write( "  return TipRack(\n")
  out_file.write( "    name=name,\n")
  out_file.write(f"    size_x={tip_rack._size_x},\n")
  out_file.write(f"    size_y={tip_rack._size_y},\n")
  out_file.write(f"    size_z={tip_rack._size_z},\n")
  out_file.write(f"    model=\"{tip_rack.model}\",\n")
  out_file.write( "    items=create_equally_spaced_2d(TipSpot,\n")
  out_file.write(f"      num_items_x={tip_rack.num_items_x},\n")
  out_file.write(f"      num_items_y={tip_rack.num_items_y},\n")
  out_file.write(f"      dx={tip_spot_a1.location.x},\n")
  out_file.write(f"      dy={dy},\n")
  out_file.write(f"      dz={tip_spot_a1.location.z},\n")
  out_file.write(f"      item_dx={tip_spot_a1._size_x},\n")
  out_file.write(f"      item_dy={tip_spot_a1._size_y},\n")
  out_file.write(f"      size_x={tip_spot_a1._size_x},\n")
  out_file.write(f"      size_y={tip_spot_a1._size_y},\n")
  out_file.write(f"      make_tip={tip_spot_a1.make_tip.__name__},\n")
  out_file.write( "    ),\n")
  out_file.write( "    with_tips=with_tips\n")
  out_file.write( "  )\n")


def write_plate_carrier_definition(out_file, plate_carrier: PlateCarrier, description: str = None):
  """ Write a Python plate carrier definition to the given file.

  Args:
    out_file: The file to write the definition to. Must be open for writing.
    plate_carrier: The plate carrier to write the definition for.
    description: The description of the plate carrier.
  """

  # pylint: disable=protected-access

  out_file.write(f"def {plate_carrier.model}(name: str) -> PlateCarrier:\n")
  if description is not None:
    out_file.write(f"  \"\"\" {description} \"\"\"\n")
  out_file.write( "  return PlateCarrier(\n")
  out_file.write( "    name=name,\n")
  out_file.write(f"    size_x={plate_carrier._size_x},\n")
  out_file.write(f"    size_y={plate_carrier._size_y},\n")
  out_file.write(f"    size_z={plate_carrier._size_z},\n")
<<<<<<< HEAD
  out_file.write( "    sites=create_homogeneous_carrier_sites(klass=CarrierSite, locations=[\n")
=======
  out_file.write( "    sites=create_homogeneous_carrier_sites(klass=PlateCarrierSite, locations=[")
  out_file.write( "\n")
>>>>>>> e63b80f6
  for site in plate_carrier.sites:
    out_file.write(f"        Coordinate({site.location.x}, {site.location.y}, {site.location.z})" +
                    ",\n")
  out_file.write( "      ],\n")
  out_file.write(f"      site_size_x={plate_carrier.sites[0]._size_x},\n")
  out_file.write(f"      site_size_y={plate_carrier.sites[0]._size_y},\n")
  out_file.write( "    ),\n")
  out_file.write(f"    model=\"{plate_carrier.model}\"\n")
  out_file.write( "  )\n")


def write_tip_carrier_definition(out_file, tip_carrier: TipCarrier, description: str = None):
  """ Write a Python tip carrier definition to the given file.

  Args:
    out_file: The file to write the definition to. Must be open for writing.
    tip_carrier: The tip carrier to write the definition for.
    description: The description of the tip carrier.
  """

  # pylint: disable=protected-access

  out_file.write(f"def {tip_carrier.model}(name: str) -> TipCarrier:\n")
  if description is not None:
    out_file.write(f"  \"\"\" {description} \"\"\"\n")
  out_file.write( "  return TipCarrier(\n")
  out_file.write( "    name=name,\n")
  out_file.write(f"    size_x={tip_carrier._size_x},\n")
  out_file.write(f"    size_y={tip_carrier._size_y},\n")
  out_file.write(f"    size_z={tip_carrier._size_z},\n")
  out_file.write( "    sites=create_homogeneous_carrier_sites(klass=CarrierSite, locations=[\n")
  for site in tip_carrier.sites:
    out_file.write(f"        Coordinate({site.location.x}, {site.location.y}, {site.location.z})" +
                    ",\n")
  out_file.write( "      ],\n")
  out_file.write(f"      site_size_x={tip_carrier.sites[0]._size_x},\n")
  out_file.write(f"      site_size_y={tip_carrier.sites[0]._size_y},\n")
  out_file.write( "    ),\n")
  out_file.write(f"    model=\"{tip_carrier.model}\"\n")
  out_file.write( "  )\n")


def write_flex_carrier_definition(out_file, flex_carrier: MFXCarrier, description: str = None):
  """ Write a Python flex carrier definition to the given file.

  Args:
    out_file: The file to write the definition to. Must be open for writing.
    flex_carrier: The flex carrier to write the definition for.
    description: The description of the flex carrier.
  """

  # pylint: disable=protected-access

  out_file.write(f"def {flex_carrier.model}(name: str) -> MFXCarrier:\n")
  if description is not None:
    out_file.write(f"  \"\"\" {description} \"\"\"\n")
  out_file.write( "  return MFXCarrier(\n")
  out_file.write( "    name=name,\n")
  out_file.write(f"    size_x={flex_carrier._size_x},\n")
  out_file.write(f"    size_y={flex_carrier._size_y},\n")
  out_file.write(f"    size_z={flex_carrier._size_z},\n")
  out_file.write( "    sites=create_homogeneous_carrier_sites(klass=CarrierSite, locations=[\n")
  for site in flex_carrier.sites:
    out_file.write(f"        Coordinate({site.location.x}, {site.location.y}, {site.location.z})" +
                    ",\n")
  out_file.write( "      ],\n")
  out_file.write(f"      site_size_x={flex_carrier.sites[0]._size_x},\n")
  out_file.write(f"      site_size_y={flex_carrier.sites[0]._size_y},\n")
  out_file.write( "    ),\n")
  out_file.write(f"    model=\"{flex_carrier.model}\"\n")
  out_file.write( "  )\n")


def main():
  parser = argparse.ArgumentParser(description="Create resources from TML files")

  # either base_dir or filepath must be provided
  group = parser.add_mutually_exclusive_group(required=True)
  group.add_argument("--filepath", help="The file path to the source file")
  group.add_argument("--base-dir", help="The base directory to search for source files")

  parser.add_argument("-o", "--out_file", help="The output file. If not provided, output will be "
                      "written to stdout")
  parser.add_argument("--type", help="The type of resource to create (Plate, PlateCarrier, "
                      "TipRack, TipCarrier, MFXCarrier). Resources found for other types will be "
                      "ignored. If not provided, resources of all types will be created",
                      choices=["Plate", "PlateCarrier", "TipRack", "TipCarrier", "MFXCarrier"])
  parser.add_argument("--silence-errors", help="Don't print errors", action="store_true")
  parser.add_argument("--traceback", help="Print traceback on error", action="store_true")

  args = parser.parse_args()

  if args.filepath is not None:
    if os.path.isdir(args.filepath):
      raise ValueError("filepath must be a file, not a directory")
    extension = os.path.splitext(args.filepath)[1]
    if extension not in FILE_EXTENSIONS:
      raise ValueError(f"File extension {extension} not supported")
    filepaths = [args.filepath]
  else:
    if not os.path.isdir(args.base_dir):
      raise ValueError("base_dir must be a directory")

    filepaths = []
    for root, _, files in os.walk(args.base_dir):
      for file in files:
        extension = os.path.splitext(file)[1]
        if extension in FILE_EXTENSIONS:
          filepaths.append(os.path.join(root, file))

  if args.out_file is None:
    out = sys.stdout
  else:
    out = open(args.out_file, "w", encoding="utf-8") # pylint: disable=consider-using-with

  for filepath in sorted(filepaths):
    try:
      resource_type = get_resource_type(filepath)
      if args.type is not None and resource_type != args.type:
        continue

      if resource_type == "Plate":
        # print(filepath)
        if filepath.endswith("_L.rck"):
          landscape = True
          filepath = filepath.replace("_L.rck", ".rck")
        elif filepath.endswith("_P.rck"):
          landscape = False
          filepath = filepath.replace("_P.rck", ".rck")
        else:
          landscape = None

        plate, description, eqn = create_plate_for_writing(filepath)
        if landscape is None:
          write_plate_definition(out, plate=plate, description=description, eqn=eqn)

        if landscape:
          out.write("\n")
          write_plate_landscape_variant(out, plate=plate, description=description)
        elif landscape is False:
          out.write("\n")
          write_plate_portrait_variant(out, plate=plate, description=description)
      elif resource_type == "PlateCarrier":
        plate_carrier, description = create_plate_carrier_for_writing(filepath)
        write_plate_carrier_definition(out, plate_carrier=plate_carrier, description=description)
      elif resource_type == "TipRack":
        tip_rack, description = create_tip_rack_for_writing(filepath)
        write_tip_rack_definition(out, tip_rack=tip_rack, description=description)
      elif resource_type == "TipCarrier":
        tip_carrier, description = create_tip_carrier_for_writing(filepath)
        write_tip_carrier_definition(out, tip_carrier=tip_carrier, description=description)
      elif resource_type == "MFXCarrier":
        flex_carrier, description = create_flex_carrier_for_writing(filepath)
        write_flex_carrier_definition(out, flex_carrier=flex_carrier, description=description)
      else:
        raise ValueError(f"Unknown resource type {resource_type}")
    except Exception as e:  # pylint: disable=broad-except
      if not args.silence_errors:
        print(f"{filepath}: error: {e}")
      if args.traceback:
        traceback.print_exc()
    else:
      if args.out_file is not None:
        print(f"{filepath}: success")

  if args.out_file is not None:
    out.close()


if __name__ == "__main__":
  main()<|MERGE_RESOLUTION|>--- conflicted
+++ resolved
@@ -153,12 +153,8 @@
   out_file.write(f"    size_x={plate_carrier._size_x},\n")
   out_file.write(f"    size_y={plate_carrier._size_y},\n")
   out_file.write(f"    size_z={plate_carrier._size_z},\n")
-<<<<<<< HEAD
-  out_file.write( "    sites=create_homogeneous_carrier_sites(klass=CarrierSite, locations=[\n")
-=======
   out_file.write( "    sites=create_homogeneous_carrier_sites(klass=PlateCarrierSite, locations=[")
   out_file.write( "\n")
->>>>>>> e63b80f6
   for site in plate_carrier.sites:
     out_file.write(f"        Coordinate({site.location.x}, {site.location.y}, {site.location.z})" +
                     ",\n")
